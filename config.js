--- conflicted
+++ resolved
@@ -2,11 +2,7 @@
 
     BackendAddress: import.meta.env.VITE_BACKEND_BASE_URL ?? 'http://localhost:3001',
 
-<<<<<<< HEAD
-    BackendDefault: import.meta.env.VITE_BACKEND_DEFAULT ?? "simple-openai",
-=======
-    BackendDefault: import.meta.env.VITE_BACKEND_DEFAULT ?? "opaca/rest-gpt-llama3",
->>>>>>> f4ffa31a
+    BackendDefault: import.meta.env.VITE_BACKEND_DEFAULT ?? "opaca/tool-llm-gpt-4o-mini",
     Backends: {
         "opaca": {
             name: "OPACA LLM",
@@ -20,8 +16,8 @@
                 "tool-llm-gpt-4o-mini": "Tool LLM with GPT-4o-Mini",
             }
         },
-        "itdz-knowledge": "Berlin Knowledge Admin 'Bobbi'",
-        "itdz-data": "Data Analysis and Forecasting",
+        "itdz-knowledge": "Knowledge Assistant",
+        "itdz-data": "Data Analysis",
     },
 
     OpacaRuntimePlatform: import.meta.env.VITE_PLATFORM_BASE_URL ?? 'http://10.42.6.107:8000',
