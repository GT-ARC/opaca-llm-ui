var config = {

    BackendAddress: import.meta.env.VITE_BACKEND_BASE_URL ?? 'http://localhost:3001',

    BackendDefault: import.meta.env.VITE_BACKEND_DEFAULT ?? "rest-gpt-llama3",
    Backends: {
        "simple-openai": "Simple Prompt with GPT",
        "simple-llama": "Simple Prompt with LLAMA",
        "rest-gpt-llama3": "RestGPT with LLAMA",
        "rest-gpt-gpt-4o": "RestGPT with GPT-4o",
        "rest-gpt-gpt-4o-mini": "RestGPT with GPT-4o-Mini",
<<<<<<< HEAD
        "itdz-knowledge": "Berlin Knowledge Admin 'Bobbi'",
        "itdz-data": "Data Analysis and Forecasting",
=======
        "tool-llm-gpt-4o": "Tool LLM with GPT-4o",
        "tool-llm-gpt-4o-mini": "Tool LLM with GPT-4o-Mini",
>>>>>>> 193c8586
    },

    OpacaRuntimePlatform: import.meta.env.VITE_PLATFORM_BASE_URL ?? 'http://localhost:8000',

    ShowKeyboard: import.meta.env.VITE_SHOW_KEYBOARD ?? false,

    ShowApiKey: import.meta.env.VITE_SHOW_APIKEY ?? false,

    translations:{
        GB: {
            name: "English",
            language: 'Language',
            submit: 'Submit',
            welcome: 'Welcome to the OPACA LLM! You can use me to interact with the assistants and services available on the OPACA platform, or ask me general questions. How can I help you today?',
            connected: 'Connected! Available assistants and services:',
            unreachable: 'Please connect to a running OPACA platform.',
            unauthorized: 'Please provide your login credentials to connect to the OPACA platform.',
            none: 'None',
            defaultQuestion: 'How can you assist me?',
            speechRecognition: 'Speak' ,
            readLastMessage: 'Read Last',
            resetChat: 'Reset',    
            opacaLocation: 'OPACA URL'
        },

        DE: {
            name: "Deutsch",
            language: 'Sprache',
            submit: 'Senden',
            welcome: 'Willkommen beim OPACA LLM! Sie können mich nutzen, um mit den Assistenten und Diensten auf der OPACA-Plattform zu interagieren, oder auch allgemeine Fragen stellen. Wie kann ich Ihnen heute helfen?',
            connected: 'Verbunden! Verfügbare Assistenten und Dienste:',
            unreachable: 'Bitte verbinden Sie sich mit einer laufenden OPACA Plattform.',
            unauthorized: 'Bitte geben Sie Ihre Zugangsdaten an, um sich mit der OPACA Plattform zu verbinden.',
            none: 'Keine',
            defaultQuestion: 'Womit kannst du mir helfen?',
            speechRecognition: 'Sprechen' ,
            readLastMessage: 'Vorlesen',
            resetChat: 'Zurücksetzen',
            opacaLocation: 'OPACA URL'
        },
    },
}
export default config = config<|MERGE_RESOLUTION|>--- conflicted
+++ resolved
@@ -9,13 +9,10 @@
         "rest-gpt-llama3": "RestGPT with LLAMA",
         "rest-gpt-gpt-4o": "RestGPT with GPT-4o",
         "rest-gpt-gpt-4o-mini": "RestGPT with GPT-4o-Mini",
-<<<<<<< HEAD
+        "tool-llm-gpt-4o": "Tool LLM with GPT-4o",
+        "tool-llm-gpt-4o-mini": "Tool LLM with GPT-4o-Mini",
         "itdz-knowledge": "Berlin Knowledge Admin 'Bobbi'",
         "itdz-data": "Data Analysis and Forecasting",
-=======
-        "tool-llm-gpt-4o": "Tool LLM with GPT-4o",
-        "tool-llm-gpt-4o-mini": "Tool LLM with GPT-4o-Mini",
->>>>>>> 193c8586
     },
 
     OpacaRuntimePlatform: import.meta.env.VITE_PLATFORM_BASE_URL ?? 'http://localhost:8000',
