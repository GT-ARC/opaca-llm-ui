--- conflicted
+++ resolved
@@ -38,10 +38,7 @@
     AutoConnect: import.meta.env.VITE_AUTOCONNECT ?? 'false',
 
     // which set of questions is shown within the chat window on startup.
-<<<<<<< HEAD
-=======
     // this should be the name of one of the categories, or "None" (or any other nonexistent value) for none
->>>>>>> 76d2491f
     DefaultQuestions: 'None',
 
     // which sidebar view is shown by default.
