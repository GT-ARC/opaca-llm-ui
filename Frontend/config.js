--- conflicted
+++ resolved
@@ -2,28 +2,15 @@
 
     BackendAddress: import.meta.env.VITE_BACKEND_BASE_URL ?? 'http://localhost:3001',
 
-<<<<<<< HEAD
-    BackendDefault: import.meta.env.VITE_BACKEND_DEFAULT ?? "opaca/tool-llm",
-=======
     BackendDefault: import.meta.env.VITE_BACKEND_DEFAULT ?? "opaca/self-orchestrated",
->>>>>>> f3e2b748
     Backends: {
         "opaca": {
             name: "OPACA LLM",
             subBackends: {
-<<<<<<< HEAD
                 "simple": "Simple Prompt",
                 "rest-gpt": "RestGPT",
                 "tool-llm": "Tool LLM",
-=======
-                "simple-openai": "Simple Prompt",
-                "simple-llama": "Simple Prompt (LLAMA)",
-                "rest-gpt-openai": "RestGPT",
-                "rest-gpt-llama": "RestGPT (LLAMA)",
-                "tool-llm-openai": "Tool LLM",
-                "tool-llm-llama": "Tool LLM (LLAMA)",
                 "self-orchestrated": "Self-Orchestrated"
->>>>>>> f3e2b748
             }
         },
         "itdz-knowledge": "Knowledge Assistant",
