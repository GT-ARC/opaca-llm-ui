--- conflicted
+++ resolved
@@ -38,16 +38,11 @@
 
     ShowApiKey: parseEnvBool('VITE_SHOW_APIKEY', false),
 
-<<<<<<< HEAD
     // if true, attempt to connect to the configured platform on-load
     AutoConnect: parseEnvBool('VITE_AUTOCONNECT', false),
-=======
+
     // starting color scheme: light, dark, or system (default)
     ColorScheme: import.meta.env.VITE_COLOR_SCHEME ?? 'system',
-
-    // if true, attempt to connect to the configured platform on load
-    AutoConnect: import.meta.env.VITE_AUTOCONNECT ?? 'false',
->>>>>>> fdc2ff60
 
     // which set of questions is shown within the chat window on startup.
     // this should be the name of one of the categories, or 'none' (or any other nonexistent value) for none
@@ -86,11 +81,8 @@
     config.AutoConnect = urlParams['autoconnect'] ?? config.AutoConnect;
     config.DefaultSidebarView = urlParams['sidebar'] ?? config.DefaultSidebarView;
     config.DefaultQuestions = urlParams['samples'] ?? config.DefaultQuestions;
-<<<<<<< HEAD
     config.DefaultLanguage = urlParams['lang'] ?? config.DefaultQuestions;
-=======
     config.ColorScheme = urlParams['colorscheme'] ?? config.ColorScheme;
->>>>>>> fdc2ff60
 }
 
 parseQueryParams();
