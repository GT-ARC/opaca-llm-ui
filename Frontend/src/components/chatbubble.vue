<template>

    <!-- user bubble -->
    <div v-if="this.isUser" :id="this.elementId"
         class="d-flex flex-row justify-content-end mb-4">

        <div class="chatbubble chatbubble-user me-2 p-3 mb-2 w-auto ms-auto">
            <div v-html="this.content"></div>
        </div>
        <div class="chaticon">
            <img src="/src/assets/Icons/nutzer.png" alt="User">
        </div>
    </div>


    <!-- ai bubble -->
    <div v-else :id="this.elementId"
         class="d-flex flex-row justify-content-start mb-4 w-100">

        <!-- ai icon -->
        <div v-if="!isMobile" class="chaticon">
            <img src="/src/assets/Icons/ai.png" alt="AI">
        </div>

        <div class="chatbubble chatbubble-ai me-auto ms-2 p-3 mb-2"
             :class="{glow: this.isLoading}" :style="this.getGlowColors()">

            <div class="d-flex justify-content-start">
                <!-- loading spinner -->
                <div v-show="this.isLoading" class="w-auto">
                    <i class="fa fa-spin fa-circle-o-notch me-1" />
                </div>

                <!-- error indicator -->
                <div v-show="this.isError" class="w-auto">
                    <i class="fa fa-exclamation-circle text-danger me-1" />
                </div>

                <!-- content, either status messages or actual response -->
                <div v-if="this.isLoading && this.statusMessages.size > 0" class="message-text w-auto mb-4" :class="{'text-danger': isError}">
                    <div v-for="[agentName, { text, completed }] in this.statusMessages.entries()" :key="agentName">
                        <div v-if="completed">{{ text }} ✓</div>
                        <div v-else>{{ text }} ...</div>
                    </div>
                </div>
                <div v-else class="message-text w-auto" :class="{'text-danger': isError}"
                     v-html="this.getFormattedContent()"
                />

            </div>

            <!-- footer: debug, generate audio, ... -->
            <div class="d-flex justify-content-start small">
                <div v-show="this.debugMessages.length > 0"
                     class="footer-item w-auto me-2"
                     style="cursor: pointer;"
                     @click="this.isDebugExpanded = !this.isDebugExpanded"
                     :title="Localizer.get('tooltipChatbubbleDebug')">
                    <i class="fa fa-bug" />
                </div>
                <div v-show="!this.isLoading"
                     class="footer-item w-auto me-2"
                     style="cursor: pointer;"
                     @click="this.startAudioPlayback()">
<<<<<<< HEAD
                    <i v-if="this.isAudioLoading()" class="fa fa-spin fa-spinner"
                       data-toggle="tooltip" data-placement="down" :title="Localizer.get('tooltipChatbubbleAudioLoad')" />
                    <i v-else-if="this.isAudioPlaying()" class="fa fa-stop-circle"
                       data-toggle="tooltip" data-placement="down" :title="Localizer.get('tooltipChatbubbleAudioStop')" />
=======
                    <i v-if="this.isAudioLoading" class="fa fa-spin fa-spinner"
                       :title="Localizer.get('tooltipChatbubbleAudioLoad')" />
                    <i v-else-if="this.isAudioPlaying" class="fa fa-stop-circle"
                       :title="Localizer.get('tooltipChatbubbleAudioStop')" />
>>>>>>> ba0183da
                    <i v-else class="fa fa-volume-up"
                       :title="Localizer.get('tooltipChatbubbleAudioPlay')" />
                </div>
            </div>

            <!-- footer: debug messages -->
            <div v-show="this.isDebugExpanded">
                <div class="bubble-debug-text overflow-y-auto p-2 rounded-2"
                     style="max-height: 200px">
                    <DebugMessage v-for="{ text, type } in this.debugMessages"
                        :text="text"
                        :type="type"
                        :is-dark-scheme="this.isDarkScheme"
                    />
                </div>
            </div>

        </div>
    </div>
</template>

<script>
import {marked} from "marked";
import conf from "../../config.js";
import {getDebugColor} from "../config/debug-colors.js";
import DebugMessage from "./DebugMessage.vue";
import {useDevice} from "../useIsMobile.js";
import Localizer from "../Localizer.js";
import AudioManager from "../AudioManager.js";

export default {
    name: 'chatbubble',
    components: {DebugMessage},
<<<<<<< HEAD
    setup() {
        return {conf, Localizer, AudioManager};
    },
=======
>>>>>>> ba0183da
    props: {
        elementId: String,
        isUser: Boolean,
        isDarkScheme: Boolean,
        initialContent: String,
        initialLoading: Boolean,
    },
    setup() {
        const { isMobile, screenWidth } = useDevice();
        return { Localizer, isMobile, screenWidth };
    },
    data() {
        return {
            content: this.initialContent ?? '',
            statusMessages: new Map(),
            debugMessages: [],
            isDebugExpanded: false,
            isLoading: this.initialLoading ?? false,
            isError: false,
            ttsAudio: null,
        }
    },

    methods: {
        getElement() {
            return document.getElementById(this.elementId);
        },

        /**
         * @param agentName {string} Name of the agent that caused this status message.
         * @param text {string} Status message text content.
         * @param completed {boolean} Flag to indicate if the task is done.
         */
        addStatusMessage(agentName, text, completed = false) {
            if (!text || !text.trim()) return;
            text = text.trim();
            const message = this.statusMessages.get(agentName);
            if (message) {
                message.text = text;
                message.completed = completed;
            } else {
                // new message -> mark previous steps done
                this.markStatusMessagesDone(agentName);
                this.statusMessages.set(agentName, {text: text, completed: completed});
            }
        },

        /**
         * todo: better way to do this, that doesnt copy the copy the code from the sidebar debug messages?
         * @param text {string}
         * @param type {string}
         */
        addDebugMessage(text, type) {
            if (!text) return;
            const message = {text: text, type: type};

            // if there are no messages yet, just push the new one
            if (this.debugMessages.length === 0) {
                this.debugMessages.push(message);
                return;
            }

            const lastMessage = this.debugMessages[this.debugMessages.length - 1];
            if (lastMessage.type === type && type === 'Tool Generator') {
                // If the message includes tools, the message needs to be replaced instead of appended
                this.debugMessages[this.debugMessages.length - 1] = message;
            } else if (lastMessage.type === type) {
                // If the message has the same type as before but is not a tool, append the token to the text
                lastMessage.text += text;
            } else {
                // new message type
                this.debugMessages.push(message);
            }
        },

        /**
         * Go over the status messages map and mark all pending ones done
         * up to, but not including, the provided "stopKey".
         */
        markStatusMessagesDone(stopKey = null) {
            const messages = Array.from(this.statusMessages.entries());
            for (let i = 0; i < messages.length; ++i) {
                const [key, msg] = messages[i];
                if (key === stopKey) break;
                msg.completed = true;
            }
        },

        getFormattedContent() {
            try {
                return marked.parse(this.content);
            } catch (error) {
                console.error('Failed to parse chat bubble content:', this.content, error);
                return this.content;
            }
        },

        setContent(newContent) {
            this.content = newContent;
        },

        addContent(newContent) {
            this.content += newContent;
        },

        toggleLoading(value = null) {
            this.isLoading = value !== null
                ? value : !this.isLoading;
        },

        toggleError(value = null) {
            this.isError = value !== null
                ? value : !this.isError;
        },

        getGlowColors() {
            const agentName = this.debugMessages.at(-1)?.type;
            const baseColor = agentName
                ? getDebugColor(agentName, this.isDarkScheme)
                : null;
            if (!baseColor) return null;
            return {
                '--glow-color-1': baseColor ? `${baseColor}40` : '#00ff0040',
                '--glow-color-2': baseColor ? `${baseColor}90` : '#00ff0090',
            };
        },

        /**
         * Generate new audio for this message.
         */
        async generateAudio() {
            if (!this.content) return;
            this.ttsAudio = await AudioManager.generateAudio(this.content);
            await this.ttsAudio.setup().then(() => {
                this.ttsAudio.play();
            });
        },

        startAudioPlayback() {
            if (!this.canPlayAudio()) return;
            if (this.isAudioPlaying()) {
                this.stopAudioPlayback();
            } else if (this.ttsAudio) {
                this.ttsAudio.play();
            } else {
                this.generateAudio();
            }
        },

        stopAudioPlayback() {
            if (this.ttsAudio) {
                this.ttsAudio.stop();
            }
        },

        canPlayAudio() {
            return !this.isUser && this.content && !this.isLoading
                && !this.isAudioLoading();
        },

        isAudioPlaying() {
            return this.ttsAudio && this.ttsAudio.isPlaying;
        },

        isAudioLoading() {
            return this.ttsAudio && this.ttsAudio.isLoading;
        },

        clearStatusMessages() {
            this.statusMessages = new Map();
        },

        clearDebugMessages() {
            this.debugMessages = [];
        },

        clear() {
            this.clearStatusMessages();
            this.clearDebugMessages();
            this.content = '';
            this.isDebugExpanded = false;
            this.isLoading = false;
            this.isError = false;
            this.ttsAudio = null;
        }
    },

}
</script>

<style>
.message-text img {
    max-width: 100%;
    display: block;
}
</style>

<style scoped>
.chatbubble {
    background-color: var(--chat-ai-light);
    border-radius: 1.25rem;
    text-align: left;
    position: relative;
    transition: all 0.2s ease;
    width: fit-content;
    max-width: 800px;
}

.chatbubble-user {
    margin-left: auto;
    margin-right: 1rem;
    padding: 0.75rem 1.25rem;
    width: auto !important; /* Override any width constraints */
}

.chatbubble-ai {
    width: 100%;
    will-change: box-shadow;
    transition: box-shadow 0.3s ease;
}

.message-text {
    flex: 1;
    min-width: 0;
    padding-right: 0.5rem;
    white-space: normal;
    gap: 1rem;
}

.chaticon {
    display: flex;
    align-items: center;
    justify-content: center;
    width: 2.5rem;
    height: 2.5rem;
    background: var(--chat-ai-light);
    border-radius: 50%;
    border: 1px solid var(--border-light);
    padding: 0.5rem;
    aspect-ratio: 1 / 1;
}

.chaticon img {
    object-fit: contain;
    width: 100%;
    height: 100%;
}

.footer-item {
    color: var(--text-secondary-light);
}

.footer-item:hover {
    color: var(--primary-light);
}

.bubble-debug-text {
    background-color: var(--debug-console-light);
    color: var(--text-secondary-light);
}

.glow {
    --glow-color-1: #00ff0040;
    --glow-color-2: #00ff0090;
    box-shadow: 0 0 8px #00ff0040;
    animation: glow 3s infinite;
}

@keyframes glow {
    0%, 100% {
        box-shadow: 0 0 12px var(--glow-color-1, #00ff0040);
    }
    50% {
        box-shadow: 0 0 15px var(--glow-color-2, #00ff0090);
    }
}

@media (prefers-color-scheme: dark) {
    .footer-item {
        color: var(--text-secondary-dark);
    }

    .footer-item:hover {
        color: var(--text-primary-dark);
    }

    .bubble-debug-text {
        background-color: var(--debug-console-dark);
        color: var(--text-secondary-dark);
    }

    .chatbubble {
        background: var(--chat-ai-dark);
        color: var(--text-primary-dark);
    }

    .chaticon {
        background: var(--chat-ai-dark);
        border-color: var(--border-dark);
    }

    .chaticon img {
        filter: invert(100%);
    }

}

@media screen and (max-width: 768px) {
    .chatbubble-user {
        margin-right: 0;
    }

    .chatbubble-ai {
        margin-left: 0;
    }

    .chaticon {
        padding: 0.5rem;
        margin: 0 0.25rem;
    }
}

</style><|MERGE_RESOLUTION|>--- conflicted
+++ resolved
@@ -62,18 +62,14 @@
                      class="footer-item w-auto me-2"
                      style="cursor: pointer;"
                      @click="this.startAudioPlayback()">
-<<<<<<< HEAD
                     <i v-if="this.isAudioLoading()" class="fa fa-spin fa-spinner"
-                       data-toggle="tooltip" data-placement="down" :title="Localizer.get('tooltipChatbubbleAudioLoad')" />
+                       data-toggle="tooltip" data-placement="down"
+                       :title="Localizer.get('tooltipChatbubbleAudioLoad')" />
                     <i v-else-if="this.isAudioPlaying()" class="fa fa-stop-circle"
-                       data-toggle="tooltip" data-placement="down" :title="Localizer.get('tooltipChatbubbleAudioStop')" />
-=======
-                    <i v-if="this.isAudioLoading" class="fa fa-spin fa-spinner"
-                       :title="Localizer.get('tooltipChatbubbleAudioLoad')" />
-                    <i v-else-if="this.isAudioPlaying" class="fa fa-stop-circle"
+                       data-toggle="tooltip" data-placement="down"
                        :title="Localizer.get('tooltipChatbubbleAudioStop')" />
->>>>>>> ba0183da
                     <i v-else class="fa fa-volume-up"
+                       data-toggle="tooltip" data-placement="down"
                        :title="Localizer.get('tooltipChatbubbleAudioPlay')" />
                 </div>
             </div>
@@ -106,12 +102,6 @@
 export default {
     name: 'chatbubble',
     components: {DebugMessage},
-<<<<<<< HEAD
-    setup() {
-        return {conf, Localizer, AudioManager};
-    },
-=======
->>>>>>> ba0183da
     props: {
         elementId: String,
         isUser: Boolean,
@@ -121,7 +111,7 @@
     },
     setup() {
         const { isMobile, screenWidth } = useDevice();
-        return { Localizer, isMobile, screenWidth };
+        return { conf, Localizer, AudioManager, isMobile, screenWidth };
     },
     data() {
         return {
