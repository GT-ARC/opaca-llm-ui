<template>

    <!-- user bubble -->
    <div v-if="this.isUser" :id="this.elementId"
         class="d-flex flex-row justify-content-end">

        <div class="chatbubble chatbubble-user me-2 ms-auto w-auto">
            <div v-html="this.getFormattedContent()" />

            <!-- footer: debug, generate audio, ... -->
            <div class="d-flex justify-content-start small mt-2">

                <!-- copy to clipboard -->
                <div v-show="this.isCopyAvailable()"
                     class="footer-item w-auto me-2"
                     @click="this.copyContentToClipboard()"
                     :title="Localizer.get('tooltipChatbubbleCopy')">
                    <i v-if="this.copySuccess" class="fa fa-check" />
                    <i v-else class="fa fa-copy" />
                </div>

                <!-- audio stuff -->
                <div v-show="!this.isLoading"
                     class="footer-item w-auto me-2"
                     @click="this.startAudioPlayback()">
                    <i v-if="this.isAudioLoading()" class="fa fa-spin fa-spinner"
                       data-toggle="tooltip" data-placement="down"
                       :title="Localizer.get('tooltipChatbubbleAudioLoad')" />
                    <i v-else-if="this.isAudioPlaying()" class="fa fa-stop-circle"
                       data-toggle="tooltip" data-placement="down"
                       :title="Localizer.get('tooltipChatbubbleAudioStop')" />
                    <i v-else class="fa fa-volume-up"
                       data-toggle="tooltip" data-placement="down"
                       :title="Localizer.get('tooltipChatbubbleAudioPlay')" />
                </div>

                <!-- attached files -->
                <div v-show="this.files?.length > 0"
                     class="footer-item w-auto me-2"
                     @click="this.isFilesExpanded = !this.isFilesExpanded"
                     :title="Localizer.get('tooltipChatbubbleFiles')">
                    <i class="fa fa-file-pdf" />
                </div>

            </div>

            <!-- footer: attached files -->
            <div v-show="this.isFilesExpanded">
                <div class="bubble-debug-text overflow-y-auto p-2 mt-1 rounded-2"
                     style="max-height: 200px; max-width: 600px;">
                    <div class="message-text w-auto"
                         v-for="file in this.files">
                        {{ file }}
                    </div>
                </div>
            </div>

        </div>
    </div>


    <!-- ai bubble -->
    <div v-else :id="this.elementId"
         class="d-flex flex-row justify-content-start w-100">

        <div class="chatbubble chatbubble-ai ms-2"
             :class="{glow: this.isLoading}" :style="this.getGlowColors()">

            <div class="d-flex justify-content-start">
                <!-- loading spinner -->
                <div v-show="this.isLoading" class="w-auto">
                    <i class="fa fa-spin fa-circle-o-notch me-1" />
                </div>

                <!-- content, either status messages or actual response -->
                <div v-if="this.isLoading && this.statusMessages.size > 0" class="message-text w-auto mb-4">
                    <div v-for="[agentName, { text, completed }] in this.statusMessages.entries()" :key="agentName">
                        <div v-if="completed">{{ text }} ✓</div>
                        <div v-else>{{ text }} ...</div>
                    </div>
                    <div v-if="this.getToolCalls().length > 0">
                        <hr />
                        <div v-if="this.getToolCalls().length > 3">
                            ...
                        </div>
                        <div v-for="text in this.getToolCalls().slice(-3)">
                            <i class="fa fa-wrench" /> {{ text }}
                        </div>
                    </div>
                </div>
                <div v-else class="message-text w-auto"
                     v-html="this.getFormattedContent()"
                />

            </div>

            <!-- footer: icons -->
            <div class="d-flex justify-content-start small mt-2">

                <!-- copy to clipboard -->
                <div v-show="this.isCopyAvailable()"
                     class="footer-item w-auto me-2"
                     @click="this.copyContentToClipboard()"
                     :title="Localizer.get('tooltipChatbubbleCopy')">
                    <i v-if="this.copySuccess" class="fa fa-check" />
                    <i v-else class="fa fa-copy" />
                </div>

                <!-- audio stuff -->
                <div v-show="!this.isLoading"
                     class="footer-item w-auto me-2"
                     @click="this.startAudioPlayback()">
                    <i v-if="this.isAudioLoading()" class="fa fa-spin fa-spinner"
                       data-toggle="tooltip" data-placement="down"
                       :title="Localizer.get('tooltipChatbubbleAudioLoad')" />
                    <i v-else-if="this.isAudioPlaying()" class="fa fa-stop-circle"
                       data-toggle="tooltip" data-placement="down"
                       :title="Localizer.get('tooltipChatbubbleAudioStop')" />
                    <i v-else class="fa fa-volume-up"
                       data-toggle="tooltip" data-placement="down"
                       :title="Localizer.get('tooltipChatbubbleAudioPlay')" />
                </div>

                <!-- debug messages -->
                <div v-show="this.debugMessages.length > 0"
                     class="footer-item w-auto me-2"
                     @click="this.isDebugExpanded = !this.isDebugExpanded"
                     :title="Localizer.get('tooltipChatbubbleDebug')">
                    <i class="fa fa-bug" />
                </div>

                <!-- tool calls -->
                <div v-show="this.getToolCalls().length > 0"
                     class="footer-item w-auto me-2"
                     style="cursor: pointer;"
                     @click="this.isToolsExpanded = !this.isToolsExpanded"
                     :title="Localizer.get('tooltipChatbubbleTools')">
                    <i class="fa fa-wrench" />
                </div>

                <!-- error handling -->
                <div v-show="this.error !== null"
                     class="footer-item w-auto me-2"
                     @click="this.isErrorExpanded = !this.isErrorExpanded"
                     :title="Localizer.get('tooltipChatbubbleError')">
                    <i class="fa fa-exclamation-circle text-danger me-1" />
                </div>

            </div>

            <!-- footer: debug messages -->
            <div v-show="this.isDebugExpanded">
                <div class="bubble-debug-text overflow-y-auto p-2 mt-1 rounded-2" :id="'debug-message-' + this.elementId"
                     style="max-height: 200px"
                     @scroll="handleDebugScroll">
                    <DebugMessage v-for="{ text, type } in this.debugMessages"
                        :text="text"
                        :type="type"
                    />
                </div>
            </div>

            <!-- footer: tool calls -->
            <div v-show="this.isToolsExpanded">
                <div class="bubble-debug-text overflow-y-auto p-2 mt-1 rounded-2"
                     style="max-height: 200px">
                     <div v-for="text in this.getToolCalls()">
                        {{ text }}
                     </div>
                </div>
            </div>

            <!-- footer: errors -->
            <div v-show="this.isErrorExpanded">
                <div class="bubble-debug-text overflow-y-auto p-2 mt-1 rounded-2"
                     style="max-height: 200px">
                    <div class="message-text w-auto text-danger"
                         v-html="this.error"
                    />
                </div>
            </div>

        </div>
    </div>
</template>

<script>
import {addDebugMessage} from "../utils.js"
import {marked} from "marked";
import DOMPurify from "dompurify";
import conf from "../../config.js";
import {getDebugColor} from "../config/debug-colors.js";
import DebugMessage from "./DebugMessage.vue";
import {useDevice} from "../useIsMobile.js";
import Localizer from "../Localizer.js";
import AudioManager from "../AudioManager.js";
import {isDarkTheme} from "../ColorThemes.js";

export default {
    name: 'chatbubble',
    components: {DebugMessage},
    props: {
        elementId: String,
        isUser: Boolean,
        initialContent: String,
        initialLoading: Boolean,
        files: Array,
        selectedChatId: String,
    },
    setup() {
        const { isMobile, screenWidth } = useDevice();
        return { conf, Localizer, AudioManager, isMobile, screenWidth };
    },
    data() {
        return {
            content: this.initialContent ?? '',
            statusMessages: new Map(),
            debugMessages: [],
            isDebugExpanded: false,
            isLoading: this.initialLoading ?? false,
            error: null,
            isErrorExpanded: false,
            ttsAudio: null,
            copySuccess: false,
            autoScrollDebugMessage: true,
            isFilesExpanded: false,
            isToolsExpanded: false,
        }
    },

    methods: {
        /**
         * @returns {HTMLElement}
         */
        getElement() {
            return document.getElementById(this.elementId);
        },

        /**
         * @param agentName {string} Name of the agent that caused this status message.
         * @param text {string} Status message text content.
         * @param completed {boolean} Flag to indicate if the task is done.
         */
        addStatusMessage(agentName, text, completed = false) {
            if (!text || !text.trim()) return;
            text = text.trim();
            const message = this.statusMessages.get(agentName);
            if (message) {
                message.text = text;
                message.completed = completed;
            } else {
                // new message -> mark previous steps done
                this.markStatusMessagesDone(agentName);
                this.statusMessages.set(agentName, {text: text, completed: completed});
            }
        },

        getToolCalls() {
            const regex = /Tool\s+([^\n]+):\nName:\s*([^\n]+)\nArguments:\s*([^\n]+)\nResult:\s*([^\n]+)/gs
            return this.debugMessages
                .flatMap( debug => [...debug.text.matchAll(regex)] )
                .map( match => {
                    const id = match[1];
                    const name = match[2].replace("--", ": ");
                    var params = match[3].replace(/"(\w+)":/g, "$1="); // XXX this may fail for strings, better proper json-parse?
                    var results = match[4];
                    if (params.includes("requestBody")) params = params.substring(14, params.length-2);
                    if (results.length > 30) results = results.substring(0, 30) + " [...]";
                    return `${id}. ${name}(${params}) → ${results}`;
                });
        },

<<<<<<< HEAD
        addDebugMessage(text, type, id=null) {
            addDebugMessage(this.debugMessages, text, type, id);
=======
        addDebugMessage(text, type) {
            addDebugMessage(this.debugMessages, text, type, this.selectedChatId);
>>>>>>> d2d70055
        },

        scrollDownDebugMsg() {
            if (!this.autoScrollDebugMessage) return;
            const debugId = `debug-message-${this.elementId}`;
            const debug = document.getElementById(debugId);
            if (debug) {
                debug.scrollTop = debug.scrollHeight;
            }
        },

        handleDebugScroll() {
            // Disable autoscroll for debug message if user scrolled up
            const debugMsg = document.getElementById(`debug-message-${this.elementId}`);
            this.autoScrollDebugMessage = debugMsg.scrollTop + debugMsg.clientHeight >= debugMsg.scrollHeight - 10;
        },

        /**
         * Go over the status messages map and mark all pending ones done
         * up to, but not including, the provided "stopKey".
         */
        markStatusMessagesDone(stopKey = null) {
            const messages = Array.from(this.statusMessages.entries());
            for (let i = 0; i < messages.length; ++i) {
                const [key, msg] = messages[i];
                if (key === stopKey) break;
                msg.completed = true;
            }
        },

        getFormattedContent() {
            try {
                const rawHtml = marked.parse(this.content);

                // Load into a temporary DOM element
                const div = document.createElement('div');
                div.innerHTML = rawHtml;

                // Make sure links open in new tab
                div.querySelectorAll('a').forEach(link => {
                    link.setAttribute('target', '_blank');
                    link.setAttribute('rel', 'noopener noreferrer');
                });

                // Sanitize html
                const safeHtml = DOMPurify.sanitize(div.innerHTML, {
                    // Keep attributes we set
                    ADD_ATTR: ['target', 'rel'],
                });
                return safeHtml;
            } catch (error) {
                console.error('Failed to parse chat bubble content:', this.content, error);
                return this.content;
            }
        },

        setContent(newContent) {
            this.content = newContent;
        },

        addContent(newContent) {
            this.content += newContent;
        },

        toggleLoading(value = null) {
            this.isLoading = value !== null
                ? value : !this.isLoading;
        },

        setError(value = null) {
            this.error = value;
        },

        getGlowColors() {
            const agentName = this.debugMessages.at(-1)?.type;
            const isDarkMode = isDarkTheme();
            const baseColor = agentName
                ? getDebugColor(agentName, isDarkMode)
                : null;
            if (!baseColor) return null;
            return {
                '--glow-color-1': baseColor ? `${baseColor}40` : '#00ff0040',
                '--glow-color-2': baseColor ? `${baseColor}90` : '#00ff0090',
            };
        },

        copyContentToClipboard() {
            if (this.content.length <= 0 || this.copySuccess) return;
            navigator.clipboard.writeText(this.content)
                .then(() => {
                    this.copySuccess = true;
                    setTimeout(() => this.copySuccess = false, 2000);
                })
                .catch(error => console.error('Failed to copy text: ', error));
        },

        /**
         * Generate new audio for this message.
         */
        async generateAudio() {
            if (!this.content) return;
            this.ttsAudio = await AudioManager.generateAudio(this.content);
            await this.ttsAudio.setup().then(() => {
                this.ttsAudio.play();
            });
        },

        startAudioPlayback() {
            if (!this.canPlayAudio()) return;
            if (this.isAudioPlaying()) {
                this.stopAudioPlayback();
            } else if (this.ttsAudio) {
                this.ttsAudio.play();
            } else {
                this.generateAudio();
            }
        },

        stopAudioPlayback() {
            if (this.ttsAudio) {
                this.ttsAudio.stop();
            }
        },

        canPlayAudio() {
            return this.content && !this.isLoading
                && !this.isAudioLoading();
        },

        isAudioPlaying() {
            return this.ttsAudio && this.ttsAudio.isPlaying;
        },

        isAudioLoading() {
            return this.ttsAudio && this.ttsAudio.isLoading;
        },

        isCopyAvailable() {
            return this.content.length > 0 && (!this.isMobile
                || window.location.protocol === 'https'
                || window.location.hostname === 'localhost');
        },

        clearStatusMessages() {
            this.statusMessages = new Map();
        },

        clearDebugMessages() {
            this.debugMessages = [];
        },

        clear() {
            this.clearStatusMessages();
            this.clearDebugMessages();
            this.content = '';
            this.isDebugExpanded = false;
            this.isErrorExpanded = false;
            this.isLoading = false;
            this.error = null;
            this.ttsAudio = null;
        }
    },

    updated() {
        this.scrollDownDebugMsg();
    },

}
</script>

<style>
.message-text img {
    max-width: 100%;
    display: block;
}

.chatbubble p:last-of-type {
    margin-bottom: 0 !important;
}
</style>

<style scoped>
.chatbubble {
    color: var(--text-primary-color);
    border-radius: 1.25rem;
    text-align: left;
    position: relative;
    transition: all 0.2s ease;
    width: fit-content;
    margin-bottom: 1rem;
}

.chatbubble-user {
    background-color: var(--chat-user-color);
    margin-left: auto;
    margin-right: 1rem;
    padding: 0.75rem 1.25rem;
    width: auto !important; /* Override any width constraints */
    word-wrap: break-word;
    overflow-wrap: anywhere;
    max-width: 80ch;
}

.chatbubble-ai {
    background-color: var(--chat-ai-color);
    width: 100%;
    will-change: box-shadow;
    transition: box-shadow 0.2s ease;
    padding: 0.5rem;
}

.message-text {
    flex: 1;
    min-width: 0;
    padding-right: 0.5rem;
    white-space: normal;
    gap: 1rem;
}

.footer-item {
    color: var(--text-secondary-color);
    font-weight: bold;
    cursor: pointer;
}

.footer-item:hover {
    color: var(--primary-color);
}

.bubble-debug-text {
    background-color: var(--debug-console-color);
    color: var(--text-secondary-color);
}

.glow {
    --glow-color-1: #00ff0040;
    --glow-color-2: #00ff0090;
    box-shadow: 0 0 8px #00ff0040;
    animation: glow 3s infinite;
}

@keyframes glow {
    0%, 100% {
        box-shadow: 0 0 12px var(--glow-color-1, #00ff0040);
    }
    50% {
        box-shadow: 0 0 15px var(--glow-color-2, #00ff0090);
    }
}

@media screen and (max-width: 768px) {
    .chatbubble-user {
        margin-right: 0;
    }

    .chatbubble-ai {
        margin-left: 0;
    }
}

</style><|MERGE_RESOLUTION|>--- conflicted
+++ resolved
@@ -185,7 +185,7 @@
 </template>
 
 <script>
-import {addDebugMessage} from "../utils.js"
+import * as utils from "../utils.js"
 import {marked} from "marked";
 import DOMPurify from "dompurify";
 import conf from "../../config.js";
@@ -270,13 +270,9 @@
                 });
         },
 
-<<<<<<< HEAD
         addDebugMessage(text, type, id=null) {
-            addDebugMessage(this.debugMessages, text, type, id);
-=======
-        addDebugMessage(text, type) {
-            addDebugMessage(this.debugMessages, text, type, this.selectedChatId);
->>>>>>> d2d70055
+            const message = {id: id, text: text, type: type, chatId: this.selectedChatId};
+            utils.addDebugMessage(this.debugMessages, message);
         },
 
         scrollDownDebugMsg() {
