--- conflicted
+++ resolved
@@ -87,14 +87,9 @@
 
             <!-- footer: debug messages -->
             <div v-show="this.isDebugExpanded">
-<<<<<<< HEAD
-                <div class="bubble-debug-text overflow-y-auto p-2 rounded-2" :id="'debug-message-' + this.elementId"
+                <div class="bubble-debug-text overflow-y-auto p-2 mt-1 rounded-2" :id="'debug-message-' + this.elementId"
                      style="max-height: 200px"
                      @scroll="handleDebugScroll">
-=======
-                <div class="bubble-debug-text overflow-y-auto p-2 mt-1 rounded-2"
-                     style="max-height: 200px">
->>>>>>> b6160119
                     <DebugMessage v-for="{ text, type } in this.debugMessages"
                         :text="text"
                         :type="type"
