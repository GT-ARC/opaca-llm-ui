<template>
    <div class="d-flex justify-content-start flex-grow-1 w-100 position-relative z-1">

        <!-- Move the RecordingPopup outside the main content flow -->
        <RecordingPopup
            v-model:show="showRecordingPopup"
            :language="Localizer.getLanguageForTTS()"
            @transcription-complete="handleTranscriptionComplete"
            @send-message="handleSendMessage"
            @error="handleRecordingError"
        />

        <Sidebar
            :backend="backend"
            :language="language"
            :connected="connected"
            :is-dark-scheme="isDarkScheme"
             ref="sidebar"
             @select-question="this.askSampleQuestion"
             @category-selected="newCategory => this.selectedCategory = newCategory"
             @api-key-change="newValue => this.apiKey = newValue"
        />


        <!-- Main Container: Chat Window, Text Input -->
        <main id="mainContent" class="mx-auto"
              :class="{ 'd-flex flex-column flex-grow-1': this.isMainContentVisible(), 'd-none': !this.isMainContentVisible() }">

            <!-- Chat Window with Chat bubbles -->
            <div class="container-fluid flex-grow-1 chat-container" id="chat1">
                <div class="chatbubble-container d-flex flex-column justify-content-between mx-auto">
                    <Chatbubble v-for="{ elementId, isUser, content, isLoading } in this.messages"
                        :element-id="elementId"
                        :is-user="isUser"
                        :is-dark-scheme="this.isDarkScheme"
                        :initial-content="content"
                        :initial-loading="isLoading"
                        :ref="elementId"
                    />
                </div>

                <!-- sample questions -->
                <div v-show="showExampleQuestions" class="sample-questions">
                    <div v-for="(question, index) in Localizer.getSampleQuestions(this.selectedCategory)"
                         :key="index"
                         class="sample-question"
                         @click="this.askSampleQuestion(question.question)">
                        {{ question.icon }} <br> {{ question.question }}
                    </div>
                </div>

            </div>

            <!-- Input Area -->
            <div class="input-container">
                <div class="input-group">
                    <div class="scroll-wrapper">
                      <textarea id="textInput"
                                v-model="textInput"
                                ref="textInputRef"
                                :placeholder="Localizer.get('inputPlaceholder')"
                                class="form-control"
                                :class="{ 'small-scrollbar': isSmallScrollbar }"
                                style="resize: none; height: auto; max-height: 150px;"
                                rows="1"
                                @keydown="textInputCallback"
                                @input="resizeTextInput"
                      ></textarea>
                    </div>

                    <!-- user has entered text into message box -> send button available -->
                    <button type="button"
                            v-if="this.isSendAvailable()"
                            class="btn btn-primary"
                            @click="submitText"
                            :disabled="!isFinished"
                            :title="Localizer.get('tooltipButtonSend')"
                            style="margin-left: -2px">
                        <i class="fa fa-paper-plane"/>
                    </button>
                    <button type="button"
                            v-if="AudioManager.isRecognitionSupported()"
                            class="btn btn-outline-primary"
                            @click="this.startRecognition()"
                            :disabled="!isFinished"
                            :title="Localizer.get('tooltipButtonRecord')">
                        <i v-if="!AudioManager.isLoading" class="fa fa-microphone" />
                        <i v-else class="fa fa-spin fa-spinner" />
                    </button>
                    <button type="button"
                            v-if="this.isResetAvailable()"
                            class="btn btn-outline-danger"
                            @click="resetChat"
                            :disabled="!isFinished"
                            :title="Localizer.get('tooltipButtonReset')">
                        <i class="fa fa-refresh"/>
                    </button>
                </div>
            </div>

        </main>

    </div>

</template>

<script>
import {nextTick} from "vue";
import SimpleKeyboard from "./SimpleKeyboard.vue";
import Sidebar from "./sidebar.vue";
import RecordingPopup from './RecordingPopup.vue';
import Chatbubble from "./chatbubble.vue";
import conf from '../../config'
import {sendRequest} from "../utils.js";
import Localizer from "../Localizer.js";
import AudioManager from "../AudioManager.js";

import { useDevice } from "../useIsMobile.js";
import SidebarManager from "../SidebarManager";

export default {
    name: 'main-content',
    components: {
        Sidebar,
        SimpleKeyboard,
        RecordingPopup,
        Chatbubble
    },
    props: {
        backend: String,
        language: String,
<<<<<<< HEAD
        connected: Boolean,
        voiceServerConnected: Boolean,
=======
>>>>>>> e125d046
    },
    setup() {
        const { isMobile, screenWidth } = useDevice()
        return { conf, SidebarManager, Localizer, AudioManager, isMobile, screenWidth };
    },
    data() {
        return {
            messages: [],
            socket: null,
            apiKey: '',
            textInput: '',
            isFinished: true,
            showExampleQuestions: true,
            autoSpeakNextMessage: false,
            isDarkScheme: false,
            showRecordingPopup: false,
            selectedCategory: 'Information & Upskilling',
            isSmallScrollbar: true,
        }
    },
    methods: {
        updateTheme() {
            this.isDarkScheme = window.matchMedia('(prefers-color-scheme: dark)').matches;
        },

        async textInputCallback(event) {
            if (event.key === 'Enter' && !event.shiftKey) {
                event.preventDefault();
                await this.submitText();
                this.resizeTextInput()
            }
        },

        async submitText() {
            if (this.textInput && this.isFinished) {
                const userInput = this.textInput;
                this.textInput = '';
                await nextTick();
                this.resizeTextInput();
                await this.askChatGpt(userInput);
            }
        },

        async askSampleQuestion(questionText) {
            this.textInput = questionText
            await nextTick();
            this.resizeTextInput();
            await this.submitText();
        },

        resizeTextInput() {
            const textArea = document.getElementById('textInput');
            if (textArea) {
                textArea.style.height = 'auto';
                textArea.style.height = `${textArea.scrollHeight}px`;
            }
        },

        getLastBubble() {
            if (this.messages.length === 0) {
                throw Error('Tried to get the last chat bubble when none exist. This should not happen.');
            }
            const refId = this.messages[this.messages.length - 1].elementId;
            return this.$refs[refId][0];
        },

        async askChatGpt(userText) {
            this.isFinished = false;
            this.showExampleQuestions = false;

            // add user chat bubble
            await this.addChatBubble(userText, true, false);

            // add AI chat bubble in loading state, add prepare message
            await this.addChatBubble('', false, true);
            this.getLastBubble().addStatusMessage('preparing',
                Localizer.getLoadingMessage('preparing'), false);

            try {
                const url = `${conf.BackendAddress}/${this.getBackend()}/query_stream`
                this.socket = new WebSocket(url);
                this.socket.onopen    = ()    => this.handleStreamingSocketOpen(this.socket, userText);
                this.socket.onmessage = event => this.handleStreamingSocketMessage(event);
                this.socket.onclose   = ()    => this.handleStreamingSocketClose();
                this.socket.onerror   = error => this.handleStreamingSocketError(error);
            } catch (error) {
                await this.handleStreamingSocketError(error);
            }
        },

        async handleStreamingSocketOpen(socket, userText) {
            try {
                const inputData = JSON.stringify({user_query: userText, api_key: this.apiKey});
                socket.send(inputData);
            } catch (error) {
                await this.handleStreamingSocketError(error);
            }
        },

        async handleStreamingSocketMessage(event) {
            const aiBubble = this.getLastBubble();
            const result = JSON.parse(JSON.parse(event.data)); // YEP, THAT MAKES NO SENSE (WILL CHANGE SOON TM)

            if (result.hasOwnProperty('agent')) {
                if (result.agent === 'output_generator') {
                    // put output_generator content directly in the bubble
                    aiBubble.addContent(result.content);
                } else {
                    // other agent messages are intermediate results
                    this.processAgentStatusMessage(result);
                    await this.addDebugToken(result, false);
                }

                this.scrollDownDebug();
                this.scrollDownChat();
            } else {
                // no agent property -> Last message received should be final response
                console.log(result.error);
                if (result.error) {
                    aiBubble.setError(result.error);
                    const sidebar = this.$refs.sidebar;
                    sidebar.addDebugMessage(`\n${result.content}\n\nCause: ${result.error}\n`, "ERROR");
                }
                aiBubble.setContent(result.content);
                aiBubble.toggleLoading(false);
                this.isFinished = true;
            }
        },

        async handleStreamingSocketClose() {
            console.log("WebSocket connection closed", this.isFinished);
            if (!this.isFinished) {
                const message = Localizer.get('socketClosed');
                this.handleUnexpectedConnectionClosed(message);
            }

            this.startAutoSpeak();
            this.isFinished = true;
            this.scrollDownChat();
        },

        async handleStreamingSocketError(error) {
            console.error("Received error: ", error);
            if (!this.isFinished) {
                const message = Localizer.get('socketError', error.toString());
                this.handleUnexpectedConnectionClosed(message);
            }

            this.isFinished = true;
            this.scrollDownChat();
        },

        startAutoSpeak() {
            if (this.autoSpeakNextMessage) {
                const aiBubble = this.getLastBubble();
                aiBubble.startAudioPlayback();
                this.autoSpeakNextMessage = false;
            }
        },

        handleTranscriptionComplete(text) {
            if (text) {
                this.textInput = text;
            }
        },

        handleSendMessage(text) {
            if (text) {
                this.textInput = "";
                this.autoSpeakNextMessage = true;
                this.askChatGpt(text);
            }
        },

        handleRecordingError(error) {
            console.error('Recording error:', error);
            alert('Error recording audio: ' + error.message);
        },

        startRecognition() {
            if (AudioManager.isVoiceServerConnected) {
                this.showRecordingPopup = true;
            } else {
                AudioManager.startWebSpeechRecognition(text => {
                    this.handleTranscriptionComplete(text);
                    this.autoSpeakNextMessage = true;
                    this.submitText();
                });
            }
        },

        async resetChat() {
            this.messages = [];
            this.$refs.sidebar.clearDebugMessage();
            await this.showWelcomeMessage();
            this.showExampleQuestions = true;
            await sendRequest("POST", `${conf.BackendAddress}/reset`);
        },

        async showWelcomeMessage() {
            // don't add in mobile view, as welcome message + sample questions is too large for mobile screen
            if (!this.isMobile) {
                await this.addChatBubble(Localizer.get('welcome'), false, false);
            }
        },

        /**
         * @param content {string} initial chatbubble content
         * @param isUser {boolean} whether the message is by the user or the AI
         * @param isLoading {boolean} initial loading state, should be true if the bubble is intended to be edited
         * later (streaming responses etc.)
         */
        async addChatBubble(content, isUser = false, isLoading = false) {
            const elementId = `chatbubble-${this.messages.length}`;
            const message = { elementId: elementId, isUser: isUser, content: content, isLoading: isLoading };
            this.messages.push(message);

            // wait for the next rendering tick so that the component is mounted
            await nextTick();
            this.scrollDownChat();
        },

        handleUnexpectedConnectionClosed(message) {
            console.error('Connection closed unexpectedly', message);
            const aiBubble = this.getLastBubble();
            aiBubble.setContent(message);
            aiBubble.toggleLoading(false);
            aiBubble.setError("Connection closed unexpectedly");
        },

        scrollDownChat() {
            const div = document.getElementById('chat1');
            div.scrollTop = div.scrollHeight;
        },

        scrollDownDebug() {
            const div = document.getElementById('debug-console');
            div.scrollTop = div.scrollHeight;
        },

        processAgentStatusMessage(agentMessage) {
            const aiBubble = this.getLastBubble();
            const agentName = agentMessage.agent;
            const message = Localizer.getLoadingMessage(agentName);
            if (message) {
                aiBubble.markStatusMessagesDone(agentName);
                aiBubble.addStatusMessage(agentName, message, false);
            }
        },

        async addDebugToken(agentMessage) {
            // log tool output
            if (agentMessage.tools && agentMessage.tools.length > 0) {
                const toolOutput = agentMessage["tools"].map(tool =>
                    `Tool ${tool["id"]}:\nName: ${tool["name"]}\nArguments: ${JSON.stringify(tool["args"])}\nResult: ${JSON.stringify(tool["result"])}`
                ).join("\n\n");
                const type = agentMessage.agent;
                this.addDebug(toolOutput, type);
            }

            // log agent message
            if (agentMessage.content) {
                const text = agentMessage.content;
                const type = agentMessage.agent;
                this.addDebug(text, type);
            }
        },

        addDebug(text, type) {
            const sidebar = this.$refs.sidebar;
            sidebar.addDebugMessage(text, type);
            const aiBubble = this.getLastBubble();
            aiBubble.addDebugMessage(text, type);
        },

        getBackend() {
            const parts = this.backend.split('/');
            return parts[parts.length - 1];
        },

        isMainContentVisible() {
            return !(this.isMobile && SidebarManager.isSidebarOpen());
        },

        isSendAvailable() {
            if (!this.isMobile) return true;
            return this.textInput.length > 0;
        },

        isResetAvailable() {
            if (!this.isMobile) return true;
            return this.textInput.length === 0;
        },

        updateScrollbarThumb() {
          this.$nextTick(() => {
            const el = this.$refs.textInputRef;
            if (!el) return;

            const computedStyle = getComputedStyle(el);
            const maxHeight = parseFloat(computedStyle.maxHeight);

            // If current height is less than the max-height
            this.isSmallScrollbar = el.offsetHeight < maxHeight;
          });
        },
    },

    mounted() {
        this.updateTheme();
        window.matchMedia('(prefers-color-scheme: dark)').addEventListener('change', this.updateTheme);

        // expand category in sidebar
        const questions = conf.DefaultQuestions;
        this.selectedCategory = questions;
        this.$refs.sidebar.$refs.sidebar_questions.expandSectionByHeader(questions);

        this.showWelcomeMessage();

        this.updateScrollbarThumb();
    },
    watch: {
      textInput() {
        this.updateScrollbarThumb();
      },
    }
}

</script>

<style scoped>
.chat-container {
    flex: 1;
    overflow-y: auto;
    position: relative;
    display: flex;
    flex-direction: column;
    min-height: 0; /* Important for Firefox */
    padding: 2rem 0; /* Increased top padding for first message */
}

.input-container {
    width: 100%;
    background-color: var(--background-light);
    border-top: 1px solid var(--border-light);
    padding: 1rem 0;
    margin-bottom: 1rem;
    flex-shrink: 0;
    position: relative;
    z-index: 11; /* Above the fade effect */
}

.scroll-wrapper {
    border-radius: 1.5rem;
    overflow: hidden;
    display: flex;
    flex-direction: column;
    flex: 1 1 auto;
}

.input-group {
    width: 100%;
    max-width: min(95%, 100ch);
    margin: 0 auto;
    padding: 0 1rem;
}

.input-group .form-control {
    box-shadow: 0 0 0 1px var(--border-light);
    background-color: var(--background-light);
    color: var(--text-primary-light);
    padding: 0.75rem 1rem;
    height: 3rem;
    min-height: 3rem;
    resize: none;
    max-height: min(40vh, 20rem);
    line-height: 1.5;
    border-radius: 1.5rem !important;
}

.input-group .form-control[rows] {
    height: auto;
    overflow-y: auto;
}

.input-group .form-control::placeholder {
    color: var(--text-secondary-light);
}

.input-group .form-control:focus {
    box-shadow: 0 0 0 1px var(--primary-light);
}

.small-scrollbar::-webkit-scrollbar-thumb {
  background-color: transparent !important;
}

.input-group .btn {
    padding: 0;
    width: 3rem;
    height: 3rem;
    display: inline-flex;
    align-items: center;
    justify-content: center;
    align-self: flex-end;
    margin-bottom: 2px;
    border-radius: 1.5rem !important;
    transition: all 0.2s ease;
}

.input-group .btn:hover {
    transform: translateY(-1px);
}

.input-group .btn:disabled {
    animation: bounce 1s infinite;
    opacity: 0.7;
}

.input-group .btn i {
    font-size: 1.25rem;
    line-height: 1;
    display: inline-flex;
    align-items: center;
    justify-content: center;
    width: 1.25rem;
    height: 1.25rem;
}

.chatbubble-container {
    max-width: min(95%, 160ch);
}

#mainContent {
    width: 100%;
    max-width: 100%;
    height: calc(100vh - 50px);
    display: flex;
    flex-direction: column;
    overflow: hidden;
    position: relative; /* For fade positioning */
    background-color: var(--background-light);
}

.sample-questions {
    width: 100%;
    max-width: min(90%, 120ch);
    margin: 0 auto;
    padding: 1rem;
    display: flex;
    flex-wrap: wrap;
    gap: 1rem;
    justify-content: center;
}

.sample-question {
    flex: 1 1 250px;
    max-width: 300px;
    justify-content: center;
    align-items: center;
    cursor: pointer;
    padding: 1.5rem;
    background-color: var(--background-light);
    border: 1px solid var(--border-light);
    border-radius: var(--bs-border-radius-lg);
    color: var(--text-primary-light);
    transition: all 0.2s ease;
    text-align: center;
}

.sample-question:hover {
    background-color: var(--surface-light);
    border-color: var(--primary-light);
    transform: translateY(-1px);
    box-shadow: var(--shadow-sm);
}

/* dark scheme styling */
@media (prefers-color-scheme: dark) {
    body {
        background-color: var(--background-dark);
    }

    #mainContent {
        background-color: var(--background-dark);
    }

    .input-container {
        background-color: var(--background-dark);
        border-color: var(--border-dark);
    }

    .input-group .form-control {
        background-color: var(--input-dark);
        box-shadow: 0 0 0 1px var(--border-dark);
        color: var(--text-primary-dark);
    }

    .input-group .form-control::placeholder {
        color: var(--text-secondary-dark);
    }

    .input-group .form-control:focus {
        box-shadow: 0 0 0 1px var(--primary-dark);
    }

    .sample-question {
        background-color: var(--chat-user-dark);
        border-color: var(--border-dark);
        color: var(--text-primary-dark);
    }

    .sample-question:hover {
        background-color: var(--chat-ai-dark);
        border-color: var(--primary-dark);
    }

}

/* Responsive widths for larger screens */
@media (min-width: 1400px) {
    .input-group,
    .sample-questions,
    .chatbubble-container {
        max-width: min(60%, 160ch);
    }
}

@media (min-width: 1800px) {
    .input-group,
    .sample-questions,
    .chatbubble-container {
        max-width: min(50%, 160ch);
    }
}

/* mobile layout style changes */
@media screen and (max-width: 768px) {
    #mainContent {
        display: none;
    }

    #mainContent::before {
        background: none;
        content: none;
    }

    #mainContent::after {
        background: none;
        content: none;
    }

    .input-container {
        padding: 0.5rem;
    }

    .input-group {
        padding: 0;
    }
}

/* animations */
@keyframes bounce {
    0%, 100% {
        transform: translateY(0);
    }
    50% {
        transform: translateY(-2px);
    }
}

</style><|MERGE_RESOLUTION|>--- conflicted
+++ resolved
@@ -129,11 +129,7 @@
     props: {
         backend: String,
         language: String,
-<<<<<<< HEAD
         connected: Boolean,
-        voiceServerConnected: Boolean,
-=======
->>>>>>> e125d046
     },
     setup() {
         const { isMobile, screenWidth } = useDevice()
