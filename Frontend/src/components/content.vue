--- conflicted
+++ resolved
@@ -36,12 +36,9 @@
             @delete-chat="chatId => this.handleDeleteChat(chatId)"
             @rename-chat="(chatId, newName) => this.handleRenameChat(chatId, newName)"
             @new-chat="() => this.startNewChat()"
-<<<<<<< HEAD
             @delete-file="fileId => this.handleDeleteFile(fileId)"
             @suspend-file="(fileId, suspend) => this.handleSuspendFile(fileId, suspend)"
-=======
             @goto-search-result="(chatId, messageId) => this.gotoSearchResult(chatId, messageId)"
->>>>>>> 6d9c2212
         />
 
 
