--- conflicted
+++ resolved
@@ -421,9 +421,6 @@
             const aiBubble = this.getLastBubble();
             const result = JSON.parse(JSON.parse(event.data)); // YEP, THAT MAKES NO SENSE (WILL CHANGE SOON TM)
 
-            // If a container login is required
-            console.log(result.status);
-
             if (result.type === "ContainerLoginNotification") {
                 this.$emit('container-login-required', result);
                 return
@@ -440,18 +437,11 @@
                     this.processAgentStatusMessage(result);
                     await this.addDebugToken(result);
                 }
-
                 this.scrollDownDebug();
                 this.scrollDownChat();
-<<<<<<< HEAD
-            } else {
-                // no agent property -> Last message received should be final response
-                // TODO is this bit still necessary?
-=======
             }
 
             if (result.type === "QueryResponse") {
->>>>>>> f413ea43
                 console.log(result.error);
                 if (result.error) {
                     aiBubble.setError(result.error);
