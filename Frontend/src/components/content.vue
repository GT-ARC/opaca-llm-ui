--- conflicted
+++ resolved
@@ -423,11 +423,6 @@
             const aiBubble = this.getLastBubble();
             const result = JSON.parse(JSON.parse(event.data)); // YEP, THAT MAKES NO SENSE (WILL CHANGE SOON TM)
 
-<<<<<<< HEAD
-            console.log(`RECEIVED ${JSON.stringify(result)}`)
-
-=======
->>>>>>> 80ac6059
             if (result.type === "ContainerLoginNotification") {
                 this.$emit('container-login-required', result);
             }
@@ -440,7 +435,6 @@
                     aiBubble.addContent(result.chunk);
                     this.scrollDownChat();
                 }
-<<<<<<< HEAD
                 await this.addDebugToken(result);
                 this.scrollDownDebug();
             }
@@ -451,8 +445,6 @@
                 // args: Dict[str, Any] = {}
                 // result: Any | None = None
                 await this.addDebugTool(result);
-=======
->>>>>>> 80ac6059
                 this.scrollDownDebug();
             }
 
@@ -465,50 +457,12 @@
                 }
                 this.scrollDownChat();
             }
-<<<<<<< HEAD
 
             if (result.type === "MetricsMessage") {
                 // metrics: dict
                 // execution_time: float
                 // TODO do something with metrics messages
             }
-
-            if (result.type === "QueryResponse") {
-                if (result.error) {
-                    aiBubble.setError(result.error);
-                }
-                aiBubble.setContent(result.content);
-                aiBubble.toggleLoading(false);
-                this.isFinished = true;
-            }
-        },
-
-        async handleStreamingSocketClose() {
-            console.log("WebSocket connection closed", this.isFinished);
-            if (!this.isFinished) {
-                const message = Localizer.get('socketClosed');
-                this.handleUnexpectedConnectionClosed(message);
-            }
-
-            this.startAutoSpeak();
-            this.isFinished = true;
-            this.socket.close();
-            this.scrollDownChat();
-            await this.$refs.sidebar.$refs.chats.updateChats();
-        },
-
-        async handleStreamingSocketError(error) {
-            console.error("Received error: ", error);
-            if (!this.isFinished) {
-                const message = Localizer.get('socketError', error.toString());
-                this.handleUnexpectedConnectionClosed(message);
-            }
-
-            this.isFinished = true;
-            this.scrollDownChat();
-            await this.$refs.sidebar.$refs.chats.updateChats();
-=======
->>>>>>> 80ac6059
         },
 
         startAutoSpeak() {
