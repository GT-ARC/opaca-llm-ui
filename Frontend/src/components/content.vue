--- conflicted
+++ resolved
@@ -22,82 +22,21 @@
               v-bind:class="{ 'd-flex flex-column flex-grow-1': this.isMainContentVisible(), 'd-none': !this.isMainContentVisible() }">
 
             <!-- Chat Window -->
-<<<<<<< HEAD
             <div class="container-fluid flex-grow-1 px-0" id="chat1">
-            <div class="card-body" id="chat-container"/>
-            <div v-show="showExampleQuestions" class="sample-questions">
-              <div v-for="(question, index) in getCurrentCategoryQuestions()"
-                   :key="index"
-                   class="sample-question"
-                   @click="askChatGpt(question.question)">
-                {{ question.icon }} <br> {{ question.question }}
-              </div>
-=======
-            <div class="d-flex flex-column flex-grow-1">
-                <div class="container-fluid flex-grow-1 px-0 m-0" id="chat1">
-                    <div id="chat-container"
-                         class="overflow-y-auto card-body"
-                         style="max-height: calc(100vh - 100px);"/>
-
-                    <!-- sample questions -->
-                    <div v-show="showExampleQuestions" class="sample-questions">
-                        <div v-for="(question, index) in getCurrentCategoryQuestions()"
-                             :key="index"
-                             class="sample-question"
-                             @click="askChatGpt(question.question)">
-                            {{ question.icon }} <br> {{ question.question }}
-                        </div>
-                    </div>
-
-                </div>
-
-                <!-- Input Area -->
-                <div class="input-container">
-                    <div class="input-group">
-                        <textarea id="textInput"
-                              v-model="textInput"
-                              :placeholder="getConfig().translations[language].inputPlaceholder || 'Send a message...'"
-                              class="form-control overflow-hidden"
-                              rows="1"
-                              @input="autoResize"
-                              @keypress="textInputCallback"></textarea>
-
-                        <!-- user has entered text into message box -> send button available -->
-                        <button type="button"
-                                v-if="this.isSendAvailable()"
-                                class="btn btn-primary"
-                                @click="submitText"
-                                :disabled="isBusy">
-                            <i class="fa fa-paper-plane"/>
-                        </button>
-                        <button type="button"
-                                v-if="this.isSpeechRecognitionAvailable()"
-                                class="btn btn-outline-primary"
-                                @click="startRecognition"
-                                :disabled="isBusy">
-                            <i v-if="isRecording" class="fa fa-spinner fa-spin"/>
-                            <i v-else class="fa fa-microphone"/>
-                        </button>
-                        <button type="button"
-                                v-if="this.isResetAvailable()"
-                                class="btn btn-outline-danger"
-                                @click="resetChat"
-                                :disabled="isBusy">
-                            <i class="fa fa-refresh"/>
-                        </button>
+                <div class="card-body" id="chat-container"/>
+                <div v-show="showExampleQuestions" class="sample-questions">
+                    <div v-for="(question, index) in getCurrentCategoryQuestions()"
+                         :key="index"
+                         class="sample-question"
+                         @click="askChatGpt(question.question)">
+                        {{ question.icon }} <br> {{ question.question }}
                     </div>
                 </div>
-
-                <!-- Simple Keyboard -->
-                <SimpleKeyboard v-if="getConfig().ShowKeyboard"
-                                @change="this.onChangeSimpleKeyboard" />
->>>>>>> 3d6d6db4
             </div>
-          </div>
 
             <!-- Input Area -->
             <div class="input-container">
-              <div class="input-group">
+                <div class="input-group">
                       <textarea id="textInput"
                                 v-model="textInput"
                                 :placeholder="getConfig().translations[language].inputPlaceholder || 'Send a message...'"
@@ -106,36 +45,38 @@
                                 @input="autoResize"
                                 @keypress="textInputCallback"></textarea>
 
-                <!-- user has entered text into message box -> send button available -->
-                <button type="button"
-                        v-if="this.isSendAvailable()"
-                        class="btn btn-primary"
-                        @click="submitText"
-                        :disabled="isBusy">
-                  <i class="fa fa-paper-plane"/>
-                </button>
-                <button type="button"
-                        v-if="this.isSpeechRecognitionAvailable()"
-                        class="btn btn-outline-primary"
-                        @click="startRecognition"
-                        :disabled="isBusy">
-                  <i v-if="isRecording" class="fa fa-spinner fa-spin"/>
-                  <i v-else class="fa fa-microphone"/>
-                </button>
-                <button type="button"
-                        v-if="this.isResetAvailable()"
-                        class="btn btn-outline-danger"
-                        @click="resetChat"
-                        :disabled="isBusy">
-                  <i class="fa fa-refresh"/>
-                </button>
-              </div>
+                    <!-- user has entered text into message box -> send button available -->
+                    <button type="button"
+                            v-if="this.isSendAvailable()"
+                            class="btn btn-primary"
+                            @click="submitText"
+                            :disabled="isBusy">
+                        <i class="fa fa-paper-plane"/>
+                    </button>
+                    <button type="button"
+                            v-if="this.isSpeechRecognitionAvailable()"
+                            class="btn btn-outline-primary"
+                            @click="startRecognition"
+                            :disabled="isBusy">
+                        <i v-if="isRecording" class="fa fa-spinner fa-spin"/>
+                        <i v-else class="fa fa-microphone"/>
+                    </button>
+                    <button type="button"
+                            v-if="this.isResetAvailable()"
+                            class="btn btn-outline-danger"
+                            @click="resetChat"
+                            :disabled="isBusy">
+                        <i class="fa fa-refresh"/>
+                    </button>
+                </div>
             </div>
 
             <!-- Simple Keyboard -->
             <SimpleKeyboard v-if="getConfig().ShowKeyboard"
-                          @change="this.onChangeSimpleKeyboard" />
+                            @change="this.onChangeSimpleKeyboard" />
+
         </main>
+
     </div>
 
 </template>
@@ -1000,11 +941,7 @@
 
 .input-group {
     width: 100%;
-<<<<<<< HEAD
-    max-width: min(95%, 200ch);
-=======
-    max-width: min(95%, 120ch);
->>>>>>> 3d6d6db4
+    max-width: min(95%, 160ch);
     margin: 0 auto;
     padding: 0 1rem;
 }
@@ -1095,11 +1032,7 @@
 
 .sample-questions {
     width: 100%;
-<<<<<<< HEAD
     max-width: min(90%, 120ch);
-=======
-    max-width: min(95%, 120ch);
->>>>>>> 3d6d6db4
     margin: 0 auto;
     padding: 1rem;
     display: flex;
@@ -1447,6 +1380,11 @@
     .input-container {
         padding: 0.5rem;
     }
+
+    .input-group {
+        padding: 0;
+    }
+
 }
 
 @keyframes move-glow {
