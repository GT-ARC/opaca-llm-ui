<template>
    <div class="d-flex justify-content-start flex-grow-1 w-100">

        <Sidebar :backend="backend" :language="language" ref="sidebar"
                 @language-change="handleLanguageChange"
                 @select-question="askChatGpt"
                 @category-selected="updateSelectedCategory"
                 @api-key-change="(newValue) => this.apiKey = newValue"
                 @on-sidebar-toggle="this.onSidebarToggle"/>

        <!-- Recording Popup -->
        <RecordingPopup
            v-model:show="showRecordingPopup"
            :language="selectedLanguage"
            @transcription-complete="handleTranscriptionComplete"
            @send-message="handleSendMessage"
            @error="handleRecordingError"
        />

        <!-- Main Container: Chat Window, Text Input -->
        <main id="mainContent" v-show="this.isMainContentVisible()">

            <!-- Chat Window -->
<<<<<<< HEAD
            <div class="d-flex flex-column flex-grow-1">
                <div class="container-fluid flex-grow-1 px-0" id="chat1">
                    <div class="card-body" id="chat-container"/>
                    <div v-show="showExampleQuestions" class="sample-questions">
                        <div v-for="(question, index) in getCurrentCategoryQuestions()"
                             :key="index"
                             class="sample-question"
                             @click="askChatGpt(question.question)">
                            {{question.icon}} <br> {{ question.question }}
                        </div>
=======
            <div class="container-fluid flex-grow-1 px-0" id="chat1">
                <div class="card-body" id="chat-container"/>
                <div v-show="showExampleQuestions" class="sample-questions">
                    <div v-for="(question, index) in getCurrentCategoryQuestions()"
                         :key="index"
                         class="sample-question"
                         @click="askChatGpt(question.question)">
                        {{ question.icon }} <br> {{ question.question }}
>>>>>>> 9064ed7d
                    </div>
                </div>

                <!-- Input Area -->
                <div class="input-container">
                    <div class="input-group">
                    <textarea id="textInput"
                          v-model="textInput"
                          :placeholder="getConfig().translations[language].inputPlaceholder || 'Send a message...'"
                          class="form-control overflow-hidden"
                          rows="1"
                          @input="autoResize"
                          @keypress="textInputCallback"></textarea>

                        <!-- user has entered text into message box -> send button available -->
                        <button type="button"
                                v-if="this.isSendAvailable()"
                                class="btn btn-primary"
                                @click="submitText"
                                :disabled="isBusy">
                            <i class="fa fa-paper-plane"/>
                        </button>
                        <button type="button"
                                v-if="this.isSpeechRecognitionAvailable()"
                                class="btn btn-outline-primary"
                                @click="startRecognition"
                                :disabled="isBusy">
                            <i v-if="isRecording" class="fa fa-spinner fa-spin"/>
                            <i v-else class="fa fa-microphone"/>
                        </button>
                        <button type="button"
                                v-if="this.isResetAvailable()"
                                class="btn btn-outline-danger"
                                @click="resetChat"
                                :disabled="isBusy">
                            <i class="fa fa-refresh"/>
                        </button>
                    </div>
                </div>

                <!-- Simple Keyboard -->
                <SimpleKeyboard v-if="getConfig().ShowKeyboard"
                                @change="this.onChangeSimpleKeyboard" />
            </div>
        </main>
    </div>

</template>

<script>
import {marked} from "marked";
import conf from '../../config'
import SimpleKeyboard from "./SimpleKeyboard.vue";
import Sidebar from "./sidebar.vue";
import {sendRequest, shuffleArray} from "../utils.js";
import RecordingPopup from './RecordingPopup.vue';
import {debugColors, defaultDebugColors, debugLoadingMessages} from '../config/debug-colors.js';

export default {
    name: 'main-content',
    components: {
        Sidebar,
        SimpleKeyboard,
        RecordingPopup
    },
    props: {
        backend: String,
        language: String,
    },
    data() {
        return {
            apiKey: '',
            textInput: '',
            recognition: null,
            lastMessage: null,
            messageCount: 0,
            speechSynthesis: window.SpeechSynthesis,
            isRecording: false,
            isBusy: false,
            showExampleQuestions: true,
            autoSpeakNextMessage: false,
            isDarkScheme: false,
            showRecordingPopup: false,
            selectedLanguage: 'english',
            deviceInfo: '',
            selectedCategory: 'Information & Upskilling',
            voiceServerConnected: false,
            statusMessages: {}, // Track status messages by messageCount
            isSidebarActive: false,
            windowWidth: window.innerWidth,
        }
    },
    watch: {
        language: {
            immediate: true,
            handler(newVal) {
                if (newVal === 'GB') {
                    this.selectedLanguage = 'english';
                } else if (newVal === 'DE') {
                    this.selectedLanguage = 'german';
                }
            }
        }
    },
    methods: {
        getConfig() {
            return conf;
        },

        updateTheme() {
            // Check if dark color scheme is preferred
            this.isDarkScheme = window.matchMedia('(prefers-color-scheme: dark)').matches;
            this.updateDebugColors(this.isDarkScheme)
        },

        onChangeSimpleKeyboard(input) {
            this.textInput = input;
        },

        async textInputCallback(event) {
            if (event.key === "Enter" && !event.shiftKey) {
                event.preventDefault();
                await this.submitText();
            }
        },

        async submitText() {
            const userInput = this.textInput;
            if (this.textInput) {
                this.textInput = '';
                await this.askChatGpt(userInput);
            }
        },

        async askChatGpt(userText) {
            this.isFinished = false;
            this.showExampleQuestions = false;
            const currentMessageCount = this.messageCount;
            this.messageCount++;
            const debugMessageLength = this.$refs.sidebar.debugMessages.length;
            this.createSpeechBubbleUser(userText);
            try {
                if (['tool-llm-openai', 'rest-gpt-openai'].includes(this.getBackend())) {
                    // Initialize with preparing message
                    this.statusMessages[currentMessageCount] = new Map();
                    const systemMessage = this.getDebugLoadingMessage('preparing');
                    this.statusMessages[currentMessageCount].set('preparing', systemMessage + ' ...');
                    this.editTextSpeechBubbleAI(Array.from(this.statusMessages[currentMessageCount].values()).join('\n'), currentMessageCount);
                    
                    // Show loading indicator for initial message
                    const aiBubble = document.getElementById(`${currentMessageCount}`);
                    if (aiBubble) {
                        const loadingContainer = aiBubble.querySelector("#loadingContainer .loader");
                        if (loadingContainer) {
                            loadingContainer.classList.remove('hidden');
                        }
                    }
                    
                    const preparingColor = this.getDebugColor('preparing', this.isDarkScheme);
                    this.editAnimationSpeechBubbleAI(currentMessageCount, true, preparingColor);
                    this.scrollDown(false);

                    const socket = new WebSocket(`${conf.BackendAddress}/${this.getBackend()}/query_stream`);

                    socket.onmessage = (event) => {
                        const result = JSON.parse(JSON.parse(event.data)); // YEP, THAT MAKES NO SENSE (WILL CHANGE SOON TM)
                        if (result.hasOwnProperty("agent")) {
                            // Mark system preparation as complete on first agent message
                            if (this.statusMessages[currentMessageCount].has('preparing')) {
                                const preparingMessage = this.getDebugLoadingMessage('preparing');
                                this.statusMessages[currentMessageCount].set('preparing', preparingMessage + ' ✓');
                            }
                            // Agent messages are intermediate results
                            this.addDebugToken(result, currentMessageCount);
                            this.scrollDown(true);
                        } else {
                            // Last message received should be final response
                            this.editTextSpeechBubbleAI(result.content, currentMessageCount);
                            this.editAnimationSpeechBubbleAI(currentMessageCount, false);
                            this.bindDebugMsgToBubble(currentMessageCount, debugMessageLength)
                        }
                    };

                    socket.onopen = () => {
                        const inputData = {user_query: userText, api_key: this.apiKey};
                        socket.send(JSON.stringify(inputData));
                    };

                    socket.onclose = () => {
                        if (!this.isFinished) {
                            this.handleUnexpectedConnectionClosed("❗It seems there was a problem during the response generation...", currentMessageCount, debugMessageLength)
                        }
                        console.log("WebSocket connection closed");
                    };

                    socket.onerror = (error) => {
                        if (!this.isFinished) {
                            this.handleUnexpectedConnectionClosed("❗I encountered the following error during the response generation: " + error.toString(), currentMessageCount, debugMessageLength)
                        }
                        console.log("Received error: ", error)
                    }
                } else {
                    this.createSpeechBubbleAI(`Generating your answer`, currentMessageCount);
                    this.toggleLoadingSymbol(currentMessageCount);
                    this.scrollDown(false)

                    const result = await sendRequest(
                        "POST",
                        `${conf.BackendAddress}/${this.getBackend()}/query`,
                        {user_query: userText, api_key: this.apiKey},
                        null);
                    const answer = result.data.content;
                    if (result.data.error) {
                        this.addDebug(result.data.error)
                    }
                    this.toggleLoadingSymbol(currentMessageCount)
                    this.editTextSpeechBubbleAI(answer, currentMessageCount)
                    this.scrollDown(false);
                    this.processDebugInput(result.data.agent_messages, currentMessageCount);
                    this.scrollDown(true);
                }
            } catch (error) {
                console.error(error);
                this.editTextSpeechBubbleAI("Error while fetching data: " + error, currentMessageCount);
                this.editAnimationSpeechBubbleAI(currentMessageCount, false);
                this.scrollDown(false);
            }
            if (this.autoSpeakNextMessage) {
                this.speakLastMessage();
                this.autoSpeakNextMessage = false;
            }
        },

        isSpeechRecognitionSupported() {
            // very hacky check if the user is using the (full) google chrome browser
            const isGoogleChrome = window.chrome !== undefined
                    && window.navigator.userAgentData !== undefined
                    && window.navigator.userAgentData.brands.some(b => b.brand === 'Google Chrome')
                    && window.navigator.vendor === "Google Inc."
                    && Array.from(window.navigator.plugins).some(plugin => plugin.name === "Chrome PDF Viewer");
            if (!isGoogleChrome) {
                alert('At the moment, speech recognition is only supported in the Google Chrome browser.');
                return false;
            }
            if (!('SpeechRecognition' in window || 'webkitSpeechRecognition' in window)) {
                alert("Please enable 'SpeechRecognition' and 'webkitSpeechRecognition' in your browser's config.");
                return false;
            }
            if (location.protocol !== 'https' && location.hostname !== 'localhost' && location.hostname !== '127.0.0.1') {
                alert('Speech recognition is only supported using a secure connection (HTTPS) or when hosted locally.');
                return false;
            }
            return true;
        },

        async startRecognition() {
            this.showRecordingPopup = true;
        },

        handleTranscriptionComplete(text) {
            if (text) {
                this.textInput = text;
            }
        },

        handleSendMessage(text) {
            if (text) {
                this.textInput = "";
                this.askChatGpt(text);
            }
        },

        handleRecordingError(error) {
            console.error('Recording error:', error);
            alert('Error recording audio: ' + error.message);
        },

        handleLanguageChange(newLanguage) {
            this.selectedLanguage = newLanguage;
            // Update the main app language based on the selected language
            if (newLanguage === 'english') {
                this.$emit('update:language', 'GB');
            } else if (newLanguage === 'german') {
                this.$emit('update:language', 'DE');
            }
        },

        async resetChat() {
            document.getElementById("chat-container").innerHTML = '';
            this.$refs.sidebar.debugMessages = []
            this.abortSpeaking();
            this.createSpeechBubbleAI(conf.translations[this.language].welcome, 'startBubble');
            this.showExampleQuestions = true;
            await sendRequest("POST", `${conf.BackendAddress}/reset`);
            this.isBusy = false;
        },

        createSpeechBubbleAI(text, id) {
            this.lastMessage = text;
            const chat = document.getElementById("chat-container");
            let d1 = document.createElement("div");
            let debugId = `debug-${id}`;
            const isStatusMessage = text.includes('...') || text.includes('✓');
            
            // Format the initial text appropriately
            const formattedText = isStatusMessage 
                ? text.split('\n')
                    .filter(line => line.trim() !== '')
                    .map(line => `<div class="status-line">${line}</div>`)
                    .join('')
                : marked.parse(text);

            d1.innerHTML = `
            <div id="${id}" class="d-flex flex-row justify-content-start mb-4">
                <div class="chaticon">
                    <img src="/src/assets/Icons/ai.png" alt="AI">
                </div>
                <div id="chatBubble" class="p-3 ms-3 small mb-0 chatbubble chat-ai">
                    <div class="d-flex flex-row justify-content-start message-content">
                        <div id="loadingContainer"><div class="loader hidden"></div></div>
                        <div id="messageContainer" class="message-text">${formattedText}</div>
                    </div>
                    <div id="${debugId}-toggle" class="debug-toggle" style="display: none; cursor: pointer; font-size: 10px;">
                        <img src=/src/assets/Icons/double_down_icon.png class="double-down-icon" alt=">>" width="10px" height="10px" style="transform: none"/>
                        debug
                    </div>
                    <hr id="${debugId}-separator" class="debug-separator" style="display: none;">
                    <div id="${debugId}-text" v-if="debugExpanded" class="bubble-debug-text" style="display: none;"/>
                </div>
            </div>`;

            this.isBusy = false;
            chat.appendChild(d1);

            const debugToggle = document.getElementById(`${debugId}-toggle`);
            const debugSeparator = document.getElementById(`${debugId}-separator`);
            const debugText = document.getElementById(`${debugId}-text`);

            let debugExpanded = false;

            debugToggle.addEventListener('click', () => {
                debugExpanded = !debugExpanded;
                if (debugExpanded) {
                    debugSeparator.style.display = 'block';
                    debugText.style.display = 'block';
                    const icon = debugToggle.querySelector('img');
                    icon.style.transform = 'rotate(180deg)'
                }
                else {
                    debugSeparator.style.display = 'none';
                    debugText.style.display = 'none';
                    const icon = debugToggle.querySelector('img');
                    icon.style.transform = 'none'
                }
            })
        },

        createSpeechBubbleUser(text) {
            const chat = document.getElementById("chat-container")
            let d1 = document.createElement("div")
            d1.innerHTML = `
                <div class="d-flex flex-row justify-content-end mb-4">
                    <div class="chatbubble chat-user">
                        ${text}
                    </div>
                    <div class="chaticon">
                        <img src="/src/assets/Icons/nutzer.png" alt="User">
                    </div>
                </div>`;
            chat.appendChild(d1)
            this.scrollDown(false)
        },

        bindDebugMsgToBubble(currentMessageCount, debugMessageLength) {
            // Append the debug messages generated during this request to the ai message bubble
            const aiBubble = document.getElementById(`debug-${currentMessageCount}-text`);
            const debugMessages = this.$refs.sidebar.debugMessages;
            if (aiBubble) {
                for (let i = debugMessageLength; i < debugMessages.length; i++) {
                    let d1 = document.createElement("div");
                    d1.className = "bubble-debug-text";
                    d1.textContent = debugMessages.at(i).text;
                    d1.style.color = debugMessages.at(i).color;
                    d1.dataset.type = debugMessages.at(i).type;
                    aiBubble.append(d1);
                }
            }

            // Make expand debug button appear
            const debugToggle = document.getElementById(`debug-${currentMessageCount}-toggle`);
            debugToggle.style.display = 'block';
            this.scrollDown(false);
            this.isFinished = true
        },

        handleUnexpectedConnectionClosed(message, currentMessageCount, debugMessageLength) {
            this.editTextSpeechBubbleAI(message, currentMessageCount);
            this.editAnimationSpeechBubbleAI(currentMessageCount, false);
            this.bindDebugMsgToBubble(currentMessageCount, debugMessageLength)

            const aiBubble = document.getElementById(`${currentMessageCount}`);
            const messageContainer = aiBubble.querySelector("#messageContainer");
            messageContainer.style.color = "red"

            const loadingContainer = aiBubble.querySelector("#loadingContainer .loader");
            if (loadingContainer) {
                loadingContainer.classList.add('hidden');
            }
        },

        scrollDown(debug) {
            const chatDiv = debug
                    ? document.getElementById('debug-console')
                    : document.getElementById('chat1');
            chatDiv.scrollTop = chatDiv.scrollHeight;
        },

        speakLastMessage() {
            if (speechSynthesis) {
                this.abortSpeaking();
                console.log("Speaking message: " + this.lastMessage);
                const utterance = new SpeechSynthesisUtterance(this.lastMessage);
                utterance.lang = conf.languages[this.language];
                utterance.onstart = () => {
                    console.log("Speaking started.");
                }
                utterance.onend = () => {
                    console.log("Speaking ended.");
                }
                utterance.onerror = (error) => {
                    console.error(error);
                }
                speechSynthesis.speak(utterance);
            }
        },

        abortSpeaking() {
            if (speechSynthesis && speechSynthesis.speaking) {
                speechSynthesis.cancel();
            }
        },

        getDebugColor(agentName, darkScheme) {
            return (debugColors[agentName] ?? defaultDebugColors)[darkScheme ? 0 : 1];
        },

        getDebugLoadingMessage(agentName) {
            // Use the current language (GB or DE) to get the appropriate message
            return debugLoadingMessages[this.language]?.[agentName] ?? debugLoadingMessages['GB'][agentName];
        },

        addDebugToken(agent_message, messageCount) {
            const color = this.getDebugColor(agent_message["agent"], this.isDarkScheme);
            const message = this.getDebugLoadingMessage(agent_message["agent"]);

            // Initialize status messages for this messageCount if not exists
            if (!this.statusMessages[messageCount]) {
                this.statusMessages[messageCount] = new Map();
            }

            // Update status message for this agent
            if (message) {
                // Mark previous agent's message as completed
                for (const [agent, status] of this.statusMessages[messageCount].entries()) {
                    if (status.endsWith('...')) {
                        this.statusMessages[messageCount].set(agent, status.replace('...', '✓'));
                    }
                }
                // Set current agent's message
                this.statusMessages[messageCount].set(agent_message["agent"], message + ' ...');
            }

            // Build cumulative status message from all agents
            const statusMessage = Array.from(this.statusMessages[messageCount].values()).join('\n');
            
            // Change the loading message and color depending on the currently received agent message
            this.editTextSpeechBubbleAI(statusMessage, messageCount);
            this.editAnimationSpeechBubbleAI(messageCount, true, color);

            if (agent_message["tools"].length > 0) {
                this.addDebug(agent_message["tools"].join('\n'), color, agent_message["agent"] + "-Tools");
            } else {
                this.addDebug(agent_message["content"], color, agent_message["agent"]);
            }
        },

        processDebugInput(agent_messages, messageCount) {
            if (agent_messages.length > 0) {
                // if at least one debug message was found, let the "debug" button appear on the speech bubble
                const debugToggle = document.getElementById(`debug-${messageCount}-toggle`);
                debugToggle.style.display = 'block';
            }

            // agent_messages has fields: [agent, content, execution_time, response_metadata[completion_tokens, prompt_tokens, total_tokens]]
            for (const message of agent_messages) {
                const color = this.getDebugColor(message["agent"], this.isDarkScheme);
                // if tools have been generated, display the tools (no message was generated in that case)
                const content = message["agent"] + ": " + (message["tools"].length > 0 ? message["tools"] : message["content"])
                this.addDebug(content, color, message["agent"])

                // Add the formatted debug text to the associated speech bubble
                const messageBubble = document.getElementById(`debug-${messageCount}-text`)
                if (messageBubble) {
                    let d1 = document.createElement("div")
                    d1.className = "bubble-debug-text"
                    d1.textContent = content
                    d1.style.color = color
                    messageBubble.append(d1)
                }
            }
        },

        updateDebugColors(darkScheme) {
            const debugElements = document.querySelectorAll('.debug-text, .bubble-debug-text');
            debugElements.forEach((element) => {
                element.style.color = this.getDebugColor(element.dataset.type ?? "", darkScheme);
            });
        },

        addDebug(text, color, type) {
            const debugMessages = this.$refs.sidebar.debugMessages;

            // If the message includes tools, the message needs to be replaced instead of appended
            if (debugMessages.length > 0 && debugMessages[debugMessages.length - 1].type === "Tool Generator-Tools" && text) {
                debugMessages[debugMessages.length - 1] = {
                    text: text,
                    color: color,
                    type: "Tool Generator-Tools",
                }
            }
            // If the message has the same type as before but is not a tool, append the token to the text
            else if (debugMessages.length > 0 && debugMessages[debugMessages.length - 1].type === type) {
                debugMessages[debugMessages.length - 1].text += `${text}`
            }
            // If the message has a new type, assume it is the beginning of a new agent message
            else {
                debugMessages.push({
                    text: type + ":\n" + text,
                    color: color,
                    type: type,
                });
            }
        },

        editAnimationSpeechBubbleAI(id, active, color) {
            const aiBubble = document.getElementById(`${id}`);
            if (!aiBubble) return;

            if (!document.querySelector(`#move-glow`)) {
                // Create a style block for the custom animation
                const style = document.createElement("style");
                style.id = "move-glow";
                style.innerHTML = `
                    @keyframes move-glow {
                        0%, 100% {
                            box-shadow: 0 0 8px var(--glow-color-1, #ffffff33);
                        }
                        50% {
                            box-shadow: 0 0 15px var(--glow-color-2, #ffffff73);
                        }
                    }
                `;
                document.head.appendChild(style);
            }

            const chatBubble = aiBubble.querySelector("#chatBubble");
            if (!chatBubble) return;

            if (active) {
                if (color === "#ffffff") {
                    // Initial phase - use primary color with more intensity
                    chatBubble.style.setProperty("--glow-color-1", "var(--primary-light)40");
                    chatBubble.style.setProperty("--glow-color-2", "var(--primary-light)90");
                } else {
                    chatBubble.style.setProperty("--glow-color-1", `${color}40`);
                    chatBubble.style.setProperty("--glow-color-2", `${color}90`);
                }
                chatBubble.style.animation = "move-glow 3s infinite";
            } else {
                chatBubble.style.animation = "";
            }
        },

        editTextSpeechBubbleAI(text, id) {
            const aiBubble = document.getElementById(`${id}`);
            if (!aiBubble) {
                // If the bubble doesn't exist yet, create it
                this.createSpeechBubbleAI(text, id);
                return;
            }

            const messageContainer = aiBubble.querySelector("#messageContainer");
            if (!messageContainer) return;

            // Check if this is a status message (contains checkmarks or ellipsis)
            const isStatusMessage = text.includes('...') || text.includes('✓');
            
            if (isStatusMessage) {
                // Format status messages with clean line breaks
                const formattedText = text.split('\n')
                    .filter(line => line.trim() !== '')
                    .map(line => `<div class="status-line">${line}</div>`)
                    .join('');
                messageContainer.innerHTML = formattedText;

                // Show loading indicator for active status
                const loadingContainer = aiBubble.querySelector("#loadingContainer .loader");
                if (loadingContainer) {
                    loadingContainer.classList.toggle('hidden', !text.includes('...'));
                }
            } else {
                // Use markdown parsing for regular messages
                messageContainer.innerHTML = marked.parse(text);
                // Hide loading indicator for final message
                const loadingContainer = aiBubble.querySelector("#loadingContainer .loader");
                if (loadingContainer) {
                    loadingContainer.classList.add('hidden');
                }
            }
        },

        toggleLoadingSymbol(id) {
            const aiBubble = document.getElementById(`${id}`);
            if (!aiBubble) return;

            const loadingContainer = aiBubble.querySelector("#loadingContainer");
            if (!loadingContainer) return;

            loadingContainer.classList.toggle("loader");
        },

        getBackend() {
            const parts = this.backend.split('/');
            return parts[parts.length - 1];
        },

        setupTooltips() {
            const tooltipTriggerList = [].slice.call(document.querySelectorAll('[data-bs-toggle="tooltip"]'));
            const tooltipList = tooltipTriggerList.map(function (tooltipTriggerEl) {
                return new bootstrap.Tooltip(tooltipTriggerEl)
            });
        },

        autoResize(event) {
            const textarea = event.target;
            textarea.style.height = 'auto';
            textarea.style.height = (textarea.scrollHeight) + 'px';
        },

        getRandomSampleQuestions(num_questions = 3) {
            function mapIcons(q, c) { return {question: q.question, icon: q.icon ?? c.icon} }
            let questions = [];
            this.getConfig().translations[this.language].sidebarQuestions
                .forEach(group => questions = questions.concat(group.questions.map(q => mapIcons(q, group))));
            shuffleArray(questions);
            return questions.slice(0, num_questions);
        },

        getCurrentCategoryQuestions() {
            const categories = conf.translations[this.language].sidebarQuestions;
            const currentCategory = categories.find(cat => cat.header === this.selectedCategory);

            if (!currentCategory) {
                // If no category is selected, show random sample questions
                return this.getRandomSampleQuestions();
            }

            // Take first 3 questions and use their individual icons
            return currentCategory.questions.slice(0, 3).map(q => ({
                question: q.question,
                icon: q.icon || currentCategory.icon // Fallback to category icon if question has no icon
            }));
        },

        updateSelectedCategory(category) {
            this.selectedCategory = category;
        },

        updateWidth() {
            this.windowWidth = window.innerWidth;
        },

        onSidebarToggle(key) {
            this.isSidebarActive = (key !== 'none');
        },

        isMobileView() {
            return this.windowWidth <= 768
        },

        isMainContentVisible() {
            console.log('isMainContentVisible', !(this.isMobileView() && this.isSidebarActive));
            return !(this.isMobileView() && this.isSidebarActive);
        },

        isSendAvailable() {
            console.log('isSendAvailable', !this.isMobileView(), this.textInput.length > 0);
            if (!this.isMobileView()) return true;
            return this.textInput.length > 0;
        },

        isSpeechRecognitionAvailable() {
            if (!this.voiceServerConnected) return false;
            if (!this.isMobileView()) return true;
            return this.textInput.length === 0;
        },

        isResetAvailable() {
            if (!this.isMobileView()) return true;
            return this.textInput.length === 0;
        },
    },

    async mounted() {
        window.addEventListener('resize', this.updateWidth);

        // Initialize the selected language from the sidebar if available
        if (this.$refs.sidebar) {
            this.selectedLanguage = this.$refs.sidebar.selectedLanguage;
        }
        this.updateTheme();
        this.setupTooltips();
        window.matchMedia('(prefers-color-scheme: dark)').addEventListener('change', this.updateTheme);
        this.createSpeechBubbleAI(conf.translations[this.language].welcome, 'startBubble');

        this.updateSelectedCategory(this.getConfig().DefaultQuestions);

        // Check voice server connection
        try {
            const response = await fetch(`${conf.VoiceServerAddress}/info`);
            if (!response.ok) {
                throw new Error('Failed to fetch device info');
            }
            const data = await response.json();
            this.deviceInfo = `${data.model} on ${data.device}`;
            this.voiceServerConnected = true;
        } catch (error) {
            console.error('Error fetching device info:', error);
            this.deviceInfo = 'Speech recognition device not available';
            this.voiceServerConnected = false;
        }
    },

    beforeUnmount() {
        window.removeEventListener('resize', this.updateWidth);
    }
}

</script>

<style>
.chatbubble {
    border-radius: 1.25rem;
    text-align: left;
    position: relative;
    transition: all 0.2s ease;
    width: fit-content;
    max-width: 800px;
}

.message-content {
    align-items: flex-start;
    gap: 0.75rem;
}

.message-text {
    flex: 1;
    min-width: 0;
    padding-right: 0.5rem;
    white-space: normal;
}

.chat-user {
    background-color: var(--chat-user-light);
    margin-left: auto;
    margin-right: 1rem;
    padding: 0.75rem 1.25rem;
    width: auto !important; /* Override any width constraints */
}

.chat-ai {
    background-color: var(--chat-ai-light);
    margin-left: 1rem;
    margin-right: auto;
    width: calc(100% - 4rem) !important;
    will-change: box-shadow;
    transition: box-shadow 0.3s ease;
}

.chaticon {
    display: flex;
    align-items: center;
    justify-content: center;
    width: 2.5rem;
    height: 2.5rem;
    background-color: white;
    border-radius: 50%;
    border: 1px solid var(--border-light);
    padding: 0.5rem;
    margin: 0 0.5rem;
}

.chaticon img {
    width: 100%;
    height: 100%;
    object-fit: contain;
}

#chat1 {
    flex: 1;
    overflow-y: auto;
    position: relative;
    display: flex;
    flex-direction: column;
    min-height: 0; /* Important for Firefox */
    padding: 2rem 0; /* Increased top padding for first message */
}

#chat-container {
    width: 100%;
    max-width: min(80%, 120ch);
    padding: 0.25rem;
    margin: 0 auto;
    position: relative;
}

/* Move fade effects to mainContent */
#mainContent::before,
#mainContent::after {
    content: '';
    position: absolute;
    left: 50%;
    transform: translateX(-50%);
    width: min(80%, 120ch);
    height: 40px;
    pointer-events: none;
    z-index: 10;
    max-width: calc(100% - 2rem); /* Account for padding */
}

/* Top fade */
#mainContent::before {
    top: 0;
    background: linear-gradient(to bottom,
        var(--background-light) 0%,
        var(--background-light) 40%,
        transparent 100%);
}

/* Bottom fade */
#mainContent::after {
    bottom: 88px; /* Input container height + padding */
    background: linear-gradient(to top,
        var(--background-light) 0%,
        var(--background-light) 40%,
        transparent 100%);
}

@media (prefers-color-scheme: dark) {
    #mainContent::before {
        background: linear-gradient(to bottom,
            var(--background-dark) 0%,
            var(--background-dark) 40%,
            transparent 100%);
    }

    #mainContent::after {
        background: linear-gradient(to top,
            var(--background-dark) 0%,
            var(--background-dark) 40%,
            transparent 100%);
    }
}

/* Responsive widths for larger screens */
@media (min-width: 1400px) {
    #mainContent::before,
    #mainContent::after {
        width: min(70%, 160ch);
        max-width: calc(100% - 4rem);
    }
}

@media (min-width: 1800px) {
    #mainContent::before,
    #mainContent::after {
        width: min(60%, 180ch);
        max-width: calc(100% - 4rem);
    }
}

.input-container {
    width: 100%;
    background-color: var(--background-light);
    border-top: 1px solid var(--border-light);
    padding: 1rem 0;
    margin-bottom: 1rem;
    flex-shrink: 0;
    position: relative;
    z-index: 11; /* Above the fade effect */
}

.input-group {
    width: 100%;
    max-width: min(80%, 120ch);
    margin: 0 auto;
    padding: 0 2rem;
}

.input-group .form-control {
    box-shadow: 0 0 0 1px var(--border-light);
    background-color: var(--background-light);
    color: var(--text-primary-light);
    padding: 0.75rem 1.25rem;
    height: 3rem;
    min-height: 3rem;
    resize: none;
    overflow-y: hidden;
    max-height: min(40vh, 20rem);
    line-height: 1.5;
    border-radius: 1.5rem !important;
}

.input-group .form-control[rows] {
    height: auto;
    overflow-y: auto;
}

.input-group .form-control::placeholder {
    color: var(--text-secondary-light);
}

.input-group .form-control:focus {
    box-shadow: 0 0 0 1px var(--primary-light);
}

.input-group .btn {
    padding: 0;
    width: 3rem;
    height: 3rem;
    display: inline-flex;
    align-items: center;
    justify-content: center;
    align-self: flex-end;
    margin-bottom: 2px;
    border-radius: 1.5rem !important;
    transition: all 0.2s ease;
}

.input-group .btn:hover {
    transform: translateY(-1px);
}

.input-group .btn:disabled {
    animation: bounce 1s infinite;
    opacity: 0.7;
}

.input-group .btn i {
    font-size: 1.25rem;
    line-height: 1;
    display: inline-flex;
    align-items: center;
    justify-content: center;
    width: 1.25rem;
    height: 1.25rem;
}

.input-group .btn-primary i.fa-paper-plane {
    margin-left: -2px; /* Adjust send icon position */
}

@keyframes bounce {
    0%, 100% {
        transform: translateY(0);
    }
    50% {
        transform: translateY(-2px);
    }
}

#mainContent {
    width: 100%;
    max-width: 100%;
    padding-right: 0 !important;
    height: calc(100vh - 60px);
    display: flex;
    flex-direction: column;
    overflow: hidden;
    position: relative; /* For fade positioning */
}

.sample-questions {
    width: 100%;
    max-width: min(80%, 120ch);
    margin: 0 auto;
    padding: 1rem;
    display: flex;
    flex-wrap: wrap;
    gap: 1rem;
    justify-content: center;
}

.sample-question {
    flex: 1 1 250px;
    max-width: 300px;
    justify-content: center;
    align-items: center;
    cursor: pointer;
    padding: 1.5rem;
    background-color: var(--background-light);
    border: 1px solid var(--border-light);
    border-radius: var(--border-radius-lg);
    color: var(--text-primary-light);
    transition: all 0.2s ease;
    text-align: center;
}

.sample-question:hover {
    background-color: var(--surface-light);
    border-color: var(--primary-light);
    transform: translateY(-1px);
    box-shadow: var(--shadow-sm);
}

.btn-primary {
    background-color: var(--primary-light) !important;
    border: none;
    color: white;
}

.btn-primary:hover {
    background-color: var(--secondary-light) !important;
}

@media (prefers-color-scheme: dark) {
    body {
        background-color: var(--background-dark);
    }

    #mainContent {
        background-color: var(--background-dark);
    }

    .chat-user {
        background-color: var(--chat-user-dark);
        color: var(--text-primary-dark);
    }

    .chat-ai {
        background-color: var(--chat-ai-dark);
        color: var(--text-primary-dark);
    }

    .input-container {
        background-color: var(--background-dark);
        border-color: var(--border-dark);
    }

    .input-group .form-control {
        background-color: var(--input-dark);
        box-shadow: 0 0 0 1px var(--border-dark);
        color: var(--text-primary-dark);
    }

    .input-group .form-control::placeholder {
        color: var(--text-secondary-dark);
    }

    .input-group .form-control:focus {
        box-shadow: 0 0 0 1px var(--primary-dark);
    }

    .btn-outline-primary {
        border-color: var(--border-dark);
        color: var(--text-secondary-dark);
        background-color: transparent;
    }

    .btn-outline-primary:hover {
        border-color: var(--primary-dark);
        color: var(--primary-dark);
        background-color: transparent;
    }

    .btn-outline-danger {
        border-color: var(--border-dark);
        color: var(--text-secondary-dark);
        background-color: transparent;
    }

    .btn-outline-danger:hover {
        border-color: #ef4444;
        color: #ef4444;
        background-color: transparent;
    }

    .sample-question {
        background-color: var(--chat-user-dark);
        border-color: var(--border-dark);
        color: var(--text-primary-dark);
    }

    .sample-question:hover {
        background-color: var(--chat-ai-dark);
        border-color: var(--primary-dark);
    }

    .chaticon {
        background-color: var(--surface-dark);
        border-color: var(--border-dark);
    }

    .chaticon img {
        filter: invert(1);
    }
}

#chatDebug {
    background-color: var(--surface-light);
    border-radius: var(--border-radius-lg);
    padding: 1rem;
    box-shadow: var(--shadow-md);
}

@media (prefers-color-scheme: dark) {
    #chatDebug {
        background-color: var(--surface-dark);
        color: var(--text-primary-dark);
    }

    .debug-toggle {
        color: var(--text-secondary-dark);
    }

    .debug-toggle:hover {
        color: var(--text-primary-dark);
    }

    .bubble-debug-text {
        background-color: var(--surface-dark);
        color: var(--text-secondary-dark);
    }
}

@media (min-width: 1400px) {
    #chat-container,
    .input-group,
    .sample-questions {
        max-width: min(70%, 160ch);
    }
}

@media (min-width: 1800px) {
    #chat-container,
    .input-group,
    .sample-questions {
        max-width: min(60%, 180ch);
    }
}

/* Override any Bootstrap input group border radius styles */
.input-group > :first-child,
.input-group > :last-child,
.input-group > .form-control:not(:last-child),
.input-group > .form-control:not(:first-child) {
    border-radius: 1.5rem !important;
}

.bubble-debug-text {
    font-size: 0.875rem;
    color: var(--text-secondary-light);
    padding: 0.5rem 0.75rem;
    margin-top: 0.5rem;
    background-color: transparent;
}

.debug-toggle {
    cursor: pointer;
    font-size: 0.75rem;
    margin-top: 0.5rem;
    display: flex;
    align-items: center;
    gap: 0.75rem;
    color: var(--text-secondary-light);
    transition: color 0.2s ease;
    padding: 0.25rem;
}

.debug-toggle:hover {
    color: var(--primary-light);
}

.loader {
    border: 2px solid transparent;
    border-top: 2px solid #3498db;
    border-radius: 50%;
    width: 14px;
    height: 14px;
    animation: spin 1s linear infinite;
    margin-right: 8px;
}

.hidden {
    display: none;
}

@keyframes spin {
    0% { transform: rotate(0deg); }
    100% { transform: rotate(360deg); }
}

@media (max-width: 400px) {
    .opaca-credentials {
        flex-direction: column;
    }
}

.debug-toggle img {
    width: 10px;
    height: 10px;
    opacity: 0.6;
    transition: all 0.2s ease;
    margin-right: 0.25rem;
}

.debug-toggle:hover img {
    opacity: 1;
}

.debug-separator {
    border: 0;
    margin: 0.5rem 0;
    border-top: 1px solid var(--border-light);
    opacity: 0.2;
}

@media (prefers-color-scheme: dark) {
    .debug-text {
        /* Remove empty style */
    }

    .debug-toggle {
        color: var(--text-secondary-dark);
    }

    .debug-toggle:hover {
        color: var(--primary-dark);
    }

    .bubble-debug-text {
        color: var(--text-secondary-dark);
        background-color: transparent;
    }

    .debug-separator {
        border-color: var(--border-dark);
    }
}

.bubble-debug-text::before {
    content: attr(data-agent);
    margin-right: 0.75rem;
}

/* Add margin to the first chat bubble */
.chatbubble:first-child {
    margin-top: 1rem;
}

/* Add margin to the last chat bubble */
.chatbubble:last-child {
    margin-bottom: 1rem;
}

.chat-ai.waiting {
    opacity: 0.7;
}

/* Remove the static dots */
.chat-ai.waiting::after {
    display: none;
}

.chat-ai.waiting span {
    display: inline-block;
    animation: wave 1s infinite;
    margin: 0 1px;
}

.chat-ai.waiting span:nth-child(2) {
    animation-delay: 0.2s;
}

.chat-ai.waiting span:nth-child(3) {
    animation-delay: 0.4s;
}

@keyframes wave {
    0%, 100% {
        transform: translateY(0);
    }
    50% {
        transform: translateY(-4px);
    }
}

#waitBubble {
    opacity: 0.7;
}

/* Remove the bubble bounce animation */
#waitBubble .chat-ai {
    animation: none;
}

.status-line {
    margin: 0;
    line-height: 1.4;
    padding: 0.1rem 0;
    display: flex;
    align-items: center;
}

@keyframes move-glow {
    0%, 100% {
        box-shadow: 0 0 8px var(--glow-color-1, #ffffff33);
    }
    50% {
        box-shadow: 0 0 15px var(--glow-color-2, #ffffff73);
    }
}

</style><|MERGE_RESOLUTION|>--- conflicted
+++ resolved
@@ -21,7 +21,6 @@
         <main id="mainContent" v-show="this.isMainContentVisible()">
 
             <!-- Chat Window -->
-<<<<<<< HEAD
             <div class="d-flex flex-column flex-grow-1">
                 <div class="container-fluid flex-grow-1 px-0" id="chat1">
                     <div class="card-body" id="chat-container"/>
@@ -30,18 +29,8 @@
                              :key="index"
                              class="sample-question"
                              @click="askChatGpt(question.question)">
-                            {{question.icon}} <br> {{ question.question }}
+                            {{ question.icon }} <br> {{ question.question }}
                         </div>
-=======
-            <div class="container-fluid flex-grow-1 px-0" id="chat1">
-                <div class="card-body" id="chat-container"/>
-                <div v-show="showExampleQuestions" class="sample-questions">
-                    <div v-for="(question, index) in getCurrentCategoryQuestions()"
-                         :key="index"
-                         class="sample-question"
-                         @click="askChatGpt(question.question)">
-                        {{ question.icon }} <br> {{ question.question }}
->>>>>>> 9064ed7d
                     </div>
                 </div>
 
