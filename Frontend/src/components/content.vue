--- conflicted
+++ resolved
@@ -336,15 +336,6 @@
             const sidebar = this.$refs.sidebar;
             sidebar.addDebugMessage(userText, "user");
 
-<<<<<<< HEAD
-=======
-            // add debug entry for user message
-            const sidebar = this.$refs.sidebar;
-            sidebar.addDebugMessage(userText, "user");
-
-            // add AI chat bubble in loading state, add prepare message
-            await this.addChatBubble('', false, true);
->>>>>>> 80a2ca37
             this.getLastBubble().addStatusMessage('preparing',
                 Localizer.getLoadingMessage('preparing'), false);
 
