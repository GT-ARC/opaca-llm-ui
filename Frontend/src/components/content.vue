--- conflicted
+++ resolved
@@ -181,11 +181,7 @@
             this.accumulatedContent = ''; // Reset accumulated content for new message
             this.createSpeechBubbleUser(userText);
             try {
-<<<<<<< HEAD
-                if (['tool-llm', 'rest-gpt'].includes(this.getBackend())) {
-=======
-                if (['tool-llm-openai', 'rest-gpt-openai', 'self-orchestrated'].includes(this.getBackend())) {
->>>>>>> f3e2b748
+                if (['tool-llm', 'rest-gpt', 'self-orchestrated'].includes(this.getBackend())) {
                     // Initialize with preparing message
                     this.statusMessages[currentMessageCount] = new Map();
                     const systemMessage = this.getDebugLoadingMessage('preparing');
@@ -585,7 +581,7 @@
                     message["tools"].length > 0 ? message["tools"].join('\n') : message["content"],
                     `Execution time: ${message["execution_time"].toFixed(2)}s`
                 ].join('\n');
-                
+
                 this.addDebug(content, color, message["agent"]);
 
                 // Add the formatted debug text to the associated speech bubble
@@ -704,7 +700,7 @@
             } else {
                 // Use the pre-formatted content or parse markdown as needed
                 messageContainer.innerHTML = isPreformatted ? text : marked.parse(text);
-                
+
                 // Hide loading indicator only if we should update loading
                 if (updateLoading) {
                     const loadingContainer = aiBubble.querySelector("#loadingContainer .loader");
