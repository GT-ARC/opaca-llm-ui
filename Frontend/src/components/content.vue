--- conflicted
+++ resolved
@@ -482,12 +482,7 @@
         this.selectedCategory = questions;
         this.$refs.sidebar.$refs.sidebar_questions.expandSectionByHeader(questions);
 
-<<<<<<< HEAD
-=======
-        this.showWelcomeMessage();
         this.loadHistory();
-
->>>>>>> db36a9ac
         this.updateScrollbarThumb();
     },
     watch: {
