--- conflicted
+++ resolved
@@ -282,41 +282,9 @@
             }
         },
 
-<<<<<<< HEAD
-        addDebug(text, color, type, responseMetadata = null, executionTime = null) {
-            const debugMessages = this.$refs.sidebar.debugMessages;
-
-            // If the message includes tools, the message needs to be replaced instead of appended
-            if (debugMessages.length > 0 && debugMessages[debugMessages.length - 1].type === "Tool Generator-Tools" && type === "Tool Generator-Tools" && text) {
-                debugMessages[debugMessages.length - 1] = {
-                    text: text,
-                    color: color,
-                    type: "Tool Generator-Tools",
-                    executionTime: executionTime,
-                    responseMetadata: responseMetadata,
-                }
-            }
-            // If the message has the same type as before but is not a tool, append the token to the text
-            else if (debugMessages.length > 0 && debugMessages[debugMessages.length - 1].type === type) {
-                debugMessages[debugMessages.length - 1].text += `${text}`
-                debugMessages[debugMessages.length - 1].executionTime += executionTime;
-                debugMessages[debugMessages.length - 1].responseMetadata = this.sumObjectsByKey(debugMessages[debugMessages.length - 1].responseMetadata, responseMetadata);
-
-            }
-            // If the message has a new type, assume it is the beginning of a new agent message
-            else if (text){
-                debugMessages.push({
-                    text: text,
-                    color: color,
-                    type: type,
-                    executionTime: executionTime,
-                    responseMetadata: responseMetadata,
-                });
-=======
         handleTranscriptionComplete(text) {
             if (text) {
                 this.textInput = text;
->>>>>>> f358b9ab
             }
         },
 
@@ -402,35 +370,12 @@
                 this.addDebug(toolOutput, type);
             }
 
-<<<<<<< HEAD
-            // Take first 3 questions and use their individual icons
-            return currentCategory.questions.slice(0, 3).map(q => ({
-                question: q.question,
-                icon: q.icon || currentCategory.icon // Fallback to category icon if question has no icon
-            }));
-        },
-
-        sumObjectsByKey(...objs) {
-            // Helper function to add values of two dicts together
-            return objs.reduce((a, b) => {
-                for (let k in b) {
-                    if (b.hasOwnProperty(k))
-                    a[k] = (a[k] || 0) + b[k];
-                }
-            return a;
-            }, {});
-        },
-
-        updateSelectedCategory(category) {
-            this.selectedCategory = category;
-=======
             // log agent message
             if (agentMessage.content) {
                 const text = agentMessage.content;
                 const type = agentMessage.agent;
                 this.addDebug(text, type);
             }
->>>>>>> f358b9ab
         },
 
         addDebug(text, type) {
