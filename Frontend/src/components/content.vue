<template>
    <div class="d-flex justify-content-start flex-grow-1 w-100 position-relative z-1">

        <!-- Move the RecordingPopup outside the main content flow -->
        <RecordingPopup
            v-model:show="showRecordingPopup"
            :language="selectedLanguage"
            @transcription-complete="handleTranscriptionComplete"
            @send-message="handleSendMessage"
            @error="handleRecordingError"
        />

        <Sidebar :backend="backend"
                 :language="language"
                 :is-dark-scheme="isDarkScheme"
                 ref="sidebar"
                 @language-change="handleLanguageChange"
                 @select-question="askChatGpt"
<<<<<<< HEAD
                 @category-selected="newCategory => this.selectedCategory = newCategory"
                 @api-key-change="(newValue) => this.apiKey = newValue"
                 @on-sidebar-toggle="this.onSidebarToggle"
        />
=======
                 @category-selected="updateSelectedCategory"
                 @api-key-change="(newValue) => this.apiKey = newValue" />
>>>>>>> d45ed31d

        <!-- Main Container: Chat Window, Text Input -->
        <main id="mainContent" class="mx-auto"
              :class="{ 'd-flex flex-column flex-grow-1': this.isMainContentVisible(), 'd-none': !this.isMainContentVisible() }">

            <!-- Chat Window with Chat bubbles -->
            <div class="container-fluid flex-grow-1 chat-container" id="chat1">
                <div class="chatbubble-container d-flex flex-column justify-content-between mx-auto">
                    <Chatbubble v-for="{ elementId, isUser, content, isLoading } in this.messages"
                        :element-id="elementId"
                        :is-user="isUser"
                        :is-voice-server-connected="this.voiceServerConnected"
                        :is-dark-scheme="this.isDarkScheme"
                        :initial-content="content"
                        :initial-loading="isLoading"
                        :ref="elementId"
                    />
                </div>

                <!-- sample questions -->
                <div v-show="showExampleQuestions" class="sample-questions">
                    <div v-for="(question, index) in getCurrentCategoryQuestions()"
                         :key="index"
                         class="sample-question"
                         @click="askChatGpt(question.question)">
                        {{ question.icon }} <br> {{ question.question }}
                    </div>
                </div>

            </div>

            <!-- Input Area -->
            <div class="input-container">
                <div class="input-group">
                      <textarea id="textInput"
                                v-model="textInput"
                                :placeholder="conf.translations[language].inputPlaceholder || 'Send a message...'"
                                class="form-control overflow-hidden"
                                style="resize: none; height: auto; max-height: 150px;"
                                rows="1"
                                @keydown="textInputCallback"
                                @input="resizeTextInput"
                      ></textarea>

                    <!-- user has entered text into message box -> send button available -->
                    <button type="button"
                            v-if="this.isSendAvailable()"
                            class="btn btn-primary"
                            @click="submitText"
                            :disabled="!isFinished"
                            style="margin-left: -2px" >
                        <i class="fa fa-paper-plane"/>
                    </button>
                    <button type="button"
                            v-if="this.voiceServerConnected"
                            class="btn btn-outline-primary"
                            @click="this.showRecordingPopup = true"
                            :disabled="!isFinished">
                        <i class="fa fa-microphone"/>
                    </button>
                    <button type="button"
                            v-if="this.isResetAvailable()"
                            class="btn btn-outline-danger"
                            @click="resetChat"
                            :disabled="!isFinished">
                        <i class="fa fa-refresh"/>
                    </button>
                </div>
            </div>

            <!-- Simple Keyboard -->
            <SimpleKeyboard v-if="conf.ShowKeyboard"
                            @change="input => this.textInput = input" />

        </main>

    </div>

</template>

<script>
import {nextTick} from "vue";
import SimpleKeyboard from "./SimpleKeyboard.vue";
import Sidebar from "./sidebar.vue";
import RecordingPopup from './RecordingPopup.vue';
<<<<<<< HEAD
import Chatbubble from "./chatbubble.vue";
import conf from '../../config'
import {sendRequest, shuffleArray} from "../utils.js";
import {debugLoadingMessages} from '../config/debug-colors.js';

=======
import {debugColors, defaultDebugColors, debugLoadingMessages} from '../config/debug-colors.js';
>>>>>>> d45ed31d
import { useDevice } from "../useIsMobile.js";
import SidebarManager from "../SidebarManager";

export default {
    name: 'main-content',
    components: {
        Sidebar,
        SimpleKeyboard,
        RecordingPopup,
        Chatbubble
    },
    props: {
        backend: String,
        language: String,
    },
    setup() {
        const { isMobile, screenWidth } = useDevice()
<<<<<<< HEAD
        return { conf, isMobile, screenWidth };
=======
        return { SidebarManager, isMobile, screenWidth };
>>>>>>> d45ed31d
    },
    data() {
        return {
            messages: [],
            socket: null,

            apiKey: '',
            textInput: '',
            isFinished: true,
            showExampleQuestions: true,
            autoSpeakNextMessage: false,
            isDarkScheme: false,
            showRecordingPopup: false,
            selectedLanguage: 'english',
            deviceInfo: '',
            selectedCategory: 'Information & Upskilling',
            voiceServerConnected: false,
<<<<<<< HEAD
            isSidebarActive: false,
=======
            statusMessages: {}, // Track status messages by messageCount
            accumulatedContent: '',
>>>>>>> d45ed31d
            randomSampleQuestions: null,
        }
    },
    watch: {
        language: {
            immediate: true,
            handler(newVal) {
                if (newVal === 'GB') {
                    this.selectedLanguage = 'english';
                } else if (newVal === 'DE') {
                    this.selectedLanguage = 'german';
                }
            }
        }
    },
    methods: {
        updateTheme() {
            this.isDarkScheme = window.matchMedia('(prefers-color-scheme: dark)').matches;
        },

        async textInputCallback(event) {
            if (event.key === 'Enter' && !event.shiftKey) {
                event.preventDefault();
                await this.submitText();
                this.resizeTextInput()
            }
        },

        async submitText() {
            if (this.textInput && this.isFinished) {
                const userInput = this.textInput;
                this.textInput = '';
                this.resizeTextInput();
                await this.askChatGpt(userInput);
            }
        },

        resizeTextInput() {
            const textArea = document.getElementById('textInput');
            if (textArea) {
                textArea.style.height = 'auto';
                textArea.style.height = `${textArea.scrollHeight}px`;
            }
        },

        getLastBubble() {
            if (this.messages.length === 0) {
                throw Error('Tried to get the last chat bubble when none exist. This should not happen.');
            }
            const refId = this.messages[this.messages.length - 1].elementId;
            return this.$refs[refId][0];
        },

        async askChatGpt(userText) {
            this.isFinished = false;
            this.showExampleQuestions = false;

            // add user chat bubble
            await this.addChatBubble(userText, true, false);

            // add AI chat bubble in loading state, add prepare message
            await this.addChatBubble('', false, true);
            this.getLastBubble().addStatusMessage('preparing',
                this.getDebugLoadingMessage('preparing'), false);

            try {
                const url = `${conf.BackendAddress}/${this.getBackend()}/query_stream`
                this.socket = new WebSocket(url);
                this.socket.onopen    = ()    => this.handleStreamingSocketOpen(this.socket, userText);
                this.socket.onmessage = event => this.handleStreamingSocketMessage(event);
                this.socket.onclose   = ()    => this.handleStreamingSocketClose();
                this.socket.onerror   = error => this.handleStreamingSocketError(error);
            } catch (error) {
                await this.handleStreamingSocketError(error);
            }
        },

        async handleStreamingSocketOpen(socket, userText) {
            try {
                const inputData = JSON.stringify({user_query: userText, api_key: this.apiKey});
                socket.send(inputData);
            } catch (error) {
                await this.handleStreamingSocketError(error);
            }
        },

        async handleStreamingSocketMessage(event) {
            const aiBubble = this.getLastBubble();
            const result = JSON.parse(JSON.parse(event.data)); // YEP, THAT MAKES NO SENSE (WILL CHANGE SOON TM)

            if (result.hasOwnProperty('agent')) {
                if (result.agent === 'output_generator') {
                    // put output_generator content directly in the bubble
                    aiBubble.addContent(result.content);
                } else {
                    // other agent messages are intermediate results
                    this.processAgentStatusMessage(result);
                    await this.addDebugToken(result, false);
                }

                this.scrollDownDebug();
                this.scrollDownChat();
            } else {
                // no agent property -> Last message received should be final response
                aiBubble.toggleError(!!result.error);
                const content = result.error
                    ? result.error : result.content;
                aiBubble.setContent(content);
                aiBubble.toggleLoading(false);
                this.isFinished = true;
            }
        },

        async handleStreamingSocketClose() {
            console.log("WebSocket connection closed", this.isFinished);
            if (!this.isFinished) {
                const message = "It seems there was a problem in the response generation.";
                this.handleUnexpectedConnectionClosed(message);
            }

            this.startAutoSpeak();
            this.isFinished = true;
            this.scrollDownChat();
        },

        async handleStreamingSocketError(error) {
            console.error("Received error: ", error);
            if (!this.isFinished) {
                const message = "An Error occurred in the response generation: " + error.toString();
                this.handleUnexpectedConnectionClosed(message);
            }

            this.isFinished = true;
            this.scrollDownChat();
        },

        startAutoSpeak() {
            if (this.autoSpeakNextMessage && this.voiceServerConnected) {
                const aiBubble = this.getLastBubble();
                aiBubble.startAudioPlayback();
                this.autoSpeakNextMessage = false;
            }
        },

        handleTranscriptionComplete(text) {
            if (text) {
                this.textInput = text;
            }
        },

        handleSendMessage(text) {
            if (text) {
                this.textInput = "";
                this.autoSpeakNextMessage = true;
                this.askChatGpt(text);
            }
        },

        handleRecordingError(error) {
            console.error('Recording error:', error);
            alert('Error recording audio: ' + error.message);
        },

        handleLanguageChange(newLanguage) {
            this.selectedLanguage = newLanguage;
            // Update the main app language based on the selected language
            if (newLanguage === 'english') {
                this.$emit('update:language', 'GB');
            } else if (newLanguage === 'german') {
                this.$emit('update:language', 'DE');
            }
        },

        async resetChat() {
            this.messages = [];
            this.$refs.sidebar.clearDebugMessage();
            await this.showWelcomeMessage();
            this.showExampleQuestions = true;
            await sendRequest("POST", `${conf.BackendAddress}/reset`);
        },

        async showWelcomeMessage() {
            // don't add in mobile view, as welcome message + sample questions is too large for mobile screen
            if (!this.isMobile) {
                await this.addChatBubble(conf.translations[this.language].welcome, false, false);
            }
        },

        /**
         * @param content {string} initial chatbubble content
         * @param isUser {boolean} whether the message is by the user or the AI
         * @param isLoading {boolean} initial loading state, should be true if the bubble is intended to be edited
         * later (streaming responses etc.)
         */
        async addChatBubble(content, isUser = false, isLoading = false) {
            const elementId = `chatbubble-${this.messages.length}`;
            const message = { elementId: elementId, isUser: isUser, content: content, isLoading: isLoading };
            this.messages.push(message);

            // wait for the next rendering tick so that the component is mounted
            await nextTick();
            this.scrollDownChat();
        },

        handleUnexpectedConnectionClosed(message) {
            console.error('Connection closed unexpectedly', message);
            const aiBubble = this.getLastBubble();
            aiBubble.setContent(message);
            aiBubble.toggleLoading(false);
            aiBubble.toggleError(true);
        },

        scrollDownChat() {
            const div = document.getElementById('chat1');
            div.scrollTop = div.scrollHeight;
        },
        
        scrollDownDebug() {
            const div = document.getElementById('debug-console');
            div.scrollTop = div.scrollHeight;
        },

        getDebugLoadingMessage(agentName) {
            // Use the current language (GB or DE) to get the appropriate message
            return debugLoadingMessages[this.language]?.[agentName] ?? debugLoadingMessages['GB'][agentName];
        },

        processAgentStatusMessage(agentMessage) {
            const aiBubble = this.getLastBubble();
            const agentName = agentMessage.agent;
            const message = this.getDebugLoadingMessage(agentName);
            if (message) {
                aiBubble.markStatusMessagesDone(agentName);
                aiBubble.addStatusMessage(agentName, message, false);
            }
        },

        async addDebugToken(agentMessage) {
            // log tool output
            if (agentMessage.tools && agentMessage.tools.length > 0) {
                const toolOutput = agentMessage["tools"].map(tool =>
                    `Tool ${tool["id"]}:\nName: ${tool["name"]}\nArguments: ${JSON.stringify(tool["args"])}\nResult: ${JSON.stringify(tool["result"])}`
                ).join("\n\n");
                const type = agentMessage.agent;
                this.addDebug(toolOutput, type);
            }

            // log agent message
            if (agentMessage.content) {
                const text = agentMessage.content;
                const type = agentMessage.agent;
                this.addDebug(text, type);
            }
        },

        addDebug(text, type) {
            const sidebar = this.$refs.sidebar;
            sidebar.addDebugMessage(text, type);
            const aiBubble = this.getLastBubble();
            aiBubble.addDebugMessage(text, type);
        },

        getBackend() {
            const parts = this.backend.split('/');
            return parts[parts.length - 1];
        },

        getRandomSampleQuestions(num_questions = 3) {
            function mapIcons(q, c) { return {question: q.question, icon: q.icon ?? c.icon} }
            if (this.randomSampleQuestions == null) {
                let questions = [];
                conf.translations[this.language].sidebarQuestions
                    .forEach(group => questions = questions.concat(group.questions.map(q => mapIcons(q, group))));
                shuffleArray(questions);
                this.randomSampleQuestions = questions.slice(0, num_questions);
            }
            return this.randomSampleQuestions;
        },

        getCurrentCategoryQuestions() {
            const categories = conf.translations[this.language].sidebarQuestions;
            const currentCategory = categories.find(cat => cat.header === this.selectedCategory);

            if (!currentCategory) {
                // If no category is selected, show random sample questions
                return this.getRandomSampleQuestions();
            } else {
                this.randomSampleQuestions = null; // roll a new sample next time
            }

            // Take first 3 questions and use their individual icons
            return currentCategory.questions.slice(0, 3).map(q => ({
                question: q.question,
                icon: q.icon || currentCategory.icon // Fallback to category icon if question has no icon
            }));
        },

<<<<<<< HEAD
        onSidebarToggle(key) {
            this.isSidebarActive = (key !== 'none');
=======
        updateSelectedCategory(category) {
            this.selectedCategory = category;
>>>>>>> d45ed31d
        },

        isMainContentVisible() {
            return !(this.isMobile && SidebarManager.isSidebarOpen());
        },

        isSendAvailable() {
            if (!this.isMobile) return true;
            return this.textInput.length > 0;
        },

        isResetAvailable() {
            if (!this.isMobile) return true;
            return this.textInput.length === 0;
        },

        setupTooltips() {
            const tooltipTriggerList = [].slice.call(document.querySelectorAll('[data-bs-toggle="tooltip"]'));
            tooltipTriggerList.map(function (tooltipTriggerEl) {
                return new bootstrap.Tooltip(tooltipTriggerEl)
            });
        },

        async initVoiceServerConnection() {
            try {
                const response = await fetch(`${conf.VoiceServerAddress}/info`);
                if (!response.ok) {
                    const data = await response.json();
                    this.deviceInfo = `${data.model} on ${data.device}`;
                    this.voiceServerConnected = true;
                } else {
                    this.deviceInfo = 'Speech recognition device not available';
                    this.voiceServerConnected = false;
                }
            } catch (error) {
                console.error('Error fetching device info:', error);
            }
        }
    },

    async mounted() {
        // Initialize the selected language from the sidebar if available
        if (this.$refs.sidebar) {
            this.selectedLanguage = this.$refs.sidebar.selectedLanguage;
        }
        this.updateTheme();
        this.setupTooltips();
        window.matchMedia('(prefers-color-scheme: dark)').addEventListener('change', this.updateTheme);
        await this.showWelcomeMessage();
        const questions = conf.DefaultQuestions;
        this.selectedCategory = questions;
        this.$refs.sidebar.$refs.sidebar_questions.expandSectionByHeader(questions);

        await this.initVoiceServerConnection();
    },

}

</script>

<style scoped>
.chat-container {
    flex: 1;
    overflow-y: auto;
    position: relative;
    display: flex;
    flex-direction: column;
    min-height: 0; /* Important for Firefox */
    padding: 2rem 0; /* Increased top padding for first message */
}

.input-container {
    width: 100%;
    background-color: var(--background-light);
    border-top: 1px solid var(--border-light);
    padding: 1rem 0;
    margin-bottom: 1rem;
    flex-shrink: 0;
    position: relative;
    z-index: 11; /* Above the fade effect */
}

.input-group {
    width: 100%;
    max-width: min(95%, 100ch);
    margin: 0 auto;
    padding: 0 1rem;
}

.input-group .form-control {
    box-shadow: 0 0 0 1px var(--border-light);
    background-color: var(--background-light);
    color: var(--text-primary-light);
    padding: 0.75rem 1rem;
    height: 3rem;
    min-height: 3rem;
    resize: none;
    overflow-y: hidden;
    max-height: min(40vh, 20rem);
    line-height: 1.5;
    border-radius: 1.5rem !important;
}

.input-group .form-control[rows] {
    height: auto;
    overflow-y: auto;
}

.input-group .form-control::placeholder {
    color: var(--text-secondary-light);
}

.input-group .form-control:focus {
    box-shadow: 0 0 0 1px var(--primary-light);
}

.input-group .btn {
    padding: 0;
    width: 3rem;
    height: 3rem;
    display: inline-flex;
    align-items: center;
    justify-content: center;
    align-self: flex-end;
    margin-bottom: 2px;
    border-radius: 1.5rem !important;
    transition: all 0.2s ease;
}

.input-group .btn:hover {
    transform: translateY(-1px);
}

.input-group .btn:disabled {
    animation: bounce 1s infinite;
    opacity: 0.7;
}

.input-group .btn i {
    font-size: 1.25rem;
    line-height: 1;
    display: inline-flex;
    align-items: center;
    justify-content: center;
    width: 1.25rem;
    height: 1.25rem;
}

.chatbubble-container {
    max-width: min(95%, 160ch);
}

#mainContent {
    width: 100%;
    max-width: 100%;
    height: calc(100vh - 50px);
    display: flex;
    flex-direction: column;
    overflow: hidden;
    position: relative; /* For fade positioning */
    background-color: var(--background-light);
}

.sample-questions {
    width: 100%;
    max-width: min(90%, 120ch);
    margin: 0 auto;
    padding: 1rem;
    display: flex;
    flex-wrap: wrap;
    gap: 1rem;
    justify-content: center;
}

.sample-question {
    flex: 1 1 250px;
    max-width: 300px;
    justify-content: center;
    align-items: center;
    cursor: pointer;
    padding: 1.5rem;
    background-color: var(--background-light);
    border: 1px solid var(--border-light);
    border-radius: var(--border-radius-lg);
    color: var(--text-primary-light);
    transition: all 0.2s ease;
    text-align: center;
}

.sample-question:hover {
    background-color: var(--surface-light);
    border-color: var(--primary-light);
    transform: translateY(-1px);
    box-shadow: var(--shadow-sm);
}

.btn-primary {
    background-color: var(--primary-light) !important;
    border: none;
    color: white;
}

.btn-primary:hover {
    background-color: var(--secondary-light) !important;
}

/* Override any Bootstrap input group border radius styles */
.input-group > :first-child,
.input-group > :last-child,
.input-group > .form-control:not(:last-child),
.input-group > .form-control:not(:first-child) {
    border-radius: 1.5rem !important;
}

/* dark scheme styling */
@media (prefers-color-scheme: dark) {
    body {
        background-color: var(--background-dark);
    }

    #mainContent {
        background-color: var(--background-dark);
    }

    .input-container {
        background-color: var(--background-dark);
        border-color: var(--border-dark);
    }

    .input-group .form-control {
        background-color: var(--input-dark);
        box-shadow: 0 0 0 1px var(--border-dark);
        color: var(--text-primary-dark);
    }

    .input-group .form-control::placeholder {
        color: var(--text-secondary-dark);
    }

    .input-group .form-control:focus {
        box-shadow: 0 0 0 1px var(--primary-dark);
    }

    .btn-outline-primary {
        border-color: var(--border-dark);
        color: var(--text-secondary-dark);
        background-color: transparent;
    }

    .btn-outline-primary:hover {
        border-color: var(--primary-dark);
        color: var(--primary-dark);
        background-color: transparent;
    }

    .btn-outline-danger {
        border-color: var(--border-dark);
        color: var(--text-secondary-dark);
        background-color: transparent;
    }

    .btn-outline-danger:hover {
        border-color: #ef4444;
        color: #ef4444;
        background-color: transparent;
    }

    .sample-question {
        background-color: var(--chat-user-dark);
        border-color: var(--border-dark);
        color: var(--text-primary-dark);
    }

    .sample-question:hover {
        background-color: var(--chat-ai-dark);
        border-color: var(--primary-dark);
    }

}

/* Responsive widths for larger screens */
@media (min-width: 1400px) {
    .input-group,
    .sample-questions,
    .chatbubble-container {
        max-width: min(60%, 160ch);
    }
}

@media (min-width: 1800px) {
    .input-group,
    .sample-questions,
    .chatbubble-container {
        max-width: min(50%, 160ch);
    }
}

/* mobile layout style changes */
@media screen and (max-width: 768px) {
    #mainContent {
        display: none;
    }

    #mainContent::before {
        background: none;
        content: none;
    }

    #mainContent::after {
        background: none;
        content: none;
    }

    .input-container {
        padding: 0.5rem;
    }

    .input-group {
        padding: 0;
    }
}

/* animations */
@keyframes bounce {
    0%, 100% {
        transform: translateY(0);
    }
    50% {
        transform: translateY(-2px);
    }
}

</style><|MERGE_RESOLUTION|>--- conflicted
+++ resolved
@@ -15,16 +15,11 @@
                  :is-dark-scheme="isDarkScheme"
                  ref="sidebar"
                  @language-change="handleLanguageChange"
-                 @select-question="askChatGpt"
-<<<<<<< HEAD
+                 @select-question="this.askSampleQuestion"
                  @category-selected="newCategory => this.selectedCategory = newCategory"
-                 @api-key-change="(newValue) => this.apiKey = newValue"
-                 @on-sidebar-toggle="this.onSidebarToggle"
+                 @api-key-change="newValue => this.apiKey = newValue"
         />
-=======
-                 @category-selected="updateSelectedCategory"
-                 @api-key-change="(newValue) => this.apiKey = newValue" />
->>>>>>> d45ed31d
+
 
         <!-- Main Container: Chat Window, Text Input -->
         <main id="mainContent" class="mx-auto"
@@ -49,7 +44,7 @@
                     <div v-for="(question, index) in getCurrentCategoryQuestions()"
                          :key="index"
                          class="sample-question"
-                         @click="askChatGpt(question.question)">
+                         @click="this.askSampleQuestion(question.question)">
                         {{ question.icon }} <br> {{ question.question }}
                     </div>
                 </div>
@@ -110,15 +105,11 @@
 import SimpleKeyboard from "./SimpleKeyboard.vue";
 import Sidebar from "./sidebar.vue";
 import RecordingPopup from './RecordingPopup.vue';
-<<<<<<< HEAD
 import Chatbubble from "./chatbubble.vue";
 import conf from '../../config'
 import {sendRequest, shuffleArray} from "../utils.js";
 import {debugLoadingMessages} from '../config/debug-colors.js';
 
-=======
-import {debugColors, defaultDebugColors, debugLoadingMessages} from '../config/debug-colors.js';
->>>>>>> d45ed31d
 import { useDevice } from "../useIsMobile.js";
 import SidebarManager from "../SidebarManager";
 
@@ -136,11 +127,7 @@
     },
     setup() {
         const { isMobile, screenWidth } = useDevice()
-<<<<<<< HEAD
-        return { conf, isMobile, screenWidth };
-=======
-        return { SidebarManager, isMobile, screenWidth };
->>>>>>> d45ed31d
+        return { conf, SidebarManager, isMobile, screenWidth };
     },
     data() {
         return {
@@ -158,12 +145,6 @@
             deviceInfo: '',
             selectedCategory: 'Information & Upskilling',
             voiceServerConnected: false,
-<<<<<<< HEAD
-            isSidebarActive: false,
-=======
-            statusMessages: {}, // Track status messages by messageCount
-            accumulatedContent: '',
->>>>>>> d45ed31d
             randomSampleQuestions: null,
         }
     },
@@ -196,9 +177,17 @@
             if (this.textInput && this.isFinished) {
                 const userInput = this.textInput;
                 this.textInput = '';
+                await nextTick();
                 this.resizeTextInput();
                 await this.askChatGpt(userInput);
             }
+        },
+
+        async askSampleQuestion(questionText) {
+            this.textInput = questionText
+            await nextTick();
+            this.resizeTextInput();
+            await this.submitText();
         },
 
         resizeTextInput() {
@@ -459,15 +448,6 @@
                 question: q.question,
                 icon: q.icon || currentCategory.icon // Fallback to category icon if question has no icon
             }));
-        },
-
-<<<<<<< HEAD
-        onSidebarToggle(key) {
-            this.isSidebarActive = (key !== 'none');
-=======
-        updateSelectedCategory(category) {
-            this.selectedCategory = category;
->>>>>>> d45ed31d
         },
 
         isMainContentVisible() {
