--- conflicted
+++ resolved
@@ -76,17 +76,11 @@
                     <button type="button"
                             v-if="AudioManager.isRecognitionSupported()"
                             class="btn btn-outline-primary"
-<<<<<<< HEAD
                             @click="this.startRecognition()"
-                            :disabled="!isFinished">
+                            :disabled="!isFinished"
+                            :title="Localizer.get('tooltipButtonRecord')">
                         <i v-if="!AudioManager.isLoading" class="fa fa-microphone" />
                         <i v-else class="fa fa-spin fa-spinner" />
-=======
-                            @click="this.showRecordingPopup = true"
-                            :disabled="!isFinished"
-                            :title="Localizer.get('tooltipButtonRecord')">
-                        <i class="fa fa-microphone"/>
->>>>>>> ba0183da
                     </button>
                     <button type="button"
                             v-if="this.isResetAvailable()"
