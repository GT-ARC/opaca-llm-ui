--- conflicted
+++ resolved
@@ -162,12 +162,9 @@
         'delete-chat',
         'rename-chat',
         'new-chat',
-<<<<<<< HEAD
         'delete-file',
-        'suspend-file'
-=======
+        'suspend-file',
         'goto-search-result',
->>>>>>> 6d9c2212
     ],
     setup() {
         const { isMobile, screenWidth } = useDevice();
