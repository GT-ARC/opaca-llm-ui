--- conflicted
+++ resolved
@@ -4,12 +4,11 @@
         <div id="sidebar-menu"
              class="d-flex flex-column justify-content-start align-items-center p-2 gap-2"
              style="height: calc(100vh - 50px);">
-            <!--
+
             <i @click="SidebarManager.toggleView('connect')"
                class="fa fa-link p-2 sidebar-item"
                :title="Localizer.get('tooltipSidebarConnection')"
                v-bind:class="{'sidebar-item-select': SidebarManager.isViewSelected('connect')}" />
-            -->
 
             <i @click="SidebarManager.toggleView('questions')"
                class="fa fa-book p-2 sidebar-item"
@@ -44,7 +43,6 @@
                    :class="{'px-3': !isMobile}">
 
                 <!-- connection settings -->
-                <!--
                 <div v-show="SidebarManager.isViewSelected('connect')">
                     <div id="sidebarConfig"
                          class="container d-flex flex-column">
@@ -71,7 +69,7 @@
                                         <input id="opacaPwd" type="password"
                                             class="form-control m-0"
                                             v-model="opacaPwd"
-                                            autocomplete="current-password" 
+                                            autocomplete="current-password"
                                             placeholder="Password" />
                                     </div>
                                 </div>
@@ -97,7 +95,6 @@
                     </div>
                     </div>
                 </div>
-                -->
 
                 <!-- sample questions -->
                 <div v-show="SidebarManager.isViewSelected('questions')"
@@ -272,43 +269,6 @@
         };
     },
     methods: {
-<<<<<<< HEAD
-=======
-        async initRpConnection() {
-            this.howAssistContent = '';
-            const connectButton = document.getElementById('button-connect');
-            connectButton.disabled = true;
-            console.log(`CONNECTING as ${this.opacaUser}`);
-            try {
-                const body = {url: this.opacaRuntimePlatform, user: this.opacaUser, pwd: this.opacaPwd};
-                const res = await sendRequest("POST", `${conf.BackendAddress}/connect`, body);
-                const rpStatus = parseInt(res.data);
-                if (rpStatus === 200) {
-                    const res2 = await sendRequest("GET", `${conf.BackendAddress}/actions`)
-                    this.platformActions = res2.data;
-                    this.isConnected = true;
-                    await this.fetchBackendConfig();
-                    this.showHowCanYouHelpInSidebar(); // intentionally no 'await'
-                    //SidebarManager.selectView(conf.DefaultSidebarView);
-                } else if (rpStatus === 403) {
-                    this.platformActions = null;
-                    this.isConnected = false;
-                    alert(Localizer.get('unauthorized'));
-                } else {
-                    this.platformActions = null;
-                    this.isConnected = false;
-                    alert(Localizer.get('unreachable'));
-                }
-            } catch (e) {
-                console.error('Error while initiating prompt:', e);
-                this.platformActions = null;
-                this.isConnected = false;
-                alert('Backend server is unreachable.');
-            } finally {
-                connectButton.disabled = false;
-            }
-        },
->>>>>>> 76d2491f
 
         async showHowCanYouHelpInSidebar() {
             try {
@@ -483,17 +443,7 @@
     },
     mounted() {
         this.setupResizer();
-<<<<<<< HEAD
-=======
-        this.fetchBackendConfig();
-
-        if (conf.AutoConnect) {
-            this.initRpConnection();
-        } else {
-            SidebarManager.selectView('connect');
-        }
         this.buildFaqContent();
->>>>>>> 76d2491f
     },
     updated() {
         this.scrollDownConfigView()
@@ -507,6 +457,7 @@
         async connected(newVal) {
             if (newVal) {
                 await this.fetchBackendConfig()
+                this.showHowCanYouHelpInSidebar() // Intentionally no await
                 const res2 = await sendRequest("GET", `${conf.BackendAddress}/actions`)
                 this.platformActions = res2.data;
             } else {
