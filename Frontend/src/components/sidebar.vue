<template>
    <div class="d-flex justify-content-start">
        <!-- sidebar selection -->
        <div id="sidebar-menu"
             class="d-flex flex-column justify-content-start align-items-center p-2 gap-2"
             style="height: calc(100vh - 50px);">

            <i @click="selectView('connect')"
               class="fa fa-link p-2 sidebar-item"
               data-toggle="tooltip" data-placement="right" title="Connection"
               v-bind:class="{'sidebar-item-select': isViewSelected('connect')}" />

            <i @click="selectView('questions')"
               class="fa fa-book p-2 sidebar-item"
               data-toggle="tooltip" data-placement="right" title="Prompt Library"
               v-bind:class="{'sidebar-item-select': isViewSelected('questions')}" />

            <i @click="selectView('agents')"
               class="fa fa-users p-2 sidebar-item"
               data-toggle="tooltip" data-placement="right" title="Agents & Actions"
               v-bind:class="{'sidebar-item-select': isViewSelected('agents')}"/>

            <i @click="selectView('config')"
               class="fa fa-cog p-2 sidebar-item"
               data-toggle="tooltip" data-placement="right" title="Configuration"
               v-bind:class="{'sidebar-item-select': isViewSelected('config')}"/>

            <i @click="selectView('debug')"
               class="fa fa-terminal p-2 sidebar-item"
               data-toggle="tooltip" data-placement="right" title="Logging"
               v-bind:class="{'sidebar-item-select': isViewSelected('debug')}"/>
        </div>

        <!-- sidebar content -->
        <div v-show="isViewSelected()" class="mt-4">
            <aside id="sidebar"
<<<<<<< HEAD
               class="container-fluid d-flex flex-column px-3"
               style="height: calc(100vh - 85px); width: min(400px, 100vw - 3rem)">
=======
               class="container-fluid d-flex flex-column px-3">
>>>>>>> 3d6d6db4

                <!-- connection settings -->
                <div v-show="isViewSelected('connect')">
                    <div id="sidebarConfig"
                     class="container d-flex flex-column">

                    <div class="py-2 text-start">
                        <input id="opacaUrlInput" type="text"
                               class="form-control m-0"
                               v-model="opacaRuntimePlatform"
                               :placeholder="getConfig().translations[language].opacaLocation" />
                    </div>

                    <div class="py-2 text-start">
                        <div class="row opaca-credentials">
                            <div class="col-md-6">
                                <input id="opacaUser" type="text"
                                       class="form-control m-0"
                                       v-model="opacaUser"
                                       placeholder="Username" />
                            </div>
                            <div class="col-md-6">
                                <input id="opacaPwd" type="password"
                                       class="form-control m-0"
                                       v-model="opacaPwd"
                                       placeholder="Password" />
                            </div>
                        </div>

                    </div>

                    <div class="py-2 text-start" v-if="getConfig().ShowApiKey">
                        <input id="apiKey" type="password"
                               class="form-control m-0"
                               placeholder="OpenAI API Key"
                               v-model="this.apiKey"
                               @input="this.$emit('api-key-change', this.apiKey)" />
                    </div>

                    <div class="text-center py-2">
                        <button class="btn btn-primary w-100" @click="initRpConnection()" id="button-connect">
                            <i class="fa fa-link me-1"/>Connect
                        </button>
                    </div>

                </div>
                </div>

                <!-- agents/actions overview -->
                <div v-show="isViewSelected('agents')"
                     id="containers-agents-display" class="container flex-grow-1 overflow-hidden overflow-y-auto">
                    <div v-if="!platformActions || Object.keys(platformActions).length === 0">No actions available.</div>
                    <div v-else class="flex-row" >
                        <div class="accordion text-start" id="agents-accordion">
                            <div v-for="(actions, agent, index) in platformActions" class="accordion-item" :key="index">

                                <!-- header -->
                                <h2 class="accordion-header m-0" :id="'accordion-header-' + index">
                                    <button class="accordion-button" :class="{collapsed: index > 0}"
                                            type="button" data-bs-toggle="collapse"
                                            :data-bs-target="'#accordion-body-' + index" aria-expanded="false"
                                            :aria-controls="'accordion-body-' + index">
                                        <i class="fa fa-user me-3"/>
                                        <strong>{{ agent }}</strong>
                                    </button>
                                </h2>

                                <!-- body -->
                                <div :id="'accordion-body-' + index" class="accordion-collapse collapse" :class="{show: index === 0}"
                                     :aria-labelledby="'accordion-header-' + index" data-bs-parent="#agents-accordion">
                                    <div class="accordion-body p-0 ps-4">
                                        <ul class="list-group list-group-flush">
                                            <li v-for="(action, index) in actions" :key="index" class="list-group-item">
                                                {{ action }}
                                            </li>
                                        </ul>
                                    </div>
                                </div>

                            </div>
                        </div>
                    </div>
                </div>

                <!-- backend config -->
                <div v-show="isViewSelected('config')"
                     id="containers-agents-display" class="container flex-grow-1 overflow-hidden overflow-y-auto">
                    <div v-if="!backendConfig || Object.keys(backendConfig).length === 0">No config available.</div>
                    <div v-else class="flex-row text-start">
                        <!-- Other Config Items -->
                        <div v-for="(value, name) in backendConfig" :key="name" class="config-section">
                            <div class="config-section-header">
                                <strong>{{ name }}</strong>
                            </div>
                            <input v-model="backendConfig[name]"
                                   class="form-control"
                                   type="text" :placeholder="String(value)"/>
                        </div>

                        <div class="py-2 text-center">
                            <button class="btn btn-primary py-2 w-100" type="button" @click="saveBackendConfig">
                                <i class="fa fa-save me-2"/>Save Config
                            </button>
                        </div>
                        <div class="py-2 text-center">
                            <button class="btn btn-danger py-2 w-100" type="button" @click="resetBackendConfig">
                                <i class="fa fa-undo me-2"/>Reset to Default
                            </button>
                        </div>
                    </div>
                </div>

                <!-- debug console -->
                <div v-show="isViewSelected('debug')" id="chatDebug"
                     class="container flex-grow-1 mb-4 p-2 rounded rounded-4">
                    <div id="debug-console" class="text-start">
                        <DebugMessage
                            v-for="debugMessage in debugMessages"
                            :key="debugMessage.text"
                            :text="debugMessage.text"
                            :color="debugMessage.color"
                            :data-type="debugMessage.type"
                        />
                    </div>
                </div>

                <!-- sample questions -->
                <div v-show="isViewSelected('questions')"
                     class="container flex-grow-1 overflow-hidden overflow-y-auto">
                    <SidebarQuestions
                        :questions="getConfig().translations[language].sidebarQuestions"
                        @select-question="handleQuestionSelect"
                        @category-selected="(category) => $emit('category-selected', category)"/>
                </div>

                <div v-show="!isMobile" class="resizer me-1" id="resizer" />
            </aside>
        </div>
    </div>
</template>

<script>
import conf from '../../config.js'
import {sendRequest} from "../utils.js";
import DebugMessage from './DebugMessage.vue';
import SidebarQuestions from './SidebarQuestions.vue';
import { useDevice } from "../useIsMobile.js";



export default {
    name: 'Sidebar',
    components: {
        DebugMessage,
        SidebarQuestions
    },
    props: {
        backend: String,
        language: String
    },
    setup() {
        const { isMobile, screenWidth } = useDevice();
        return { isMobile, screenWidth };
    },
    data() {
        return {
            selectedView: 'none',
            opacaRuntimePlatform: conf.OpacaRuntimePlatform,
            opacaUser: '',
            opacaPwd: '',
            apiKey: '',
            platformActions: null,
            backendConfig: null,
            debugMessages: [],
            selectedLanguage: 'english',
            isConnected: false
        };
    },
    methods: {
        getConfig() {
            return conf;
        },

        getSidebarManager() {
            return sm;
        },

        selectView(key) {
            const mainContent = document.getElementById('mainContent');
            if (this.selectedView !== key) {
                this.selectedView = key;
                mainContent?.classList.remove('mx-auto');
            } else {
                this.selectedView = 'none';
                mainContent?.classList.add('mx-auto');
            }
            this.$emit('on-sidebar-toggle', this.selectedView);
            console.log('selected sidebar view:', this.selectedView);
        },

        isViewSelected(key) {
            if (key !== undefined) {
                return this.selectedView === key;
            } else {
                return this.selectedView !== 'none';
            }
        },

        async initRpConnection() {
            const connectButton = document.getElementById('button-connect');
            connectButton.disabled = true;
            console.log(`CONNECTING as ${this.opacaUser}`);
            try {
                const body = {url: this.opacaRuntimePlatform, user: this.opacaUser, pwd: this.opacaPwd};
                const res = await sendRequest("POST", `${conf.BackendAddress}/connect`, body);
                const rpStatus = parseInt(res.data);
                if (rpStatus === 200) {
                    const res2 = await sendRequest("GET", `${conf.BackendAddress}/actions`)
                    this.platformActions = res2.data;
                    this.isConnected = true;
                    await this.fetchBackendConfig();
                    this.selectView(this.getConfig().DefaultSidebarView);
                } else if (rpStatus === 403) {
                    this.platformActions = null;
                    this.isConnected = false;
                    alert(conf.translations[this.language].unauthorized);
                } else {
                    this.platformActions = null;
                    this.isConnected = false;
                    alert(conf.translations[this.language].unreachable);
                }
            } catch (e) {
                console.error('Error while initiating prompt:', e);
                this.platformActions = null;
                this.isConnected = false;
                this.selectView('connect');
                alert('Backend server is unreachable.');
            } finally {
                connectButton.disabled = false;
            }
        },

        getBackend() {
            const parts = this.backend.split('/');
            return parts[parts.length - 1];
        },

        async saveBackendConfig() {
            const backend = this.getBackend();
            const response = await sendRequest('PUT', `${conf.BackendAddress}/${backend}/config`, this.backendConfig);
            if (response.status === 200) {
                console.log('Saved backend config.');
            } else {
                console.error('Error saving backend config.');
            }
        },

        async resetBackendConfig() {
            const backend = this.getBackend()
            const response = await sendRequest('POST', `${conf.BackendAddress}/${backend}/config/reset`);
            if (response.status === 200) {
                this.backendConfig = response.data;
                console.log('Reset backend config.');
            } else {
                this.backendConfig = null;
                console.error('Error resetting backend config.');
            }
        },

        setupResizer() {
            const resizer = document.getElementById('resizer');
            const sidebar = document.getElementById('sidebar');
            let isResizing = false;

            resizer.addEventListener('mousedown', (e) => {
                isResizing = true;
                document.body.style.cursor = 'ew-resize';
            });

            document.addEventListener('mousemove', (event) => {
                if (!isResizing) return;

                // Calculate the new width for the aside
                const newWidth = event.clientX - sidebar.getBoundingClientRect().left;

                if (newWidth > 200 && newWidth < 600) {
                    sidebar.style.width = `${newWidth}px`;
                }
            });

            document.addEventListener('mouseup', () => {
                isResizing = false;
                document.body.style.cursor = 'default';
            });
        },

        async fetchBackendConfig() {
            if (!this.isConnected) {
                this.backendConfig = null;
                return;
            }
            const backend = this.getBackend();
            try {
                const response = await sendRequest('GET', `${conf.BackendAddress}/${backend}/config`);
                if (response.status === 200) {
                    this.backendConfig = response.data;
                } else {
                    this.backendConfig = null;
                    console.error(`Failed to fetch backend config for backend ${this.getBackend()}`);
                }
            } catch (error) {
                console.error('Error fetching backend config:', error);
                this.backendConfig = null;
            }
        },

        handleQuestionSelect(question) {
            // Send the question to the chat without closing the sidebar
            this.$emit('select-question', question);
        }
    },
    mounted() {
        this.setupResizer();
        this.fetchBackendConfig();
        if (this.language === 'GB') {
            this.selectedLanguage = 'english';
        } else if (this.language === 'DE') {
            this.selectedLanguage = 'german';
        }
        // Ensure the main content is properly positioned
        const mainContent = document.getElementById('mainContent');
        if (mainContent) {
            mainContent.classList.remove('mx-auto');
        }

        if (conf.AutoConnect) {
            this.initRpConnection();
        } else {
            this.selectView('connect');
        }
    },
    watch: {
        backend(newValue) {
            this.fetchBackendConfig();
        },
        language: {
            immediate: true,
            handler(newVal) {
                if (newVal === 'GB') {
                    this.selectedLanguage = 'english';
                } else if (newVal === 'DE') {
                    this.selectedLanguage = 'german';
                }
            }
        }
    }
}
</script>

<style scoped>

#sidebar {
    width: 100%;
    min-width: 150px;
    max-width: 600px;
    position: relative;
    z-index: 999;
}

#sidebar-menu {
    background-color: var(--surface-light);
    border-right: 1px solid var(--border-light);
    padding: 1.5rem 0.75rem;
    transition: all 0.3s ease;
}

.sidebar-item {
    font-size: 1.25rem;
    cursor: pointer;
    width: 3rem;
    height: 3rem;
    display: flex;
    align-items: center;
    justify-content: center;
    border-radius: var(--border-radius-lg);
    color: var(--text-secondary-light);
    transition: all 0.2s ease;
}

.sidebar-item:hover {
    background-color: var(--background-light);
    color: var(--primary-light);
    transform: translateY(-1px);
    box-shadow: var(--shadow-sm);
}

.sidebar-item-select {
    background-color: var(--primary-light) !important;
    color: white !important;
}

.sidebar-item-select:hover {
    background-color: var(--secondary-light);
    color: white !important;
}

@media screen and (max-width: 768px) {
    .sidebar-item {
        font-size: 0.8rem;
        width: 2rem;
        height: 2rem;
    }
}

.resizer {
    width: 4px;
    cursor: ew-resize;
    height: calc(100vh - 85px - 25px);
    position: absolute;
    top: 0;
    right: 0;
    border-radius: var(--border-radius-sm);
    background-color: #e5e7eb;
    transition: background-color 0.2s ease;
}

.resizer:hover {
    background-color: var(--primary-light);
}

.debug-container {
    height: 100%;
    overflow: hidden;
    display: flex;
    flex-direction: column;
}

.debug-messages {
    flex: 1;
    overflow-y: auto;
    overflow-x: hidden;
    display: flex;
    flex-direction: column-reverse;
    padding: 0.75rem;
}

.debug-text {
    display: block;
    text-align: left;
    margin-left: 0.5rem;
    font-family: ui-monospace, SFMono-Regular, Menlo, Monaco, Consolas, "Liberation Mono", "Courier New", monospace;
    font-size: 0.875rem;
    padding: 0.25rem 0;
    white-space: pre-wrap;
    word-wrap: break-word;
    overflow-wrap: break-word;
}

@media (prefers-color-scheme: dark) {
    .debug-container {
        background-color: var(--surface-dark);
        border-color: var(--border-dark);
    }

    #chatDebug {
        background-color: var(--surface-dark);
    }

    #sidebar {
        background-color: var(--background-dark);
    }

    #sidebar-menu {
        background-color: var(--surface-dark);
    }

    .sidebar-item {
        color: var(--text-secondary-dark);
    }

    .sidebar-item:hover {
        background-color: var(--background-dark);
        color: var(--text-primary-dark);
    }

    .sidebar-item-select {
        background-color: var(--primary-dark);
        color: white;
    }

    .resizer {
        background-color: var(--border-dark);
    }

    .resizer:hover {
        background-color: var(--primary-dark);
    }
}

@media (prefers-color-scheme: light) {
    .debug-container {
        background-color: var(--surface-light);
        border-color: var(--border-light);
    }

    #chatDebug {
        background-color: var(--surface-light);
    }
}

/* Accordion Styling */
.accordion-item {
    border-radius: var(--border-radius-md);
    margin-bottom: 0.5rem;
    border: 1px solid var(--border-light);
    overflow: hidden;
    background-color: var(--surface-light);
}

.accordion-button {
    border-radius: var(--border-radius-md);
    padding: 1rem;
    font-weight: 500;
    transition: all 0.2s ease;
    background-color: var(--surface-light);
    color: var(--text-primary-light);
}

.accordion-button i {
    margin-right: 0.75rem;
}

.accordion-button:not(.collapsed) {
    background-color: var(--primary-light);
    color: white;
    box-shadow: none;
}

.accordion-button:focus {
    box-shadow: none;
    border-color: transparent;
}

.accordion-button::after {
    background-size: 1rem;
    width: 1rem;
    height: 1rem;
    transition: all 0.2s ease;
}

.accordion-body {
    padding: 0;
    background-color: var(--background-light);
}

.accordion-collapse {
    background-color: var(--background-light);
}

/* Dark mode styles */
@media (prefers-color-scheme: dark) {
    #sidebar-menu {
        background-color: var(--surface-dark);
        border-color: var(--border-dark);
    }

    .sidebar-item {
        color: var(--text-secondary-dark);
    }

    .sidebar-item:hover {
        background-color: var(--background-dark);
        color: var(--primary-dark);
    }

    .sidebar-item-select {
        background-color: var(--primary-dark);
    }

    .sidebar-item-select:hover {
        background-color: var(--secondary-dark);
    }

    .accordion-item {
        background-color: var(--surface-dark);
        border-color: var(--border-dark);
    }

    .accordion-button {
        background-color: var(--surface-dark);
        color: var(--text-primary-dark);
    }

    .accordion-button:not(.collapsed) {
        background-color: var(--primary-dark);
        color: var(--text-primary-dark);
        box-shadow: none;
    }

    .accordion-button:focus {
        box-shadow: none;
        border-color: transparent;
    }

    .accordion-button::after {
        filter: invert(1);
    }

    .form-control {
        background-color: var(--input-dark);
        border-color: var(--border-dark);
        color: var(--text-primary-dark);
    }

    .form-control::placeholder {
        color: var(--text-secondary-dark);
    }

    .form-control:focus {
        background-color: var(--input-dark);
        border-color: var(--primary-dark);
    }

    #chatDebug {
        background-color: var(--surface-dark);
        border-color: var(--border-dark);
    }

    .debug-text {
        color: var(--text-primary-dark);
    }
}

@media (prefers-color-scheme: light) {
    #chatDebug {
        background-color: #fff;
        overflow: hidden;
        border: 1px solid #ccc; /* border only needed in light mode */
    }

    .resizer {
        background-color: gray;
    }
}

.list-group {
    border-radius: var(--border-radius-md);
    overflow: hidden;
    background-color: transparent;
}

.list-group-item {
    padding: 0.75rem 1rem;
    background-color: transparent;
    border: none;
    border-bottom: 1px solid var(--border-light);
    color: var(--text-primary-light);
    transition: all 0.2s ease;
}

.list-group-item:hover {
    background-color: var(--surface-light);
}

.list-group-flush .list-group-item {
    border-right: 0;
    border-left: 0;
    border-radius: 0;
}

/* Dark mode styles */
@media (prefers-color-scheme: dark) {
    .list-group-item {
        border-color: var(--border-dark);
        color: var(--text-primary-dark);
    }

    .list-group-item:hover {
        background-color: var(--surface-dark);
    }

    .accordion-body {
        background-color: var(--background-dark);
    }

    .accordion-collapse {
        background-color: var(--background-dark);
    }
}

.config-section {
    margin-bottom: 1.5rem;
}

.config-section-header {
    display: flex;
    align-items: center;
    gap: 0.75rem;
    margin-bottom: 0.75rem;
}

.config-section-header i {
    color: var(--primary-light);
    font-size: 1.125rem;
}

.config-section-header strong {
    color: var(--text-primary-light);
}

.config-section-content {
    padding-left: 1.5rem;
    color: var(--text-secondary-light);
}

@media (prefers-color-scheme: dark) {
    .config-section-header strong {
        color: var(--text-primary-dark);
    }

    .config-section-content {
        color: var(--text-secondary-dark);
    }

    .config-section-header i {
        color: var(--primary-dark);
    }
}

#chatDebug {
    height: 100%;
    overflow: hidden;
    display: flex;
    flex-direction: column;
}

#debug-console {
    flex: 1;
    overflow-y: auto;
    overflow-x: hidden;
    display: flex;
    flex-direction: column;
    padding: 0.5rem;
}

.debug-text {
    display: block;
    text-align: left;
    margin-left: 3px;
    font-family: "Courier New", monospace;
    font-size: small;
    white-space: pre-wrap;
    word-wrap: break-word;
    overflow-wrap: break-word;
}

@media (prefers-color-scheme: dark) {
    #chatDebug {
        background-color: var(--surface-dark);
        border: 1px solid var(--border-dark);
    }

    #sidebar-menu {
        background-color: var(--surface-dark);
    }

    .sidebar-item {
        color: var(--text-secondary-dark);
    }

    .sidebar-item:hover {
        background-color: var(--background-dark);
        color: var(--text-primary-dark);
    }

    .sidebar-item-select {
        background-color: var(--primary-dark);
        color: white;
    }

    .resizer {
        background-color: var(--border-dark);
    }

    .resizer:hover {
        background-color: var(--primary-dark);
    }
}

@media (prefers-color-scheme: light) {
    #chatDebug {
        background-color: var(--surface-light);
        border: 1px solid var(--border-light);
    }

    .resizer {
        background-color: var(--border-light);
    }
}

@media screen and (max-width: 768px) {
    .resizer {
        display: none;
    }

    #sidebar-menu {
        padding: 0.75rem;
    }

    .sidebar-item {
        font-size: 1rem;
        width: 2rem;
        height: 2rem;
    }
}

</style><|MERGE_RESOLUTION|>--- conflicted
+++ resolved
@@ -34,12 +34,8 @@
         <!-- sidebar content -->
         <div v-show="isViewSelected()" class="mt-4">
             <aside id="sidebar"
-<<<<<<< HEAD
                class="container-fluid d-flex flex-column px-3"
                style="height: calc(100vh - 85px); width: min(400px, 100vw - 3rem)">
-=======
-               class="container-fluid d-flex flex-column px-3">
->>>>>>> 3d6d6db4
 
                 <!-- connection settings -->
                 <div v-show="isViewSelected('connect')">
