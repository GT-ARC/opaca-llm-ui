<template>
    <div id="sidebar-base" class="d-flex">
        <!-- sidebar selection -->
        <div id="sidebar-menu"
             class="d-flex flex-column justify-content-start align-items-center p-2 gap-2"
             style="height: calc(100vh - 50px);">

            <i @click="SidebarManager.toggleView('info')"
               class="fa fa-circle-info p-2 sidebar-item"
               :title="Localizer.get('tooltipSidebarInfo')"
               v-bind:class="{'sidebar-item-select': SidebarManager.isViewSelected('info')}" />

            <i @click="SidebarManager.toggleView('questions')"
               class="fa fa-book p-2 sidebar-item"
               :title="Localizer.get('tooltipSidebarPrompts')"
               v-bind:class="{'sidebar-item-select': SidebarManager.isViewSelected('questions')}" />

            <i @click="SidebarManager.toggleView('agents')"
               class="fa fa-users p-2 sidebar-item"
               :title="Localizer.get('tooltipSidebarAgents')"
               v-bind:class="{'sidebar-item-select': SidebarManager.isViewSelected('agents')}"/>

            <i @click="SidebarManager.toggleView('config')"
               class="fa fa-cog p-2 sidebar-item"
               :title="Localizer.get('tooltipSidebarConfig')"
               v-bind:class="{'sidebar-item-select': SidebarManager.isViewSelected('config')}"/>

            <i @click="SidebarManager.toggleView('debug')"
               class="fa fa-bug p-2 sidebar-item"
               :title="Localizer.get('tooltipSidebarLogs')"
               v-bind:class="{'sidebar-item-select': SidebarManager.isViewSelected('debug')}"/>

            <i @click="SidebarManager.toggleView('faq')"
               class="fa fa-question-circle p-2 sidebar-item"
               :title="Localizer.get('tooltipSidebarFaq')"
               v-bind:class="{'sidebar-item-select': SidebarManager.isViewSelected('faq')}"/>
        </div>

        <!-- sidebar content -->
        <div v-show="SidebarManager.isSidebarOpen()">
            <aside id="sidebar"
                   class="container-fluid d-flex flex-column position-relative mt-4"
                   :class="{'px-3': !isMobile}">

                <!-- platform information -->
                <div v-show="SidebarManager.isViewSelected('info')"
                     id="sidebarConfig" class="container flex-grow-1 overflow-hidden overflow-y-auto">
                    <div v-if="!connected" class="placeholder-container">
                        <img src="../assets/opaca-llm-sleeping-dog-dark.png" alt="Sleeping-dog" class="placeholder-image" />
                        <h5 class="p-4">It's a little quiet here...</h5>
                    </div>
                    <div v-else v-html="this.howAssistContent" class="faq-content w-auto"/>
                </div>

                <!-- sample questions -->
                <div v-show="SidebarManager.isViewSelected('questions')"
                     class="container flex-grow-1 overflow-hidden overflow-y-auto">
                    <SidebarQuestions
                        @select-question="question => this.$emit('select-question', question)"
                        @category-selected="category => this.$emit('category-selected', category)"
                        ref="sidebar_questions"
                    />
                </div>

                <!-- agents/actions overview -->
                <div v-show="SidebarManager.isViewSelected('agents')"
                     id="containers-agents-display" class="container flex-grow-1 overflow-hidden overflow-y-auto">
                    <div v-if="!platformActions || Object.keys(platformActions).length === 0">No actions available.</div>
                    <div v-else class="flex-row" >
                        <div class="accordion text-start" id="agents-accordion">
                            <div v-for="(actions, agent, agentIndex) in platformActions" class="accordion-item" :key="agentIndex">

                                <!-- header -->
                                <h2 class="accordion-header m-0" :id="'accordion-header-' + agentIndex">
                                    <button class="accordion-button collapsed"
                                            type="button" data-bs-toggle="collapse"
                                            :data-bs-target="'#accordion-body-' + agentIndex"
                                            aria-expanded="false"
                                            :aria-controls="'accordion-body-' + agentIndex">
                                        <i class="fa fa-user me-3"/>
                                        <strong>{{ agent }}</strong>
                                    </button>
                                </h2>

                                <!-- body -->
                                <div :id="'accordion-body-' + agentIndex" class="accordion-collapse collapse"
                                     :aria-labelledby="'accordion-header-' + agentIndex" :data-bs-parent="'#agents-accordion'">
                                    <div class="list-group list-group-flush" :id="'actions-accordion-' + agentIndex">
                                        <div v-for="(action, actionIndex) in actions" :key="actionIndex" class="list-group-item">

                                            <!-- header -->
                                            <button class="action-header-button collapsed"
                                                    type="button" data-bs-toggle="collapse"
                                                    :data-bs-target="'#action-body-' + agentIndex + '-' + actionIndex"
                                                    aria-expanded="false"
                                                    :aria-controls="'action-body-' + agentIndex + '-' + actionIndex">
                                                <i class="fa fa-wrench me-3"/>
                                                {{ action.name }}
                                            </button>

                                            <!-- action body -->
                                            <div :id="'action-body-' + agentIndex + '-' + actionIndex" class="accordion-collapse collapse"
                                                 :aria-labelledby="'action-header-' + agentIndex + '-' + actionIndex" :data-bs-parent="'#actions-accordion-' + agentIndex">
                                                <p v-if="action.description">
                                                    <strong>{{ Localizer.get('agentActionDescription') }}:</strong>
                                                    {{ action.description }}
                                                </p>
                                                <strong>{{ Localizer.get('agentActionParameters') }}:</strong>
                                                <pre class="json-box">{{ formatJSON(action.parameters) }}</pre>
                                                <strong>{{ Localizer.get('agentActionResult') }}:</strong>
                                                <pre class="json-box">{{ formatJSON(action.result) }} </pre>
                                            </div>
                                        </div>
                                    </div>
                                </div>
                            </div>
                        </div>
                    </div>
                </div>

                <!-- backend config -->
                <div v-show="SidebarManager.isViewSelected('config')"
                     id="config-display" class="container flex-grow-1 overflow-hidden overflow-y-auto">
                     <div class="py-2">
                        <p class="fw-bold">Config for: <i class="fa fa-server me-1"/>{{ Backends[this.getBackend()] }}</p>
                        <p>{{ BackendDescriptions[this.getBackend()] }}</p>
                    </div>
                    <div v-if="!backendConfig || Object.keys(backendConfig).length === 0">No config available.</div>
                    <div v-else class="flex-row text-start">
                        <ConfigParameter v-for="(value, name) in backendConfigSchema"
                                          :key="name"
                                          :name="name"
                                          :value="value"
                                          v-model="backendConfig[name]"/>

                        <div class="py-2 text-center">
                            <button class="btn btn-primary py-2 w-100" type="button" @click="saveBackendConfig">
                                <i class="fa fa-save me-2"/>{{ Localizer.get('buttonBackendConfigSave') }}
                            </button>
                        </div>
                        <div class="py-2 text-center">
                            <button class="btn btn-danger py-2 w-100" type="button" @click="resetBackendConfig">
                                <i class="fa fa-undo me-2"/>{{ Localizer.get('buttonBackendConfigReset') }}
                            </button>
                        </div>
                        <div
                            v-if="!this.shouldFadeOut"
                            class="config-error-message text-center"
                            :class="{ 'text-danger': !this.configChangeSuccess, 'text-success': this.configChangeSuccess}">
                            {{ this.configMessage }}
                        </div>
                    </div>
                </div>

                <!-- debug console -->
                <div v-show="SidebarManager.isViewSelected('debug')" id="chatDebug"
                     class="container flex-grow-1 mb-4 p-2 rounded rounded-4">
                    <div id="debug-console"
                         class="d-flex flex-column overflow-y-auto overflow-x-hidden text-start p-2">
                        <DebugMessage v-for="debugMessage in debugMessages"
                                      :key="debugMessage.text"
                                      :text="debugMessage.text"
                                      :type="debugMessage.type"
                                      :is-dark-scheme="this.isDarkScheme"
                                      :execution-time="debugMessage.executionTime"
                                      :response-metadata="debugMessage.responseMetadata"
                        />
                    </div>
                </div>

                <!-- Help/FAQ -->
                <div v-show="SidebarManager.isViewSelected('faq')"
                     class="container flex-grow-1 overflow-y-auto overflow-x-hidden mb-4 p-2" style="height: 100%">
                    <div v-html="this.faqContent"
                         class="d-flex flex-column text-start faq-content">
                    </div>
                </div>

                <div v-show="!isMobile" class="resizer me-1" id="resizer" />
            </aside>
        </div>
    </div>
</template>

<script>
import conf, {Backends, BackendDescriptions} from '../../config.js'
import {sendRequest} from "../utils.js";
import DebugMessage from './DebugMessage.vue';
import SidebarQuestions from './SidebarQuestions.vue';
import {sidebarQuestions} from "../Localizer.js";
import { useDevice } from "../useIsMobile.js";
import ConfigParameter from './ConfigParameter.vue';
import SidebarManager from "../SidebarManager.js";
import Localizer from "../Localizer.js";
import {marked} from "marked";

export default {
    name: 'Sidebar',
    components: {
        DebugMessage,
        SidebarQuestions,
        ConfigParameter
    },
    props: {
        backend: String,
        language: String,
        connected: Boolean,
        isDarkScheme: Boolean,
    },
    setup() {
        const { isMobile, screenWidth } = useDevice();
        return { conf, Backends, BackendDescriptions, SidebarManager, Localizer, isMobile, screenWidth};
    },
    data() {
        return {
            opacaRuntimePlatform: conf.OpacaRuntimePlatform,
            opacaUser: '',
            opacaPwd: '',
            apiKey: '',
            platformActions: null,
            backendConfig: null,
            backendConfigSchema: null,
            debugMessages: [],
            configMessage: "",
            configChangeSuccess: false,
            shouldFadeOut: false,
            fadeTimeout: null,
            faqContent: '',
            howAssistContent: '',
        };
    },
    methods: {

        async showHowCanYouHelpInSidebar() {
            try {
                this.howAssistContent = "Querying functionality, please wait...";
                const body = {user_query: "How can you assist me?"};
<<<<<<< HEAD
                const res = await sendRequest("POST", `${conf.BackendAddress}/${this.getBackend()}/query`, body);
=======
                const res = await sendRequest("POST", `${conf.BackendAddress}/tool-llm/query`, body);
                console.log("result: " + JSON.stringify(res));
>>>>>>> 5414492b
                const answer = res.data.agent_messages[0].content;
                this.howAssistContent = marked.parse(answer);
            } catch (error) {
                console.log("ERROR " + error);
                this.howAssistContent = `There was an error when querying the functionality: ${error}`
            }
        },

        async autogenerateSampleQuestions() {
            try {
                const body = {user_query: "Based on your available tools, I want you to generate me concrete requests a " +
                            "user could give you in the fields of \"task automation\", \"data analysis\", " +
                            "\"information & upskilling\", and \"smart-office\". For each field, generate 3 requests " +
                            "Structure your output in the following way:\n" +
                            "\n" +
                            "## Task Automation\n" +
                            "- sample question 1\n" +
                            "- sample question 2\n" +
                            "- sample question 3\n" +
                            "\n" +
                            "## Data Analysis\n" +
                            "- ..."};

                // Let backend generate user questions
                const res = await sendRequest("POST", `${conf.BackendAddress}/${this.getBackend()}/query`, body);
                const answer = res.data.agent_messages[0].content;

                // Capture questions and bring into correct format
                const regex = /^\s*-\s*(.+?)\s*$/gm;
                const questions = [...await answer.matchAll(regex)].map(match => match[1])
                const formattedQuestions = questions.map(q => ({ "question": q, "icon": "🪄"}))
                if (questions.length < 12) {
                    console.log("ERROR: Not enough questions have been generated ", + questions)
                    return
                }

                // Append autogenerated questions into sidebarQuestions
                [0, 1, 2, 3].forEach(i =>
                    sidebarQuestions[Localizer.language][i]["questions"].push(...formattedQuestions.slice(i*3, (i+1)*3))
                )
            } catch (error) {
                console.log("ERROR " + error);
            }
        },

        getBackend() {
            const parts = this.backend.split('/');
            return parts[parts.length - 1];
        },

        async saveBackendConfig() {
            const backend = this.getBackend();
            try {
                const response = await sendRequest('PUT', `${conf.BackendAddress}/${backend}/config`, this.backendConfig);
                if (response.status === 200) {
                    console.log('Saved backend config.');
                    this.configChangeSuccess = true
                    this.configMessage = "Configuration Changed"
                    this.startFadeOut()
                } else {
                    console.error('Error saving backend config.');
                    this.configChangeSuccess = false
                    this.configMessage = "Unexpected Error"
                    this.startFadeOut()
                }
            } catch (error) {
                if (error.response.status === 400) {
                    console.log("Invalid Configuration Values: ", error.response.data.detail)
                    this.configChangeSuccess = false
                    this.configMessage = "Invalid Configuration Values: " + error.response.data.detail
                    this.startFadeOut()
                }
            }
        },

        async resetBackendConfig() {
            const backend = this.getBackend()
            const response = await sendRequest('POST', `${conf.BackendAddress}/${backend}/config/reset`);
            if (response.status === 200) {
                this.backendConfig = response.data.value;
                this.backendConfigSchema = response.data.config_schema;
                this.configChangeSuccess = true
                this.configMessage = "Reset Configuration to default values"
                this.startFadeOut()
                console.log('Reset backend config.');
            } else {
                this.backendConfig = this.backendConfigSchema = null;
                this.configChangeSuccess = false
                this.configMessage = "Unexpected error occurred during configuration reset"
                this.startFadeOut()
                console.error('Error resetting backend config.');
            }
        },

        setupResizer() {
            const resizer = document.getElementById('resizer');
            const sidebar = document.getElementById('sidebar');
            let isResizing = false;

            resizer.addEventListener('mousedown', (e) => {
                isResizing = true;
                document.body.style.cursor = 'ew-resize';
            });

            document.addEventListener('mousemove', (event) => {
                if (!isResizing) return;

                // Calculate the new width for the aside
                const newWidth = event.clientX - sidebar.getBoundingClientRect().left;

                if (newWidth > 200 && newWidth < 768) {
                    sidebar.style.width = `${newWidth}px`;
                }
            });

            document.addEventListener('mouseup', () => {
                isResizing = false;
                document.body.style.cursor = 'default';
            });
        },

        async fetchBackendConfig() {
            const backend = this.getBackend();
            this.backendConfig = this.backendConfigSchema = null;
            try {
                const response = await sendRequest('GET', `${conf.BackendAddress}/${backend}/config`);
                if (response.status === 200) {
                    this.backendConfig = response.data.value;
                    this.backendConfigSchema = response.data.config_schema;
                } else {
                    console.error(`Failed to fetch backend config for backend ${this.getBackend()}`);
                }
            } catch (error) {
                console.error('Error fetching backend config:', error);
            }
        },

        startFadeOut() {
            // Clear previous timeout (if the user saves the config again before fade-out could happen)
            if (this.fadeTimeout) {
                clearTimeout(this.fadeTimeout);
            }

            this.shouldFadeOut = false

            this.fadeTimeout = setTimeout(() => {
                this.shouldFadeOut = true;
            }, 3000)
        },

        scrollDownConfigView() {
            const configContainer = document.getElementById('config-display');
            configContainer.scrollTop = configContainer.scrollHeight;
        },

        formatJSON(obj) {
            return JSON.stringify(obj, null, 2)
        },

        addDebugMessage(text, type) {
            if (!text) return;
            const message = {text: text, type: type};

            // if there are no messages yet, just push the new one
            if (this.debugMessages.length === 0) {
                this.debugMessages.push(message);
                return;
            }

            const lastMessage = this.debugMessages[this.debugMessages.length - 1];
            if (lastMessage.type === type && type === 'Tool Generator') {
                // If the message includes tools, the message needs to be replaced instead of appended
                this.debugMessages[this.debugMessages.length - 1] = message;
            } else if (lastMessage.type === type) {
                // If the message has the same type as before but is not a tool, append the token to the text
                lastMessage.text += text;
            } else {
                // new message type
                this.debugMessages.push(message);
            }
        },

        async buildFaqContent() {
            const readmeUrl = '/src/assets/about.md';
            try {
                const response = await fetch(readmeUrl);
                if (response.ok) {
                    const faqRaw = await response.text();
                    this.faqContent = marked.parse(faqRaw);
                } else {
                    console.error('Failed to fetch FAQ content:', response.status, response);
                }
            } catch (error) {
                console.error('Failed to fetch FAQ content:', error);
            }
        },

        clearDebugMessage() {
            this.debugMessages = [];
        },

    },
    mounted() {
        this.setupResizer();
        this.buildFaqContent();
        this.fetchBackendConfig();
    },
    updated() {
        this.scrollDownConfigView()
    },
    watch: {
        backend() {
            this.fetchBackendConfig();
        },
        async connected(newVal) {
            if (newVal) {
                await this.fetchBackendConfig()
                this.showHowCanYouHelpInSidebar() // Intentionally no await
                this.autogenerateSampleQuestions() // Intentionally no await
                const res2 = await sendRequest("GET", `${conf.BackendAddress}/actions`)
                this.platformActions = res2.data;
            } else {
                this.platformActions = null;
            }
        }
    }
}
</script>

<style scoped>
#sidebar-base {
    background-color: var(--background-color);
}

/* sidebar content */
#sidebar {
    width: min(400px, 100vw - 3rem);
    height: calc(100vh - 85px);
    min-width: 150px;
    max-width: 768px;
    z-index: 999;
}

#sidebar-menu {
    background-color: var(--surface-color);
    border-right: 1px solid var(--border-color);
    padding: 1.5rem 0.75rem;
    transition: all 0.2s ease;
}

.sidebar-item {
    font-size: 1.25rem;
    cursor: pointer;
    width: 3rem;
    height: 3rem;
    display: flex;
    align-items: center;
    justify-content: center;
    border-radius: var(--bs-border-radius-lg);
    color: var(--text-secondary-color);
    transition: all 0.2s ease;
}

.sidebar-item:hover {
    background-color: var(--background-color);
    color: var(--primary-color);
    transform: translateY(-1px);
    box-shadow: var(--shadow-sm);
}

.sidebar-item-select {
    background-color: var(--primary-color) !important;
    color: white !important;
}

.sidebar-item-select:hover {
    background-color: var(--secondary-color);
    color: white !important;
}

.faq-content {
    background-color: var(--background-color);
    color: var(--text-primary-color);
}

@media screen and (max-width: 768px) {
    #sidebar {
        width: min(600px, 100vw - 3rem);
    }

    .sidebar-item {
        font-size: 0.8rem;
        width: 2rem;
        height: 2rem;
    }
}

.resizer {
    width: 4px;
    cursor: ew-resize;
    height: calc(100vh - 85px - 25px);
    position: absolute;
    top: 0;
    right: 0;
    border-radius: var(--bs-border-radius-sm);
    background-color: var(--border-color);
    transition: background-color 0.2s ease;
}

.resizer:hover {
    background-color: var(--primary-color);
}

#chatDebug {
    background-color: var(--debug-console-color);
    border: 1px solid var(--border-color);
    overflow: hidden;
    height: 100%;
    display: flex;
    flex-direction: column;
}

.action-header-button {
    background-color: transparent;
    color: inherit;
    padding: 0.5rem 0;
    border: none;
    box-shadow: none;
    text-align: left;
    width: 100%;
    font-weight: bold;
}

.action-header-button:focus {
    outline: none;
}

.action-header-button::after {
    display: none;
}

.json-box {
    background-color: var(--surface-color);
    color: var(--text-primary-color);
    padding: 0.75rem;
    border-radius: var(--bs-border-radius);
    white-space: pre-wrap; /* Ensures line breaks */
    font-family: monospace;
}

.placeholder-container {
    display: flex;
    flex-direction: column;
    align-items: center;
    justify-content: center;
    text-align: center;
    padding: 2rem;
    box-sizing: border-box;
    color: var(--text-secondary-light);
}

.placeholder-image {
    width: 180px;
    margin-bottom: 1rem;
    opacity: 0.6;
}

/* mobile design */
@media screen and (max-width: 768px) {
    .resizer {
        display: none;
    }

    #sidebar-menu {
        padding: 0.75rem;
    }

    .sidebar-item {
        font-size: 1rem;
        width: 2rem;
        height: 2rem;
    }
}

</style><|MERGE_RESOLUTION|>--- conflicted
+++ resolved
@@ -235,12 +235,8 @@
             try {
                 this.howAssistContent = "Querying functionality, please wait...";
                 const body = {user_query: "How can you assist me?"};
-<<<<<<< HEAD
-                const res = await sendRequest("POST", `${conf.BackendAddress}/${this.getBackend()}/query`, body);
-=======
                 const res = await sendRequest("POST", `${conf.BackendAddress}/tool-llm/query`, body);
                 console.log("result: " + JSON.stringify(res));
->>>>>>> 5414492b
                 const answer = res.data.agent_messages[0].content;
                 this.howAssistContent = marked.parse(answer);
             } catch (error) {
