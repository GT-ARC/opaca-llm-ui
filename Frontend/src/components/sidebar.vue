<template>
    <div class="d-flex justify-content-start">
        <!-- sidebar selection -->
        <div id="sidebar-menu"
             class="d-flex flex-column justify-content-start align-items-center p-2 pt-3 gap-2"
             style="height: calc(100vh - 50px)">

            <i @click="selectView('connect')"
               class="fa fa-link p-2 sidebar-item"
               data-toggle="tooltip" data-placement="right" title="Connection"
               v-bind:class="{'sidebar-item-select': isViewSelected('connect')}" />

            <i @click="selectView('questions')"
               class="fa fa-book p-2 sidebar-item"
               data-toggle="tooltip" data-placement="right" title="Prompt Library"
               v-bind:class="{'sidebar-item-select': isViewSelected('questions')}" />

            <i @click="selectView('agents')"
               class="fa fa-users p-2 sidebar-item"
               data-toggle="tooltip" data-placement="right" title="Agents & Actions"
               v-bind:class="{'sidebar-item-select': isViewSelected('agents')}"/>

            <i @click="selectView('config')"
               class="fa fa-cog p-2 sidebar-item"
               data-toggle="tooltip" data-placement="right" title="Configuration"
               v-bind:class="{'sidebar-item-select': isViewSelected('config')}"/>

            <i @click="selectView('debug')"
               class="fa fa-terminal p-2 sidebar-item"
               data-toggle="tooltip" data-placement="right" title="Logging"
               v-bind:class="{'sidebar-item-select': isViewSelected('debug')}"/>
        </div>

        <!-- sidebar content -->
        <div v-show="isViewSelected()" class="mt-4">
            <aside id="sidebar"
               class="container-fluid d-flex flex-column px-3"
               style="height: calc(100vh - 85px); width: 400px">

                <!-- connection settings -->
                <div v-show="isViewSelected('connect')">
                    <div id="sidebarConfig"
                     class="container d-flex flex-column">

                    <div class="py-2 text-start">
                        <input id="opacaUrlInput" type="text"
                               class="form-control m-0"
                               v-model="opacaRuntimePlatform"
                               :placeholder="getConfig().translations[language].opacaLocation" />
                    </div>

                    <div class="py-2 text-start">
                        <div class="row opaca-credentials">
                            <div class="col-md-6">
                                <input id="opacaUser" type="text"
                                       class="form-control m-0"
                                       v-model="opacaUser"
                                       placeholder="Username" />
                            </div>
                            <div class="col-md-6">
                                <input id="opacaPwd" type="password"
                                       class="form-control m-0"
                                       v-model="opacaPwd"
                                       placeholder="Password" />
                            </div>
                        </div>

                    </div>

                    <div class="py-2 text-start" v-if="getConfig().ShowApiKey">
                        <input id="apiKey" type="password"
                               class="form-control m-0"
                               placeholder="OpenAI API Key"
                               v-model="this.apiKey"
                               @input="this.$emit('api-key-change', this.apiKey)" />
                    </div>

                    <div class="text-center py-2">
                        <button class="btn btn-primary w-100" @click="initRpConnection()" id="button-connect">
                            <i class="fa fa-link me-1"/>Connect
                        </button>
                    </div>

                </div>
                </div>

                <!-- agents/actions overview -->
                <div v-show="isViewSelected('agents')"
                     id="containers-agents-display" class="container flex-grow-1 overflow-hidden overflow-y-auto">
                    <div v-if="!platformActions || Object.keys(platformActions).length === 0">No actions available.</div>
                    <div v-else class="flex-row" >
                        <div class="accordion text-start" id="agents-accordion">
                            <div v-for="(actions, agent, index) in platformActions" class="accordion-item" :key="index">

                                <!-- header -->
                                <h2 class="accordion-header m-0" :id="'accordion-header-' + index">
                                    <button class="accordion-button" :class="{collapsed: index > 0}"
                                            type="button" data-bs-toggle="collapse"
                                            :data-bs-target="'#accordion-body-' + index" aria-expanded="false"
                                            :aria-controls="'accordion-body-' + index">
                                        <i class="fa fa-user me-3"/>
                                        <strong>{{ agent }}</strong>
                                    </button>
                                </h2>

                                <!-- body -->
                                <div :id="'accordion-body-' + index" class="accordion-collapse collapse" :class="{show: index === 0}"
                                     :aria-labelledby="'accordion-header-' + index" data-bs-parent="#agents-accordion">
                                    <div class="accordion-body p-0 ps-4">
                                        <ul class="list-group list-group-flush">
                                            <li v-for="(action, index) in actions" :key="index" class="list-group-item">
                                                {{ action }}
                                            </li>
                                        </ul>
                                    </div>
                                </div>

                            </div>
                        </div>
                    </div>
                </div>

                <!-- backend config -->
                <div v-show="isViewSelected('config')"
                     id="containers-agents-display" class="container flex-grow-1 overflow-hidden overflow-y-auto">
                    <div v-if="!backendConfig || Object.keys(backendConfig).length === 0">No config available.</div>
                    <div v-else class="flex-row text-start">
                        <!-- Other Config Items -->
                        <div v-for="(value, name) in backendConfig" :key="name" class="config-section">
                            <div class="config-section-header">
                                <strong>{{ name }}</strong>
                            </div>
                            <input v-model="backendConfig[name]"
                                   class="form-control"
                                   type="text" :placeholder="String(value)"/>
                        </div>

                        <div class="py-2 text-center">
                            <button class="btn btn-primary py-2 w-100" type="button" @click="saveBackendConfig">
                                <i class="fa fa-save me-2"/>Save Config
                            </button>
                        </div>
                        <div class="py-2 text-center">
                            <button class="btn btn-danger py-2 w-100" type="button" @click="resetBackendConfig">
                                <i class="fa fa-undo me-2"/>Reset to Default
                            </button>
                        </div>
                    </div>
                </div>

                <!-- debug console -->
                <div v-show="isViewSelected('debug')" id="chatDebug"
                     class="container flex-grow-1 mb-4 p-2 rounded rounded-4">
<<<<<<< HEAD
                    <div id="debug-console" class="flex-row-reverse text-start">
                        <div v-for="debugMessage in this.debugMessages" class="debug-text"
                             :style="debugMessage.color ? { color: debugMessage.color } : {}"
                             :data-type="debugMessage.type">
                            {{ debugMessage.text }}
                        </div>
=======
                    <div id="debug-console" class="text-start">
                        <DebugMessage
                            v-for="debugMessage in debugMessages"
                            :key="debugMessage.text"
                            :text="debugMessage.text"
                            :color="debugMessage.color"
                        />
>>>>>>> 7ff01e12
                    </div>
                </div>

                <!-- sample questions -->
                <div v-show="isViewSelected('questions')"
                     class="container flex-grow-1 overflow-hidden overflow-y-auto">
                    <SidebarQuestions 
                        :questions="getConfig().translations[language].sidebarQuestions"
                        @select-question="handleQuestionSelect"
                        @category-selected="(category) => $emit('category-selected', category)"/>
                </div>

                <div class="resizer me-1" id="resizer" />
            </aside>
        </div>
    </div>
</template>

<script>
import conf from '../../config.js'
import {sendRequest} from "../utils.js";
import DebugMessage from './DebugMessage.vue';
import SidebarQuestions from './SidebarQuestions.vue';

export default {
    name: 'Sidebar',
    components: {
        DebugMessage,
        SidebarQuestions
    },
    props: {
        backend: String,
        language: String
    },
    data() {
        return {
            selectedView: 'connect',
            opacaRuntimePlatform: conf.OpacaRuntimePlatform,
            opacaUser: '',
            opacaPwd: '',
            apiKey: '',
            platformActions: null,
            backendConfig: null,
            debugMessages: [],
            selectedLanguage: 'english',
            isConnected: false
        };
    },
    created() {
        // Initialize the sidebar with the connection view open
        this.selectedView = 'connect';
        // Ensure the main content is properly positioned on startup
        this.$nextTick(() => {
            const mainContent = document.getElementById('mainContent');
            if (mainContent) {
                mainContent.classList.remove('mx-auto');
            }
            this.$emit('onSidebarToggle', this.selectedView);
        });
    },
    methods: {
        getConfig() {
            return conf;
        },

        selectView(key) {
            const mainContent = document.getElementById('mainContent');
            if (this.selectedView !== key) {
                this.selectedView = key;
                mainContent?.classList.remove('mx-auto');
            } else {
                this.selectedView = 'none';
                mainContent?.classList.add('mx-auto');
            }
            this.$emit('onSidebarToggle', this.selectedView);
            console.log('selected sidebar view:', this.selectedView);
        },

        isViewSelected(key) {
            if (key !== undefined) {
                return this.selectedView === key;
            } else {
                return this.selectedView !== 'none';
            }
        },

        async initRpConnection() {
            const connectButton = document.getElementById('button-connect');
            connectButton.disabled = true;
            console.log(`CONNECTING as ${this.opacaUser}`);
            try {
                const body = {url: this.opacaRuntimePlatform, user: this.opacaUser, pwd: this.opacaPwd};
                const res = await sendRequest("POST", `${conf.BackendAddress}/connect`, body);
                const rpStatus = parseInt(res.data);
                if (rpStatus === 200) {
                    const res2 = await sendRequest("GET", `${conf.BackendAddress}/actions`)
                    this.platformActions = res2.data;
                    this.isConnected = true;
                    await this.fetchBackendConfig();
                    this.selectView('questions');
                } else if (rpStatus === 403) {
                    this.platformActions = null;
                    this.isConnected = false;
                    alert(conf.translations[this.language].unauthorized);
                } else {
                    this.platformActions = null;
                    this.isConnected = false;
                    alert(conf.translations[this.language].unreachable);
                }
            } catch (e) {
                console.error('Error while initiating prompt:', e);
                this.platformActions = null;
                this.isConnected = false;
                alert('Backend server is unreachable.');
            } finally {
                connectButton.disabled = false;
            }
        },

        getBackend() {
            const parts = this.backend.split('/');
            return parts[parts.length - 1];
        },

        async saveBackendConfig() {
            const backend = this.getBackend();
            const response = await sendRequest('PUT', `${conf.BackendAddress}/${backend}/config`, this.backendConfig);
            if (response.status === 200) {
                console.log('Saved backend config.');
            } else {
                console.error('Error saving backend config.');
            }
        },

        async resetBackendConfig() {
            const backend = this.getBackend()
            const response = await sendRequest('POST', `${conf.BackendAddress}/${backend}/config/reset`);
            if (response.status === 200) {
                this.backendConfig = response.data;
                console.log('Reset backend config.');
            } else {
                this.backendConfig = null;
                console.error('Error resetting backend config.');
            }
        },

        setupResizer() {
            const resizer = document.getElementById('resizer');
            const sidebar = document.getElementById('sidebar');
            let isResizing = false;

            resizer.addEventListener('mousedown', (e) => {
                isResizing = true;
                document.body.style.cursor = 'ew-resize';
            });

            document.addEventListener('mousemove', (event) => {
                if (!isResizing) return;

                // Calculate the new width for the aside
                const newWidth = event.clientX - sidebar.getBoundingClientRect().left;

                if (newWidth > 200 && newWidth < 600) {
                    sidebar.style.width = `${newWidth}px`;
                }
            });

            document.addEventListener('mouseup', () => {
                isResizing = false;
                document.body.style.cursor = 'default';
            });
        },

        async fetchBackendConfig() {
            if (!this.isConnected) {
                this.backendConfig = null;
                return;
            }
            const backend = this.getBackend();
            try {
                const response = await sendRequest('GET', `${conf.BackendAddress}/${backend}/config`);
                if (response.status === 200) {
                    this.backendConfig = response.data;
                } else {
                    this.backendConfig = null;
                    console.error(`Failed to fetch backend config for backend ${this.getBackend()}`);
                }
            } catch (error) {
                console.error('Error fetching backend config:', error);
                this.backendConfig = null;
            }
        },

        handleQuestionSelect(question) {
            // Send the question to the chat without closing the sidebar
            this.$emit('select-question', question);
        }
    },
    mounted() {
        this.setupResizer();
        this.fetchBackendConfig();
        if (this.language === 'GB') {
            this.selectedLanguage = 'english';
        } else if (this.language === 'DE') {
            this.selectedLanguage = 'german';
        }
        // Ensure the main content is properly positioned
        const mainContent = document.getElementById('mainContent');
        if (mainContent) {
            mainContent.classList.remove('mx-auto');
        }
    },
    watch: {
        backend(newValue) {
            this.fetchBackendConfig();
        },
        language: {
            immediate: true,
            handler(newVal) {
                if (newVal === 'GB') {
                    this.selectedLanguage = 'english';
                } else if (newVal === 'DE') {
                    this.selectedLanguage = 'german';
                }
            }
        }
    }
}
</script>

<style scoped>

#sidebar {
    min-width: 200px;
    max-width: 600px;
    position: relative;
}

#sidebar-menu {
    background-color: var(--surface-light);
    border-right: 1px solid var(--border-light);
    padding: 1.5rem 0.75rem;
    transition: all 0.3s ease;
}

.sidebar-item {
    font-size: 1.25rem;
    cursor: pointer;
    width: 3rem;
    height: 3rem;
    display: flex;
    align-items: center;
    justify-content: center;
    border-radius: var(--border-radius-lg);
    color: var(--text-secondary-light);
    transition: all 0.2s ease;
}

.sidebar-item:hover {
    background-color: var(--background-light);
    color: var(--primary-light);
    transform: translateY(-1px);
    box-shadow: var(--shadow-sm);
}

.sidebar-item-select {
    background-color: var(--primary-light);
    color: white !important;
}

.sidebar-item-select:hover {
    background-color: var(--secondary-light);
    color: white !important;
}

.resizer {
    width: 4px;
    cursor: ew-resize;
    height: calc(100vh - 85px - 25px);
    position: absolute;
    top: 0;
    right: 0;
    border-radius: var(--border-radius-sm);
    background-color: #e5e7eb;
    transition: background-color 0.2s ease;
}

.resizer:hover {
    background-color: var(--primary-light);
}

.debug-container {
    height: 100%;
    overflow: hidden;
    display: flex;
    flex-direction: column;
}

.debug-messages {
    flex: 1;
    overflow-y: auto;
    overflow-x: hidden;
    display: flex;
    flex-direction: column-reverse;
    padding: 0.75rem;
}

.debug-text {
    display: block;
    text-align: left;
    margin-left: 0.5rem;
    font-family: ui-monospace, SFMono-Regular, Menlo, Monaco, Consolas, "Liberation Mono", "Courier New", monospace;
    font-size: 0.875rem;
    padding: 0.25rem 0;
    white-space: pre-wrap;
    word-wrap: break-word;
    overflow-wrap: break-word;
}

@media (prefers-color-scheme: dark) {
    .debug-container {
        background-color: var(--surface-dark);
        border-color: var(--border-dark);
    }

    #chatDebug {
        background-color: var(--surface-dark);
    }

    #sidebar {
        background-color: var(--background-dark);
    }

    #sidebar-menu {
        background-color: var(--surface-dark);
    }

    .sidebar-item {
        color: var(--text-secondary-dark);
    }

    .sidebar-item:hover {
        background-color: var(--background-dark);
        color: var(--text-primary-dark);
    }

    .sidebar-item-select {
        background-color: var(--primary-dark);
        color: white;
    }

    .resizer {
        background-color: var(--border-dark);
    }

    .resizer:hover {
        background-color: var(--primary-dark);
    }
}

@media (prefers-color-scheme: light) {
    .debug-container {
        background-color: var(--surface-light);
        border-color: var(--border-light);
    }

    #chatDebug {
        background-color: var(--surface-light);
    }
}

/* Accordion Styling */
.accordion-item {
    border-radius: var(--border-radius-md);
    margin-bottom: 0.5rem;
    border: 1px solid var(--border-light);
    overflow: hidden;
    background-color: var(--surface-light);
}

.accordion-button {
    border-radius: var(--border-radius-md);
    padding: 1rem;
    font-weight: 500;
    transition: all 0.2s ease;
    background-color: var(--surface-light);
    color: var(--text-primary-light);
}

.accordion-button i {
    margin-right: 0.75rem;
}

.accordion-button:not(.collapsed) {
    background-color: var(--primary-light);
    color: white;
    box-shadow: none;
}

.accordion-button:focus {
    box-shadow: none;
    border-color: transparent;
}

.accordion-button::after {
    background-size: 1rem;
    width: 1rem;
    height: 1rem;
    transition: all 0.2s ease;
}

.accordion-body {
    padding: 0;
    background-color: var(--background-light);
}

.accordion-collapse {
    background-color: var(--background-light);
}

/* Dark mode styles */
@media (prefers-color-scheme: dark) {
    #sidebar-menu {
        background-color: var(--surface-dark);
        border-color: var(--border-dark);
    }

    .sidebar-item {
        color: var(--text-secondary-dark);
    }

    .sidebar-item:hover {
        background-color: var(--background-dark);
        color: var(--primary-dark);
    }

    .sidebar-item-select {
        background-color: var(--primary-dark);
    }

    .sidebar-item-select:hover {
        background-color: var(--secondary-dark);
    }

    .accordion-item {
        background-color: var(--surface-dark);
        border-color: var(--border-dark);
    }

    .accordion-button {
        background-color: var(--surface-dark);
        color: var(--text-primary-dark);
    }

    .accordion-button:not(.collapsed) {
        background-color: var(--primary-dark);
        color: var(--text-primary-dark);
        box-shadow: none;
    }

    .accordion-button:focus {
        box-shadow: none;
        border-color: transparent;
    }

    .accordion-button::after {
        filter: invert(1);
    }

    .form-control {
        background-color: var(--input-dark);
        border-color: var(--border-dark);
        color: var(--text-primary-dark);
    }

    .form-control::placeholder {
        color: var(--text-secondary-dark);
    }

    .form-control:focus {
        background-color: var(--input-dark);
        border-color: var(--primary-dark);
    }

    #chatDebug {
        background-color: var(--surface-dark);
        border-color: var(--border-dark);
    }

    .debug-text {
        color: var(--text-primary-dark);
    }
}

@media (prefers-color-scheme: light) {
    #chatDebug {
        background-color: #fff;
        overflow: hidden;
        border: 1px solid #ccc; /* border only needed in light mode */
    }

    .resizer {
        background-color: gray;
    }
}

.list-group {
    border-radius: var(--border-radius-md);
    overflow: hidden;
    background-color: transparent;
}

.list-group-item {
    padding: 0.75rem 1rem;
    background-color: transparent;
    border: none;
    border-bottom: 1px solid var(--border-light);
    color: var(--text-primary-light);
    transition: all 0.2s ease;
}

.list-group-item:hover {
    background-color: var(--surface-light);
}

.list-group-flush .list-group-item {
    border-right: 0;
    border-left: 0;
    border-radius: 0;
}

/* Dark mode styles */
@media (prefers-color-scheme: dark) {
    .list-group-item {
        border-color: var(--border-dark);
        color: var(--text-primary-dark);
    }

    .list-group-item:hover {
        background-color: var(--surface-dark);
    }

    .accordion-body {
        background-color: var(--background-dark);
    }

    .accordion-collapse {
        background-color: var(--background-dark);
    }
}

.config-section {
    margin-bottom: 1.5rem;
}

.config-section-header {
    display: flex;
    align-items: center;
    gap: 0.75rem;
    margin-bottom: 0.75rem;
}

.config-section-header i {
    color: var(--primary-light);
    font-size: 1.125rem;
}

.config-section-header strong {
    color: var(--text-primary-light);
}

.config-section-content {
    padding-left: 1.5rem;
    color: var(--text-secondary-light);
}

@media (prefers-color-scheme: dark) {
    .config-section-header strong {
        color: var(--text-primary-dark);
    }

    .config-section-content {
        color: var(--text-secondary-dark);
    }

    .config-section-header i {
        color: var(--primary-dark);
    }
}

#chatDebug {
    height: 100%;
    overflow: hidden;
    display: flex;
    flex-direction: column;
}

#debug-console {
    flex: 1;
    overflow-y: auto;
    overflow-x: hidden;
    display: flex;
    flex-direction: column;
    padding: 0.5rem;
}

.debug-text {
    display: block;
    text-align: left;
    margin-left: 3px;
    font-family: "Courier New", monospace;
    font-size: small;
    white-space: pre-wrap;
    word-wrap: break-word;
    overflow-wrap: break-word;
}

@media (prefers-color-scheme: dark) {
    #chatDebug {
        background-color: var(--surface-dark);
        border: 1px solid var(--border-dark);
    }

    #sidebar-menu {
        background-color: var(--surface-dark);
    }

    .sidebar-item {
        color: var(--text-secondary-dark);
    }

    .sidebar-item:hover {
        background-color: var(--background-dark);
        color: var(--text-primary-dark);
    }

    .sidebar-item-select {
        background-color: var(--primary-dark);
        color: white;
    }

    .resizer {
        background-color: var(--border-dark);
    }

    .resizer:hover {
        background-color: var(--primary-dark);
    }
}

@media (prefers-color-scheme: light) {
    #chatDebug {
        background-color: var(--surface-light);
        border: 1px solid var(--border-light);
    }

    .resizer {
        background-color: var(--border-light);
    }
}

</style><|MERGE_RESOLUTION|>--- conflicted
+++ resolved
@@ -151,29 +151,21 @@
                 <!-- debug console -->
                 <div v-show="isViewSelected('debug')" id="chatDebug"
                      class="container flex-grow-1 mb-4 p-2 rounded rounded-4">
-<<<<<<< HEAD
-                    <div id="debug-console" class="flex-row-reverse text-start">
-                        <div v-for="debugMessage in this.debugMessages" class="debug-text"
-                             :style="debugMessage.color ? { color: debugMessage.color } : {}"
-                             :data-type="debugMessage.type">
-                            {{ debugMessage.text }}
-                        </div>
-=======
                     <div id="debug-console" class="text-start">
                         <DebugMessage
                             v-for="debugMessage in debugMessages"
                             :key="debugMessage.text"
                             :text="debugMessage.text"
                             :color="debugMessage.color"
+                            :data-type="debugMessage.type"
                         />
->>>>>>> 7ff01e12
                     </div>
                 </div>
 
                 <!-- sample questions -->
                 <div v-show="isViewSelected('questions')"
                      class="container flex-grow-1 overflow-hidden overflow-y-auto">
-                    <SidebarQuestions 
+                    <SidebarQuestions
                         :questions="getConfig().translations[language].sidebarQuestions"
                         @select-question="handleQuestionSelect"
                         @category-selected="(category) => $emit('category-selected', category)"/>
