<!-- SidebarQuestions Component -->
<template>
    <div id="sidebar-questions" class="accordion">
        <div v-for="(section, index) in this.getQuestions()"
             :key="index"
             class="accordion-item">

            <!-- header -->
            <div class="accordion-header text-center">
                <button class="accordion-button collapsed text-center" type="button"
                        data-bs-toggle="collapse"
                        :data-bs-target="'#questions-' + index"
                        aria-expanded="false" :aria-controls="'#questions-' + index">
                    <span class="section-icon">{{ section.icon }}</span>
                    <span class="section-title">{{ section.header }}</span>
                </button>
            </div>

            <!-- body -->
            <div :id="'questions-' + index"
                 class="accordion-collapse collapse"
                 data-bs-parent="#sidebar-questions">
                <div class="accordion-body">
                    <div v-for="(q, qIndex) in section.questions"
                         :key="qIndex"
                         class="question-item"
                         @click="$emit('select-question', q.question)">
                        <span class="question-text">{{ q.question }}</span>
                    </div>
                </div>
            </div>
        </div>
    </div>
</template>

<script>
import Localizer from "../Localizer.js";
import {sidebarQuestions} from "../Localizer.js";

export default {
    name: 'SidebarQuestions',
    methods: {
        getQuestions() {
            return sidebarQuestions[Localizer.language];
        },

        toggleSection(index, show = null) {
            if (index < 0) return;
            const toggle = document.getElementById('questions-' + index);
            if (! toggle) return;
            const collapse = bootstrap.Collapse.getOrCreateInstance(toggle);

            // show not set -> invert current state
            if (show === null) {
                show = ! toggle.classList.contains('show');
            }

            if (show) {
                collapse.show();
                const questions = this.getQuestions();
                const header = index in questions ? questions[index].header : 'none';
                this.$emit('category-selected', header);
            } else {
<<<<<<< HEAD
                this.expandedSection = index;
                this.$emit('category-selected', index in questions ? questions[index].header : 'none');
=======
                collapse.hide();
                this.$emit('category-selected', null);
>>>>>>> d47d90a1
            }
        },

        toggleSectionByHeader(header, show = null) {
            const index = this.getQuestions().findIndex(section => section.header === header);
            this.toggleSection(index, show);
        },

        expandSectionByHeader(header) {
<<<<<<< HEAD
            const questions = this.getQuestions();
            const index = this.getQuestions().findIndex(section => section.header === header);
            if (index != -1 && this.expandedSection !== index) {
                this.expandedSection = index;
                this.$emit('category-selected', index in questions ? questions[index].header : 'none');
            }
=======
            this.toggleSectionByHeader(header, true);
>>>>>>> d47d90a1
        }
    }
}
</script>

<style scoped>
.section-icon {
    margin-right: 0.75rem;
    font-size: 1.25rem;
    width: 1.5rem;
    text-align: center;
}

.section-title {
    flex: 1;
    font-weight: 500;
}

.question-item {
    display: flex;
    align-items: center;
    padding: 0.75rem 1rem;
    cursor: pointer;
    color: var(--text-primary-color);
    background-color: var(--background-color);
    border: 1px solid var(--border-color);
    transition: all 0.2s ease;
}

.question-item:hover {
    background-color: var(--surface-color);
    transform: translateY(-1px);
    box-shadow: var(--shadow-sm);
    border-color: var(--primary-color);
    color: var(--primary-color);
}

.question-text {
    flex: 1;
    font-size: 0.875rem;
    line-height: 1.4;
}
</style> <|MERGE_RESOLUTION|>--- conflicted
+++ resolved
@@ -61,13 +61,8 @@
                 const header = index in questions ? questions[index].header : 'none';
                 this.$emit('category-selected', header);
             } else {
-<<<<<<< HEAD
-                this.expandedSection = index;
-                this.$emit('category-selected', index in questions ? questions[index].header : 'none');
-=======
                 collapse.hide();
                 this.$emit('category-selected', null);
->>>>>>> d47d90a1
             }
         },
 
@@ -77,16 +72,7 @@
         },
 
         expandSectionByHeader(header) {
-<<<<<<< HEAD
-            const questions = this.getQuestions();
-            const index = this.getQuestions().findIndex(section => section.header === header);
-            if (index != -1 && this.expandedSection !== index) {
-                this.expandedSection = index;
-                this.$emit('category-selected', index in questions ? questions[index].header : 'none');
-            }
-=======
             this.toggleSectionByHeader(header, true);
->>>>>>> d47d90a1
         }
     }
 }
