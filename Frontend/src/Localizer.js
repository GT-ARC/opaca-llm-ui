--- conflicted
+++ resolved
@@ -67,13 +67,11 @@
         platformInfoFailed: "There was an error when querying the functionality: %1",
         cookiesText: "This website uses cookies to associate your chat session (message history and settings) with you. This cookie is kept for 30 days after the last interaction, or until manually deleted. The session data is stored in the backend and the messages are sent to the configured LLM. The session data will be deleted from the backend when the cookie expires, or by clicking the Reset button. The cookies and session data are used for the sole purpose of the chat interaction. Without, no continued conversation with the LLM is possible. By using this website, you consent to the above policy.",
         cookiesAccept: "Accept",
-<<<<<<< HEAD
         tooltipRemoveUploadedFile: "Remove File",
         tooltipUploadFile: "Upload File",
         tooltipChatbubbleFiles: "Attached Files",
         uploadingFileText: "Uploading…",
         fileOverflow: "+%1 more…",
-=======
         sidebarAgentsLoading: "Loading available agents...",
         sidebarAgentsMissing: "No agents available.",
         sidebarConfigLoading: "Loading config for %1...",
@@ -83,7 +81,6 @@
         configSaveError: "An error occurred",
         configReset: "Configuration was reset",
         sidebarFaqMissing: "Unable to load FAQ.",
->>>>>>> 3628d38d
     },
 
     DE: {
@@ -147,13 +144,11 @@
         platformInfoFailed: "Es gab einen Fehler bei der Anfrage: %1",
         cookiesText: "Diese Website verwendet Cookies, um Ihre Chat-Sitzung (Nachrichtenverlauf und Einstellungen) mit Ihnen zu verknüpfen. Die Cookies werden 30 Tage nach der letzten Interaktion oder bis zur manuellen Löschung gespeichert. Die Sitzungsdaten werden im Backend gespeichert und die Nachrichten werden an das konfigurierte LLM gesendet. Die Sitzungsdaten werden aus dem Backend gelöscht, wenn das Cookie abläuft oder wenn Sie auf die Reset-Schaltfläche klicken. Die Cookies und Sitzungsdaten werden ausschließlich für die Chat-Interaktion verwendet. Ohne sie ist keine fortgesetzte Konversation mit dem LLM möglich. Durch die Nutzung dieser Website stimmen Sie den oben genannten Richtlinien zu.",
         cookiesAccept: "Annehmen",
-<<<<<<< HEAD
         tooltipRemoveUploadedFile: "Datei entfernen",
         tooltipUploadFile: "Datei hochladen",
         tooltipChatbubbleFiles: "Angehängte Dateien",
         uploadingFileText: "Lade hoch…",
         fileOverflow: "+%1 weitere…",
-=======
         sidebarAgentsLoading: "Lade verfügbare Agenten...",
         sidebarAgentsMissing: "Keine Agenten verfügbar.",
         sidebarConfigLoading: "Lade Konfiguration für %1...",
@@ -163,7 +158,6 @@
         configSaveError: "Es ist ein Fehler aufgretreten",
         configReset: "Konfiguration wurde zurückgesetzt",
         sidebarFaqMissing: "FAQ konnte nicht geladen werden.",
->>>>>>> 3628d38d
     },
 };
 
