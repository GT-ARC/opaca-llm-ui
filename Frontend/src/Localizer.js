import {ref} from 'vue';
import {marked} from 'marked';
import {shuffleArray} from "./utils.js";
<<<<<<< HEAD
import AudioManager from "./AudioManager.js";
=======
import conf from '../config.js';
>>>>>>> ba0183da


export const localizationData = {
    GB: {
        name: "English",
        language: 'Language',
        submit: 'Submit',
        welcome: 'Welcome to the OPACA LLM! You can use me to interact with the assistants and services available on the OPACA platform, or ask me general questions. How can I help you today?',
        connected: 'Connected! Available assistants and services:',
        unreachable: 'Please connect to a running OPACA platform.',
        unauthorized: 'Please provide your login credentials to connect to the OPACA platform.',
        none: 'None',
        speechRecognition: 'Speak' ,
        readLastMessage: 'Read Last',
        resetChat: 'Reset',
        opacaLocation: 'OPACA URL',
        inputPlaceholder: 'Send a message ...',
        socketClosed: 'It seems there was a problem in the response generation.',
        socketError: 'An Error occurred in the response generation: %1',
        ttsConnected: 'Connected',
        ttsDisconnected: 'Disconnected',
        ttsRetry: 'Retry Connection',
        ttsServerInfo: '%1 on %2',
        ttsServerUnavailable: 'Audio service not available',
        tooltipSidebarConnection: "Connection",
        tooltipSidebarPrompts: "Prompt Library",
        tooltipSidebarAgents: "Agents and Actions",
        tooltipSidebarConfig: "Configuration",
        tooltipSidebarLogs: "Logging",
        tooltipChatbubbleDebug: "Debug",
        tooltipChatbubbleAudioPlay: "Play Audio",
        tooltipChatbubbleAudioStop: "Stop Audio",
        tooltipChatbubbleAudioLoad: "Audio is loading ...",
        tooltipButtonSend: "Submit",
        tooltipButtonRecord: "Dictate",
        tooltipButtonReset: "Reset Chat",
        agentActionDescription: "Description",
        agentActionParameters: "Input Parameters",
        agentActionResult: "Result",
        buttonBackendConfigSave: "Save Config",
        buttonBackendConfigReset: "Reset to Defaults",
        tooltipSidebarFaq: "Help/FAQ",
    },

    DE: {
        name: "Deutsch",
        language: 'Sprache',
        submit: 'Senden',
        welcome: 'Willkommen beim OPACA LLM! Sie können mich nutzen, um mit den Assistenten und Diensten auf der OPACA-Plattform zu interagieren, oder auch allgemeine Fragen stellen. Wie kann ich Ihnen heute helfen?',
        connected: 'Verbunden! Verfügbare Assistenten und Dienste:',
        unreachable: 'Bitte verbinden Sie sich mit einer laufenden OPACA Plattform.',
        unauthorized: 'Bitte geben Sie Ihre Zugangsdaten an, um sich mit der OPACA Plattform zu verbinden.',
        none: 'Keine',
        speechRecognition: 'Sprechen' ,
        readLastMessage: 'Vorlesen',
        resetChat: 'Zurücksetzen',
        opacaLocation: 'OPACA URL',
        inputPlaceholder: 'Nachricht senden ...',
        socketClosed: 'Es scheint ein Problem bei der Erstellung der Antwort aufgetreten zu sein.',
        socketError: 'Bei der Erstellung der Antwort ist ein Fehler aufgetreten: %1',
        ttsConnected: 'Verbunden',
        ttsDisconnected: 'Nicht verbunden',
        ttsRetry: 'Erneut verbinden',
        ttsServerInfo: '%1 auf %2',
        ttsServerUnavailable: 'Audio-Dienst ist nicht erreichbar',
        tooltipSidebarConnection: "Verbindung",
        tooltipSidebarPrompts: "Prompt-Bibliothek",
        tooltipSidebarAgents: "Agenten und Aktionen",
        tooltipSidebarConfig: "Konfiguration",
        tooltipSidebarLogs: "Logging",
        tooltipChatbubbleDebug: "Debug",
        tooltipChatbubbleAudioPlay: "Audio abspielen",
        tooltipChatbubbleAudioStop: "Audio stoppen",
        tooltipChatbubbleAudioLoad: "Audio lädt ...",
        tooltipButtonSend: "Absenden",
        tooltipButtonRecord: "Diktieren",
        tooltipButtonReset: "Chat Zurücksetzen",
        agentActionDescription: "Beschreibung",
        agentActionParameters: "Parameter",
        agentActionResult: "Ergebnis",
        buttonBackendConfigSave: "Speichern",
        buttonBackendConfigReset: "Zurücksetzen",
        tooltipSidebarFaq: "Hilfe/FAQ",
    },
};


export const sidebarQuestions = {
    GB: [
        {
            "id": "taskAutomation",
            "header": "Task Automation",
            "icon": "🤖",
            "questions": [
                {"question": "Please fetch and summarize my latest e-mails.", "icon": "📧"},
                {"question": "Summarize my upcoming meetings for the next 3 days.", "icon": "📅"},
                {"question": "Show the phone numbers of all participants in my next meeting.", "icon": "📞"},
                {"question": "Draft an out-of-office email explaining that Tolga is my stand-in for the next 2 weeks.", "icon": "✉️"},
                {"question": "I need the phone numbers of the people working with LLM from the GoKI project.", "icon": "👥"},
                {"question": "Schedule a brainstorming session with Tobias.", "icon": "🧩"},
                {"question": "Find a meeting slot with the LLM team next week.", "icon": "📆"},
                {"question": "Show my calendar for next week.", "icon": "📅"}
            ]
        },
        {
            "id": "dataAnalysis",
            "header": "Data Analysis",
            "icon": "📊",
            "questions": [
                {"question": "Visualize the current energy mix of Germany in a meaningful way.", "icon": "⚡"},
                {"question": "Retrieve the current noise level in the kitchen and coworking space. Then, plot them in a bar chart for comparison.", "icon": "🔊"},
                {"question": "Create a bar plot comparing the current stock prices of Amazon, Apple, Microsoft and Nvidia.", "icon": "📊"},
                {"question": "Retrieve the current temperature, noise level and humidity of the kitchen and visualize it in a meaningful way.", "icon": "🌤️"},

            ]
        },
        {
            "id": "informationUpskilling",
            "header": "Information & Upskilling",
            "icon": "📚",
            "questions": [
                {"question": "How can you assist me?", "icon": "❓"},
                {"question": "Tell me something about the 'go-KI' project by GT-ARC.", "icon": "🤖"},
                {"question": "What documents do I need for a residence permit?", "icon": "📄"},
                {"question": "Find the nearest public service office to the TU Berlin Campus?", "icon": "🏢"},
                {"question": "How can I get an appointment at the Berlin Bürgeramt?", "icon": "📅"},
                {"question": "What are 'Large Language Models'?", "icon": "🧠"},
                {"question": "What are the most exciting tech trends for 2025?", "icon": "🚀"},
                {"question": "Explain Agile methodology.", "icon": "🔄"},
                {"question": "How to build a simple website?", "icon": "💻"}
            ]
        },
        {
            "id": "smartOffice",
            "header": "Smart Office",
            "icon": "🏢",
            "questions": [
                {"question": "It is too noisy in the kitchen. Could you check if the noise level in the co-working space is lower?", "icon": "🔊"},
                {"question": "Set my desk height to 120cm.", "icon": "⬆️"},
                {"question": "Open the shelf in which I can store a glass.", "icon": "🥃"},
                {"question": "Where can I find the espresso cups in the kitchen?", "icon": "☕"},

            ]
        },
    ],
    DE: [
        {
            "id": "taskAutomation",
            "header": "Task Automation",
            "icon": "🤖",
            "questions": [
                {"question": "Bitte ruf meine letzten E-Mails ab und fasse sie zusammen.", "icon": "📧"},
                {"question": "Fasse mir meine Termine für die nächsten 3 Tage zusammen.", "icon": "📅"},
                {"question": "Zeige mir die Telefonnummern aller Teilnehmer in meinem nächsten Meeting.", "icon": "📞"},
                {"question": "Erstelle eine Abwesenheitsmail, in der Tolga als Vertretung für die nächsten 2 Wochen erwähnt wird.", "icon": "✉️"},
                {"question": "Zeige mir die Telefonnummern aller Personen im GoKI Projekt die am Thema LLM arbeiten.", "icon": "👥"},
                {"question": "Plane ein Brainstorming mit Tobias.", "icon": "🧩"},
                {"question": "Finde einen Meetingtermin mit dem LLM-Team nächste Woche.", "icon": "📆"},
                {"question": "Zeige mir meinen Kalender für die nächste Woche.", "icon": "📅"}
            ]
        },
        {
            "id": "dataAnalysis",
            "header": "Data Analysis",
            "icon": "📊",
            "questions": [
                {"question": "Visualisiere den aktuellen Strommix von Deutschland auf eine sinnvolle Art und Weise.", "icon": "⚡"},
                {"question": "Finde die aktuelle Lautstärke in der Küche und dem Coworking Space. Dann visualisiere die Daten in einem Balkendiagramm für einen Vergleich.", "icon": "🔊"},
                {"question": "Erstelle ein Balkendiagramm der aktuellen Aktienpreise von Amazon, Apple, Microsoft und Nvidia.", "icon": "📊"},
                {"question": "Finde die aktuelle Temperatur, Lautstärke und Luftfeuchtigkeit in der Küche und visualisiere sie auf eine sinnvolle Art und Weise.", "icon": "🌤️"},
            ]
        },
        {
            "id": "informationUpskilling",
            "header": "Information & Upskilling",
            "icon": "📚",
            "questions": [
                {"question": "Womit kannst du mir helfen?", "icon": "❓"},
                {"question": "Erzähl mir etwas über das 'go-KI' Projekt von GT-ARC.", "icon": "🤖"},
                {"question": "Welche Dokumente brauche ich für die Aufenthaltserlaubnis?", "icon": "📄"},
                {"question": "Wie finde ich das nächstgelegene Bürgeramt für meine Adresse?", "icon": "🏢"},
                {"question": "Wie komme ich an einen Termin beim Berliner Bürgeramt?", "icon": "📅"},
                {"question": "Was sind 'Large Language Models'?", "icon": "🧠"},
                {"question": "Was sind die spannendsten Tech-Trends für 2025?", "icon": "🚀"},
                {"question": "Erkläre die Agile-Methodik.", "icon": "🔄"},
                {"question": "Wie erstelle ich eine einfache Website?", "icon": "💻"}
            ]
        },
        {
            "id": "smartOffice",
            "header": "Smart Office",
            "icon": "🏢",
            "questions": [
                {"question": "Es ist zu laut an meinem Platz. Kannst du einen ruhigeren Arbeitsbereich vorschlagen?", "icon": "🔊"},
                {"question": "Stelle die Höhe meines Schreibtisches auf 120cm ein.", "icon": "⬆️"},
                {"question": "Ich möchte mein Wasserglas verstauen. Ich habe es nicht benutzt. Öffne den Küchenschrank, in den ich es zurücklegen kann.", "icon": "🥃"},
                {"question": "Wo finde ich die Espressotassen in der Küche?", "icon": "☕"},
            ]
        },
    ],
}


// Placeholder messages for streaming in different languages
export const loadingMessages = {
    GB: {
        // System
        "preparing": "Initializing the OPACA AI Agents",
        // Multi-Agent System - Orchestration Level
        "Orchestrator": "Creating detailed orchestration plan",
        // Multi-Agent System - Agent Level
        "AgentPlanner": "Planning function calls for task",
        "WorkerAgent": "Executing function calls",
        "AgentEvaluator": "Evaluating task completion",
        // Multi-Agent System - Overall Level
        "OverallEvaluator": "Assessing overall request completion",
        "IterationAdvisor": "Analyzing results and planning next steps",
        // Multi-Agent System - Output Level
        "OutputGenerator": "Generating final response",
        // Tools
        "Tool Generator": "Calling the required tools",
        "Tool Evaluator": "Validating tool calls",
        // Simple
        "user": "",
        "assistant": "",
        "system": "",
    },
    DE: {
        // System
        "preparing": "OPACA KI-Agenten werden initialisiert",
        // Multi-Agent System - Orchestration Level
        "Orchestrator": "Erstelle Plan zur Aufgabenverteilung",
        // Multi-Agent System - Agent Level
        "AgentPlanner": "Plane Funktionsaufrufe für die Aufgabe",
        "WorkerAgent": "Führe Funktionsaufrufe aus",
        "AgentEvaluator": "Bewerte Aufgabenabschluss",
        // Multi-Agent System - Overall Level
        "OverallEvaluator": "Bewerte Gesamtanfrage",
        "IterationAdvisor": "Analysiere Ergebnisse und plane nächste Schritte",
        // Multi-Agent System - Output Level
        "OutputGenerator": "Generiere finale Antwort",
        // Tools
        "Tool Generator": "Aufrufen der benötigten Tools",
        "Tool Evaluator": "Überprüfen der Tool-Ergebnisse",
        // Simple
        "user": "",
        "assistant": "",
        "system": "",
    }
}


export const voiceGenLocalesWhisper = {
    GB: 'english',
    DE: 'german'
};

export const voiceGenLocalesWebSpeech = {
    GB: 'en-US',
    DE: 'de-DE'
};


class Localizer {

    constructor(selectedLanguage = 'GB', fallbackLanguage = 'GB') {
        this._selectedLanguage = ref(selectedLanguage);
        this._fallbackLanguage = ref(fallbackLanguage);

        this.randomSampleQuestions = null;
    }

    set language(newLang) {
        this._selectedLanguage.value = newLang;
        this._verifySettings();
    }

    get language() {
        return this._selectedLanguage.value;
    }

    set fallbackLanguage(newLang) {
        this._selectedLanguage.value = newLang;
        this._verifySettings();
    }

    get fallbackLanguage() {
        return this._fallbackLanguage.value;
    }

    _verifySettings() {
        if (!localizationData[this.language] || !localizationData[this.fallbackLanguage]) {
            throw Error(`Invalid languages configured in Localizer: ${this.language}, ${this.fallbackLanguage}`);
        }
    }

    /**
     * Allows text formatting as "%1, %2, ..." -> replace % placeholders with arguments.
     * Also does in-line markdown parsing on the text.
     * @param text
     * @param args
     * @returns {string|null}
     */
    formatText(text, ...args) {
        if (!text) return null;
        try {
            text = text.replace(/%(\d+)/g, (match, number) => {
                return typeof args[number - 1] !== 'undefined' ? args[number - 1] : match;
            });
            return marked.parseInline(text);
        } catch (error) {
            console.error('Formatting error:', error);
            return null;
        }
    }

    _getFrom(data, key, args, defaultValue, warningText, errorText) {
        const fallbackText = this.formatText(data?.[this.fallbackLanguage]?.[key], ...args);
        const text = this.formatText(data?.[this.language]?.[key], ...args);
        if (text) {
            return text;
        } else if (fallbackText) {
            console.warn('Localization Warning:', warningText);
            return fallbackText;
        } else {
            console.error('Localization Error:', errorText);
            return defaultValue;
        }
    }

    get(key, ...args) {
        return this._getFrom(localizationData, key, args,
            `[UNKNOWN: ${key}]`,
            `Key "${key}" does not exist for locale "${this.language}", consider adding it."`,
            `Key "${key}" could not be localized!`
        );
    }

    getLoadingMessage(key, ...args) {
        return this._getFrom(loadingMessages, key, args,
            `Loading`,
            `Loading message "${key}" does not exist for locale "${this.language}", consider adding it."`,
            `Loading message "${key}" could not be localized!`
        );
    }

    getSampleQuestions(categoryHeader) {
        const category = sidebarQuestions[this.language]
            ?.find(c => c.header === categoryHeader);

        // if category could not be found, return random sample questions
        if (!category) {
            if (!this.randomSampleQuestions)
                this.randomSampleQuestions = this.getRandomSampleQuestions();
            return this.randomSampleQuestions;
        }

        // take first 3 questions and use their individual icons
        return category.questions.slice(0, 3).map(q => ({
            question: q.question,
            icon: q.icon || category.icon // Fallback to category icon if question has no icon
        }));
    }

    getRandomSampleQuestions(numQuestions = 3) {
        let questions = [];

        // assemble questions from all categories into a single array
        sidebarQuestions[this.language]
            .forEach(group => questions = questions
                .concat(group.questions.map(q => _mapCategoryIcons(q, group)))
            );

        shuffleArray(questions);
        return questions.slice(0, numQuestions);
    }

    getAvailableLocales() {
        return Array.from(Object.keys(localizationData))
            .map(locale => { return {key: locale, name: localizationData[locale].name}; });
    }

    getLanguageForTTS() {
        return AudioManager.isVoiceServerConnected
            ? voiceGenLocalesWhisper[this.language]
            : voiceGenLocalesWebSpeech[this.language];
    }
}

/**
 * @private
 * map the category's icon into the (copied) question object,
 * if not icon is defined for the question
 */
function _mapCategoryIcons(question, category) {
    return {
        question: question.question,
        icon: question.icon ?? category.icon
    };
}

const localizer = new Localizer(conf.defaultLanguage, conf.fallbackLanguage);
export default localizer;<|MERGE_RESOLUTION|>--- conflicted
+++ resolved
@@ -1,11 +1,8 @@
 import {ref} from 'vue';
 import {marked} from 'marked';
 import {shuffleArray} from "./utils.js";
-<<<<<<< HEAD
 import AudioManager from "./AudioManager.js";
-=======
 import conf from '../config.js';
->>>>>>> ba0183da
 
 
 export const localizationData = {
