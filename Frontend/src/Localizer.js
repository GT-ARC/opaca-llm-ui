import {reactive, ref} from 'vue';
import {marked} from 'marked';
import {shuffleArray} from "./utils.js";
import AudioManager from "./AudioManager.js";
import conf from '../config.js';


export const localizationData = {
    GB: {
        pltConnected: "Connected",
        pltDisconnected: "Disconnected",
        connect: "Connect",
        disconnect: "Disconnect",
        name: "English",
        settings: "Settings",
        method: "Method",
        colorMode: "Color Scheme",
        language: 'Language',
        submit: 'Submit',
        cancel: 'Cancel',
        username: 'Username',
        password: 'Password',
        welcome: 'What can I do for you today? Try one of the sample queries or ask me anything you like!',
        unreachable: 'Please connect to a running OPACA platform.',
        unauthenticated: 'Authentication Required',
        authError: 'Invalid username or password.',
        none: 'None',
        speechRecognition: 'Speak' ,
        readLastMessage: 'Read Last',
        opacaLocation: 'OPACA URL',
        inputPlaceholder: 'Send a message ...',
        socketClosed: 'It seems there was a problem in the response generation.',
        socketError: 'An Error occurred in the response generation: %1',
        ttsConnected: 'Connected',
        ttsDisconnected: 'Disconnected',
        ttsRetry: 'Retry Connection',
        ttsServerInfo: '%1 on %2',
        ttsServerUnavailable: 'Audio service not available',
        tooltipSidebarInfo: "General Information",
        tooltipSidebarChats: "Chats",
        tooltipSidebarFiles: "Uploaded Files",
        tooltipSidebarPrompts: "Prompt Library",
        tooltipSidebarAgents: "Agents and Actions",
        tooltipSidebarConfig: "Configuration",
        tooltipSidebarLogs: "Logging",
        tooltipChatbubbleDebug: "Debug",
        tooltipChatbubbleTools: "Tool Calls",
        tooltipChatbubbleError: "Error",
        tooltipChatbubbleAudioPlay: "Play Audio",
        tooltipChatbubbleAudioStop: "Stop Audio",
        tooltipChatbubbleAudioLoad: "Audio is loading ...",
        tooltipChatbubbleCopy: "Copy",
        tooltipButtonSend: "Submit",
        tooltipButtonStop: "Cancel",
        tooltipButtonRecord: "Dictate",
        tooltipButtonReset: "Reset Chat",
        agentActionDescription: "Description",
        agentActionParameters: "Input Parameters",
        agentActionResult: "Result",
        buttonConfigSave: "Save Config",
        buttonConfigReset: "Reset to Defaults",
        tooltipSidebarFaq: "Help/FAQ",
        audioServerSettings: "Audio",
        rerollQuestions: "More…",
        regenerate: "Suggest More",
        platformInfoRequest: "How can you assist me?",
        platformInfoMissing: "It's a little quiet here...",
        platformInfoLoading: "Querying functionality, please wait...",
        platformInfoFailed: "There was an error when querying the functionality: %1",
        cookiesText: "This website uses cookies to associate your chat session (message history and settings) with you. This cookie is kept for 30 days after the last interaction, or until manually deleted. The session data is stored in the backend and the messages are sent to the configured LLM. The session data will be deleted from the backend when the cookie expires, or by clicking the Reset button. The cookies and session data are used for the sole purpose of the chat interaction. Without, no continued conversation with the LLM is possible. By using this website, you consent to the above policy.",
        cookiesAccept: "Accept",
        tooltipDeleteUploadedFile: "Remove File",
        tooltipSuspendUploadedFile: "Include File in conversations?",
        tooltipUploadFile: "Upload File",
        tooltipChatbubbleFiles: "Attached Files",
        uploadingFileText: "Uploading…",
        fileOverflow: "+%1 more…",
        sidebarAgentsLoading: "Loading available agents...",
        sidebarAgentsMissing: "No agents available.",
        sidebarConfigLoading: "Loading config for %1...",
        sidebarConfigMissing: "No config available for %1.",
        configSaveSuccess: "Config saved",
        configSaveInvalid: "Invalid data: %1",
        configSaveError: "An error occurred",
        configReset: "Configuration was reset",
        sidebarFaqMissing: "Unable to load FAQ.",
        buttonNewChat: "New Chat",
        tooltipEditChatName: "Edit Name",
        tooltipDeleteChat: "Delete Chat",
        confirmDeleteChat: "Are you sure that you want to delete the Chat?",
        buttonSearchChats: "Search Chats",
        dropFiles: "Drop files here to upload",
        sidebarFilesEmpty: "No files uploaded",
        confirmDeleteFile: "Are you sure that you want to remove and forget the File '%1'?",
        searchAgentsPlaceholder: "Search…",
<<<<<<< HEAD
        useWhisperTts: "Whisper TTS",
        useWhisperStt: "Whisper STT",
        whisperVoiceSelectPlaceholder: "Whisper Voice"
=======
        containerLoginMessage: "The following action requires additional credentials: ",
>>>>>>> 04f2e2b5
    },

    DE: {
        pltConnected: "Verbunden",
        pltDisconnected: "Nicht verbunden",
        connect: "Verbinden",
        disconnect: "Trennen",
        name: "Deutsch",
        settings: "Einstellungen",
        language: 'Sprache',
        method: "Methode",
        colorMode: "Farbschema",
        submit: 'Senden',
        cancel: 'Abbrechen',
        username: 'Benutzer',
        password: 'Passwort',
        welcome: 'Was kann ich heute für Dich tun? Versuch einen der Beispiel-Queries, oder frag mich alles was Du willst!',
        unreachable: 'Bitte verbinden Sie sich mit einer laufenden OPACA Plattform.',
        unauthenticated: 'Authentifizierung erforderlich',
        authError: 'Benutzer oder Passwort falsch.',
        none: 'Keine',
        speechRecognition: 'Sprechen' ,
        readLastMessage: 'Vorlesen',
        opacaLocation: 'OPACA URL',
        inputPlaceholder: 'Nachricht senden ...',
        socketClosed: 'Es scheint ein Problem bei der Erstellung der Antwort aufgetreten zu sein.',
        socketError: 'Bei der Erstellung der Antwort ist ein Fehler aufgetreten: %1',
        ttsConnected: 'Verbunden',
        ttsDisconnected: 'Nicht verbunden',
        ttsRetry: 'Erneut verbinden',
        ttsServerInfo: '%1 auf %2',
        ttsServerUnavailable: 'Audio-Dienst ist nicht erreichbar',
        tooltipSidebarInfo: "Generelle Informationen",
        tooltipSidebarChats: "Chats",
        tooltipSidebarFiles: "Hochgeladene Dateien",
        tooltipSidebarPrompts: "Prompt-Bibliothek",
        tooltipSidebarAgents: "Agenten und Aktionen",
        tooltipSidebarConfig: "Konfiguration",
        tooltipSidebarLogs: "Logging",
        tooltipChatbubbleDebug: "Debug",
        tooltipChatbubbleTools: "Tool Calls",
        tooltipChatbubbleError: "Fehler",
        tooltipChatbubbleAudioPlay: "Audio abspielen",
        tooltipChatbubbleAudioStop: "Audio stoppen",
        tooltipChatbubbleAudioLoad: "Audio lädt ...",
        tooltipChatbubbleCopy: "Kopieren",
        tooltipButtonSend: "Absenden",
        tooltipButtonStop: "Abbrechen",
        tooltipButtonRecord: "Diktieren",
        tooltipButtonReset: "Chat zurücksetzen",
        agentActionDescription: "Beschreibung",
        agentActionParameters: "Parameter",
        agentActionResult: "Ergebnis",
        buttonConfigSave: "Speichern",
        buttonConfigReset: "Zurücksetzen",
        tooltipSidebarFaq: "Hilfe/FAQ",
        audioServerSettings: "Audio",
        rerollQuestions: "Mehr…",
        regenerate: "Weitere Beispiele",
        platformInfoRequest: "Wie kannst du mir helfen?",
        platformInfoMissing: "Hier gibt es gerade nichts...",
        platformInfoLoading: "Frage Funktionalitäten an, bitte warten...",
        platformInfoFailed: "Es gab einen Fehler bei der Anfrage: %1",
        cookiesText: "Diese Website verwendet Cookies, um Ihre Chat-Sitzung (Nachrichtenverlauf und Einstellungen) mit Ihnen zu verknüpfen. Die Cookies werden 30 Tage nach der letzten Interaktion oder bis zur manuellen Löschung gespeichert. Die Sitzungsdaten werden im Backend gespeichert und die Nachrichten werden an das konfigurierte LLM gesendet. Die Sitzungsdaten werden aus dem Backend gelöscht, wenn das Cookie abläuft oder wenn Sie auf die Reset-Schaltfläche klicken. Die Cookies und Sitzungsdaten werden ausschließlich für die Chat-Interaktion verwendet. Ohne sie ist keine fortgesetzte Konversation mit dem LLM möglich. Durch die Nutzung dieser Website stimmen Sie den oben genannten Richtlinien zu.",
        cookiesAccept: "Annehmen",
        tooltipDeleteUploadedFile: "Datei entfernen",
        tooltipSuspendUploadedFile: "Datei in Konversationen einbeziehen?",
        tooltipUploadFile: "Datei hochladen",
        tooltipChatbubbleFiles: "Angehängte Dateien",
        uploadingFileText: "Lade hoch…",
        fileOverflow: "+%1 weitere…",
        sidebarAgentsLoading: "Lade verfügbare Agenten...",
        sidebarAgentsMissing: "Keine Agenten verfügbar.",
        sidebarConfigLoading: "Lade Konfiguration für %1...",
        sidebarConfigMissing: "Keine Konfiguration für %1 verfügbar.",
        configSaveSuccess: "Konfiguration gespeichert",
        configSaveInvalid: "Fehlerhafte Daten: %1",
        configSaveError: "Es ist ein Fehler aufgretreten",
        configReset: "Konfiguration wurde zurückgesetzt",
        sidebarFaqMissing: "FAQ konnte nicht geladen werden.",
        buttonNewChat: "Neuer Chat",
        tooltipEditChatName: "Name bearbeiten",
        tooltipDeleteChat: "Chat löschen",
        confirmDeleteChat: "Sind Sie sicher, dass Sie den Chat löschen wollen?",
        buttonSearchChats: "Chats Durchsuchen",
        dropFiles: "Dateien hier ablegen um sie hochzuladen",
        sidebarFilesEmpty: "Keine Dateien hochgeladen",
        confirmDeleteFile: "Sind Sie sicher, dass Sie die Datei '%1' entfernen und vergessen wollen?",
        searchAgentsPlaceholder: "Suchen…",
<<<<<<< HEAD
        useWhisperTts: "Whisper TTS",
        useWhisperStt: "Whisper STT",
        whisperVoiceSelectPlaceholder: "Whisper-Stimme"
=======
        containerLoginMessage: "Die auszuführende Aktion benötigt weitere Zugangsdaten: ",
>>>>>>> 04f2e2b5
    },
};


export const sidebarQuestions = reactive({
    GB: [
        {
            "id": "taskAutomation",
            "header": "Task Automation",
            "icon": "🤖",
            "questions": [
                {"question": "Please fetch and summarize my latest e-mails.", "icon": "📧"},
                {"question": "Create a tabular comparison of all application mails in my inbox.", "icon": "📜"},
                {"question": "Summarize my upcoming meetings for the next 3 days.", "icon": "📅"},
                {"question": "Fetch my next meeting and give me some background information on the topic!", "icon": "📑"},
                {"question": "I need the phone numbers of the people working with LLM from the GoKI project.", "icon": "📞"},
                {"question": "Schedule a brainstorming session with Tobias.", "icon": "🧠"},
                {"question": "Find a meeting slot for tomorrow that works for myself, Robert and Aray.", "icon": "👥"},
                {"question": "Please book me any free table in the Co-Working Space.", "icon": "🖥️"},
            ]
        },
        {
            "id": "informationUpskilling",
            "header": "Information & Upskilling",
            "icon": "📚",
            "questions": [
                {"question": "Tell me something about the 'go-KI' project by GT-ARC.", "icon": "🤖"},
                {"question": "What documents do I need for a residence permit in Germany?", "icon": "📄"},
                {"question": "How can I get an appointment at the Berlin Bürgeramt?", "icon": "📅"},
                {"question": "What are 'Large Language Models'?", "icon": "🧠"},
                {"question": "What are the most exciting tech trends for 2025?", "icon": "🚀"},
                {"question": "Explain Agile methodology.", "icon": "🔄"},
                {"question": "Please suggest a curriculum for getting started with computer vision.", "icon": "💻"},
                {"question": "Please show me details on the study program Computer Science (Informatik).", "icon": "🎓"},
            ]
        },
        {
            "id": "dataAnalysis",
            "header": "Data Analysis",
            "icon": "📊",
            "questions": [
                {"question": "Research the current energy mix of Germany and visualize it in a meaningful way.", "icon": "⚡"},
                {"question": "Retrieve the current noise levels in the kitchen and coworking space. Then, plot them in a bar chart for comparison.", "icon": "🔊"},
                {"question": "Create a bar plot comparing the current stock prices of Amazon, Apple, Microsoft and Nvidia.", "icon": "📊"},
                {"question": "Get the weather for Berlin for the next three days, show the details and plot a simple temperature graph.", "icon": "🌤️"},
            ]
        },
        {
            "id": "smartOffice",
            "header": "Smart Office",
            "icon": "🏢",
            "questions": [
                {"question": "Which room is quieter, the Co-Working Space or Focus Space?", "icon": "🔊"},
                {"question": "What is the temperature and CO2 level in the conference room?", "icon": "🌡️"},
                {"question": "Set the height of my smart desk to 120 cm.", "icon": "⬆️"},
                {"question": "Where can I find the espresso cups in the kitchen?", "icon": "☕"},
                {"question": "Open the shelf where I can store a glass.", "icon": "🥃"},
                {"question": "Set the light in the Experience Hub to half brightness.", "icon": "💡"},
                {"question": "Please book me any free table in the Co-Working Space.", "icon": "🖥️"},
                {"question": "Guide me to the conference room, please.", "icon": "🧭"},
            ]
        },
        {
            "id": "mobility",
            "header": "Mobility",
            "icon": "🚗",
            "questions": [
                {"question": "Where is my Tiguan Car?", "icon": "📍"},
                {"question": "Find a route from Ernst-Reuter-Platz, Berlin to Europaplatz, Berlin.", "icon": "🧭"},
                {"question": "Find a parking spot near the current location of my Tiguan car.", "icon": "🅿️"},
                {"question": "What's the current air quality near Ernst-Reuter-Platz, Berlin?", "icon": "🌫️"},
            ]
        },
    ],
    DE: [
        {
            "id": "taskAutomation",
            "header": "Task Automation",
            "icon": "🤖",
            "questions": [
                {"question": "Bitte ruf meine letzten E-Mails ab und fasse sie zusammen.", "icon": "📧"},
                {"question": "Erstelle einen tabellarischen Vergleich aller Bewerbungen in meiner Inbox.", "icon": "📜"},
                {"question": "Fasse mir meine Termine für die nächsten 3 Tage zusammen.", "icon": "📅"},
                {"question": "Ruf mein nächstes Meeting ab und gib mir ein paar Hintergrundinformationen zu dem Thema!", "icon": "📑"},
                {"question": "Zeige mir die Telefonnummern aller Personen im GoKI Projekt die am Thema LLM arbeiten.", "icon": "📞"},
                {"question": "Plane ein Brainstorming-Meeting mit Tobias.", "icon": "🧠"},
                {"question": "Finde eine Zeit für ein Meeting Morgen, die für mich, Robert und Aray passt.", "icon": "👥"},
                {"question": "Bitte buche mir einen freien Tisch im Co-Working Space.", "icon": "🖥️"},
            ]
        },
        {
            "id": "informationUpskilling",
            "header": "Information & Upskilling",
            "icon": "📚",
            "questions": [
                {"question": "Erzähl mir etwas über das 'go-KI' Projekt von GT-ARC.", "icon": "🤖"},
                {"question": "Welche Dokumente brauche ich für die Aufenthaltserlaubnis?", "icon": "📄"},
                {"question": "Wie komme ich an einen Termin beim Berliner Bürgeramt?", "icon": "📅"},
                {"question": "Was sind 'Large Language Models'?", "icon": "🧠"},
                {"question": "Was sind die spannendsten Tech-Trends für 2025?", "icon": "🚀"},
                {"question": "Erkläre die Agile-Methodik.", "icon": "🔄"},
                {"question": "Schlag mir einen Lernplan vor, um mich in Computer Vision einzuarbeiten.", "icon": "💻"},
                {"question": "Bitte zeig mir die Details zum Studienprogramm Informatik.", "icon": "🎓"},
            ]
        },
        {
            "id": "dataAnalysis",
            "header": "Data Analysis",
            "icon": "📊",
            "questions": [
                {"question": "Recherchiere den aktuellen Strommix von Deutschland und visualisiere ihn auf eine sinnvolle Art und Weise.", "icon": "⚡"},
                {"question": "Finde die aktuelle Lautstärke in der Küche und dem Coworking Space. Dann visualisiere die Daten in einem Balkendiagramm für einen Vergleich.", "icon": "🔊"},
                {"question": "Erstelle ein Balkendiagramm der aktuellen Aktienpreise von Amazon, Apple, Microsoft und Nvidia.", "icon": "📊"},
                {"question": "Ruf das Wetter für Berlin in den nächsten drei Tagen ab, zeig die Details und erstelle einen einfachen Graphen der Temperatur.", "icon": "🌤️"},
            ]
        },
        {
            "id": "smartOffice",
            "header": "Smart Office",
            "icon": "🏢",
            "questions": [
                {"question": "Welcher Raum ist ruhiger, der Co-Working-Space oder der Focus-Space?", "icon": "🔊"},
                {"question": "Wie ist die Temperatur und das CO2-Level im Conference Space?", "icon": "🌡️"},
                {"question": "Stelle die Höhe meines Schreibtisches auf 120cm ein.", "icon": "⬆️"},
                {"question": "Wo finde ich die Espressotassen in der Küche?", "icon": "☕"},
                {"question": "Öffne den Küchenschrank, in den die Gläser gehören.", "icon": "🥃"},
                {"question": "Stell die Beleuchtung im Experience Hub auf halbe Helligkeit ein.", "icon": "💡"},
                {"question": "Bitte buche mir einen freien Tisch im Co-Working Space.", "icon": "🖥️"},
                {"question": "Bitte zeig mit den Weg zum Konferenzraum.", "icon": "🧭"},
            ]
        },
        {
            "id": "mobility",
            "header": "Mobilität",
            "icon": "🚗",
            "questions": [
                {"question": "Wo ist mein Tiguan Auto?", "icon": "📍"},
                {"question": "Finde eine Route vom Ernst-Reuter-Platz, Berlin zum Europaplatz, Berlin.", "icon": "🧭"},
                {"question": "Finde einen Parkplatz in der Nähe der aktuellen Position meines Tiguan Autos.", "icon": "🅿️"},
                {"question": "Wie ist die aktuelle Luftqualität am Ernst-Reuter-Platz, Berlin?", "icon": "🌫️"},
            ]
        },
    ],
})


// Placeholder messages for streaming in different languages
export const loadingMessages = {
    GB: {
        // System
        "preparing": "Initializing the OPACA AI Agents",
        // Multi-Agent System - Orchestration Level
        "Orchestrator": "Creating detailed orchestration plan",
        // Multi-Agent System - Agent Level
        "AgentPlanner": "Planning function calls for task",
        "WorkerAgent": "Executing function calls",
        "AgentEvaluator": "Evaluating task completion",
        // Multi-Agent System - Overall Level
        "OverallEvaluator": "Assessing overall request completion",
        "IterationAdvisor": "Analyzing results and planning next steps",
        // Multi-Agent System - Output Level
        "OutputGenerator": "Generating final response",
        // Tools
        "Tool Generator": "Calling the required tools",
        "Tool Evaluator": "Validating tool calls",
        // Simple
        "user": " ",
        "assistant": "Working on it",
        "system": "Calling tool",
    },
    DE: {
        // System
        "preparing": "OPACA KI-Agenten werden initialisiert",
        // Multi-Agent System - Orchestration Level
        "Orchestrator": "Erstelle Plan zur Aufgabenverteilung",
        // Multi-Agent System - Agent Level
        "AgentPlanner": "Plane Funktionsaufrufe für die Aufgabe",
        "WorkerAgent": "Führe Funktionsaufrufe aus",
        "AgentEvaluator": "Bewerte Aufgabenabschluss",
        // Multi-Agent System - Overall Level
        "OverallEvaluator": "Bewerte Gesamtanfrage",
        "IterationAdvisor": "Analysiere Ergebnisse und plane nächste Schritte",
        // Multi-Agent System - Output Level
        "OutputGenerator": "Generiere finale Antwort",
        // Tools
        "Tool Generator": "Aufrufen der benötigten Tools",
        "Tool Evaluator": "Überprüfen der Tool-Ergebnisse",
        // Simple
        "user": " ",
        "assistant": "Bearbeiten",
        "system": "Tool-Aufruf",
    }
}


export const voiceGenLocalesWhisper = {
    GB: 'english',
    DE: 'german'
};

export const voiceGenLocalesWebSpeech = {
    GB: 'en-US',
    DE: 'de-DE'
};


class Localizer {

    constructor(selectedLanguage, fallbackLanguage) {
        this._fallbackLanguage = ref(fallbackLanguage)
        this._selectedLanguage = this.isAvailableLanguage(selectedLanguage)
            ? ref(selectedLanguage)
            : ref(fallbackLanguage);

        this._randomSampleQuestions = ref(null);
    }

    set language(newLang) {
        this._selectedLanguage.value = newLang;
        this._verifySettings();
    }

    get language() {
        return this._selectedLanguage.value;
    }

    set fallbackLanguage(newLang) {
        this._selectedLanguage.value = newLang;
        this._verifySettings();
    }

    get fallbackLanguage() {
        return this._fallbackLanguage.value;
    }

    set randomSampleQuestions(value) {
        this._randomSampleQuestions.value = value;
    }

    get randomSampleQuestions() {
        return this._randomSampleQuestions.value;
    }

    _verifySettings() {
        if (!localizationData[this.language] || !localizationData[this.fallbackLanguage]) {
            throw Error(`Invalid languages configured in Localizer: ${this.language}, ${this.fallbackLanguage}`);
        }
    }

    /**
     * Allows text formatting as "%1, %2, ..." -> replace % placeholders with arguments.
     * @param text
     * @param args
     * @returns {string|null}
     */
    formatText(text, ...args) {
        if (!text) return null;
        try {
            text = text.replace(/%(\d+)/g, (match, number) => {
                return typeof args[number - 1] !== 'undefined' ? args[number - 1] : match;
            });
            return text;
        } catch (error) {
            console.error('Formatting error:', error);
            return null;
        }
    }

    _getFrom(data, key, args, defaultValue, warningText, errorText) {
        const fallbackText = this.formatText(data?.[this.fallbackLanguage]?.[key], ...args);
        const text = this.formatText(data?.[this.language]?.[key], ...args);
        if (text) {
            return text;
        } else if (fallbackText) {
            console.warn('Localization Warning:', warningText);
            return fallbackText;
        } else {
            console.error('Localization Error:', errorText);
            return defaultValue;
        }
    }

    get(key, ...args) {
        return this._getFrom(localizationData, key, args,
            `[UNKNOWN: ${key}]`,
            `Key "${key}" does not exist for locale "${this.language}", consider adding it."`,
            `Key "${key}" could not be localized!`
        );
    }

    getLoadingMessage(key, ...args) {
        return this._getFrom(loadingMessages, key, args,
            `Loading`,
            `Loading message "${key}" does not exist for locale "${this.language}", consider adding it."`,
            `Loading message "${key}" could not be localized!`
        );
    }

    getSampleQuestions(textinput, categoryHeader) {
        if (textinput) {
            this.randomSampleQuestions = this.getFilteredSampleQuestions(null, textinput, 3);
        } else if (! this.randomSampleQuestions) {
            this.reloadSampleQuestions(categoryHeader);
        }
        return this.randomSampleQuestions;
    }

    reloadSampleQuestions(categoryHeader = null, numQuestions = 3) {
        this.randomSampleQuestions = this.getFilteredSampleQuestions(categoryHeader, null, numQuestions);
    }

    getFilteredSampleQuestions(categoryHeader = null, textinput = null, numQuestions = 3) {
        // assemble questions from all or selected category into a single array
        let questions = sidebarQuestions[this.language]
            .filter(category => categoryHeader === null || categoryHeader === 'none' || category.header === categoryHeader)
            .flatMap(category => category.questions.map(question => _mapCategoryIcons(question, category)))
            .filter(question => textinput === null || matches(question.question, textinput));

        // if no text input was given -> shuffle and get first k questions
        if (!textinput) {
            shuffleArray(questions);
        }
        return questions.slice(0, numQuestions);
    }

    getAvailableLocales() {
        return Array.from(Object.keys(localizationData))
            .map(locale => { return {key: locale, name: localizationData[locale].name}; });
    }

    getLanguageForTTS() {
        return AudioManager.isVoiceServerConnected
            ? voiceGenLocalesWhisper[this.language]
            : voiceGenLocalesWebSpeech[this.language];
    }

    isAvailableLanguage(langName) {
        if (!langName) return false;
        return this.getAvailableLocales().find(locale => locale.key === langName) !== undefined;
    }
}

/**
 * @private
 * map the category's icon into the (copied) question object,
 * if not icon is defined for the question
 */
function _mapCategoryIcons(question, category) {
    return {
        question: question.question,
        icon: question.icon ?? category.icon
    };
}

function matches(question, textinput) {
    return textinput.toLowerCase().split(/\s+/)
        .every(word => question.toLowerCase().includes(word));
}

// hard-code the most complete language as fallback language
const fallbackLanguage = 'GB';

const localizer = new Localizer(conf.DefaultLanguage, fallbackLanguage);
export default localizer;<|MERGE_RESOLUTION|>--- conflicted
+++ resolved
@@ -1,5 +1,4 @@
 import {reactive, ref} from 'vue';
-import {marked} from 'marked';
 import {shuffleArray} from "./utils.js";
 import AudioManager from "./AudioManager.js";
 import conf from '../config.js';
@@ -93,13 +92,10 @@
         sidebarFilesEmpty: "No files uploaded",
         confirmDeleteFile: "Are you sure that you want to remove and forget the File '%1'?",
         searchAgentsPlaceholder: "Search…",
-<<<<<<< HEAD
+        containerLoginMessage: "The following action requires additional credentials: ",
         useWhisperTts: "Whisper TTS",
         useWhisperStt: "Whisper STT",
         whisperVoiceSelectPlaceholder: "Whisper Voice"
-=======
-        containerLoginMessage: "The following action requires additional credentials: ",
->>>>>>> 04f2e2b5
     },
 
     DE: {
@@ -189,13 +185,10 @@
         sidebarFilesEmpty: "Keine Dateien hochgeladen",
         confirmDeleteFile: "Sind Sie sicher, dass Sie die Datei '%1' entfernen und vergessen wollen?",
         searchAgentsPlaceholder: "Suchen…",
-<<<<<<< HEAD
+        containerLoginMessage: "Die auszuführende Aktion benötigt weitere Zugangsdaten: ",
         useWhisperTts: "Whisper TTS",
         useWhisperStt: "Whisper STT",
         whisperVoiceSelectPlaceholder: "Whisper-Stimme"
-=======
-        containerLoginMessage: "Die auszuführende Aktion benötigt weitere Zugangsdaten: ",
->>>>>>> 04f2e2b5
     },
 };
 
