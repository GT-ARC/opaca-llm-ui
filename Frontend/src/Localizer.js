--- conflicted
+++ resolved
@@ -90,12 +90,9 @@
         confirmDeleteChat: "Are you sure that you want to delete the Chat?",
         buttonSearchChats: "Search Chats",
         dropFiles: "Drop files here to upload",
-<<<<<<< HEAD
         sidebarFilesEmpty: "No files uploaded",
         confirmDeleteFile: "Are you sure that you want to delete and forget the File '%1'?",
-=======
         searchAgentsPlaceholder: "Search…",
->>>>>>> 6d9c2212
     },
 
     DE: {
@@ -182,12 +179,9 @@
         confirmDeleteChat: "Sind Sie sicher, dass Sie den Chat löschen wollen?",
         buttonSearchChats: "Chats Durchsuchen",
         dropFiles: "Dateien hier ablegen um sie hochzuladen",
-<<<<<<< HEAD
         sidebarFilesEmpty: "Keine Dateien hochgeladen",
         confirmDeleteFile: "Sind Sie sicher, dass Sie die Datei '%1' löschen und vergessen wollen?",
-=======
         searchAgentsPlaceholder: "Suchen…",
->>>>>>> 6d9c2212
     },
 };
 
