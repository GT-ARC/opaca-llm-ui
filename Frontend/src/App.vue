<template>
    <header>
        <div class="col">
            <nav class="navbar navbar-expand" type="light">

                <!-- backlink -->
                <div class="ms-1 w-auto text-start" v-if="conf.BackLink != null">
                    <a :href="conf.BackLink">
                        <img src="./assets/Icons/back.png" class="logo" alt="Back" height="20"/>
                    </a>
                </div>

                <!-- logos -->
                <div class="me-2 w-auto text-start" :class="{'ms-5': !this.isMobile}">
                    <a href="https://github.com/GT-ARC/opaca-core" target="blank">
                        <img v-bind:src="isMobile ? 'src/assets/opaca-logo-small.png' : 'src/assets/opaca-logo.png'"
                             class="logo" alt="Opaca Logo"
                             v-bind:height="isMobile ? 24 : 40"/>
                    </a>
                </div>
                <div class="me-2 w-auto text-start">
                    <a href="https://go-ki.org/" target="blank">
                        <img src="./assets/goki-gray-alpha.png" class="logo" alt="Go-KI Logo"
                             v-bind:height="isMobile ? 24 : 40"/>
                    </a>
                </div>
                <div class="me-2 w-auto text-start">
                    <a href="https://ze-ki.de/" target="blank">
                        <img src="./assets/zeki-logo.png" class="logo" alt="ZEKI Logo"
                             v-bind:height="isMobile ? 24 : 40"/>
                    </a>
                </div>

                <!-- options -->
                <div class="ms-auto me-0 w-auto"
                     v-bind:class="{ 'me-1': this.isMobile, 'me-3': !this.isMobile }">
                    <ul class="navbar-nav me-auto my-0 navbar-nav-scroll">

                        <!-- languages -->
                        <li class="nav-item dropdown me-2">
                            <a class="nav-link dropdown-toggle" href="#" id="languageSelector" role="button" data-bs-toggle="dropdown" aria-expanded="false">
                                <i class="fa fa-globe me-1"/>
                                <span v-show="!isMobile">{{ Localizer.get('name') }}</span>
                            </a>
                            <ul class="dropdown-menu" aria-labelledby="languageSelector">
                                <li v-for="{ key, name } in Localizer.getAvailableLocales()"
                                    @click="Localizer.language = key">
                                    <a class="dropdown-item">
                                        <p :style= "{'font-weight': Localizer.language === key ? 'bold' : 'normal'}">
                                            {{ name }}
                                        </p>
                                    </a>
                                </li>
                            </ul>
                        </li>

                        <!-- backends -->
                        <li class="nav-item dropdown me-2">
                            <a class="nav-link dropdown-toggle" href="#" id="backendSelector" role="button" data-bs-toggle="dropdown" aria-expanded="false">
                                <i class="fa fa-server me-1"/>
                                <span v-show="!isMobile">{{ getBackendName(backend) }}</span>
                            </a>
                            <ul class="dropdown-menu dropdown-menu-end" aria-labelledby="backendSelector">
                                <li v-for="(value, key) in conf.Backends"
                                    @click="setBackend(key)">

                                    <!-- top-level item/group -->
                                    <a v-if="typeof value !== 'string'" class="dropdown-item">
                                        <p v-if="this.isBackendSelected(key)" class="fw-bold">{{ value.name }}</p>
                                        <p v-else>{{ value.name }}</p>
                                    </a>
                                    <a v-else class="dropdown-item">
                                        <p v-if="this.isBackendSelected(key)" class="fw-bold">{{ value }}</p>
                                        <p v-else>{{ value }}</p>
                                    </a>

                                    <!-- sub-level items -->
                                    <ul v-if="typeof value !== 'string'"
                                        class="dropdown-menu dropdown-submenu dropdown-submenu-left">
                                        <li v-for="(subvalue, subkey) in value.subBackends"
                                            @click="this.setBackend(key + '/' + subkey)">
                                            <a class="dropdown-item">
                                                <p v-if="this.isBackendSelected(key + '/' + subkey)" class="fw-bold">
                                                    {{ subvalue }}
                                                </p>
                                                <p v-else>
                                                    {{ subvalue }}
                                                </p>
                                            </a>
                                        </li>
                                    </ul>

                                </li>
                            </ul>
                        </li>

                        <!-- Voice Server Settings -->
                        <li class="nav-item dropdown me-0">
                            <a class="nav-link dropdown-toggle" href="#" id="voiceServerSettings" role="button" data-bs-toggle="dropdown" aria-expanded="false">
                                <i class="fa fa-microphone me-1"/>
                                <span v-show="!isMobile">Voice Server</span>
                            </a>
                            <ul class="dropdown-menu dropdown-menu-end" aria-labelledby="voiceServerSettings">
                                <li>
                                    <div class="dropdown-item">
                                        <div class="d-flex align-items-center">
                                            <i class="fa" :class="voiceServerConnected ? 'fa-check-circle text-success' : 'fa-times-circle text-danger'" />
                                            <span class="ms-2">{{ voiceServerConnected ? Localizer.get('ttsConnected') : Localizer.get('ttsDisconnected') }}</span>
                                        </div>
                                    </div>
                                </li>
                                <li v-if="voiceServerConnected">
                                    <div class="dropdown-item dropdown-item-text">
                                        <!-- add word-wrapping to accomodate smaller devices -->
                                        <div class="text-muted"
                                             style=" min-width: min(400px, 100vw - 6rem); max-width: calc(100vw - 6rem); word-wrap: break-word; white-space: normal;">
                                            {{ Localizer.get('ttsServerInfo', this.deviceInfo.model, this.deviceInfo.device) }}
                                        </div>
                                    </div>
                                </li>
                                <li v-if="!voiceServerConnected">
                                    <button class="dropdown-item" @click="this.initVoiceServerConnection()">
                                        <i class="fa fa-refresh me-2"/>
                                        {{ Localizer.get('ttsRetry') }}
                                    </button>
                                </li>
                            </ul>
                        </li>
                    </ul>
                </div>
            </nav>
        </div>
    </header>

    <div class="col background">
        <MainContent
            class="tab"
            :backend="this.backend"
            :language="this.language"
            :voice-server-connected="this.voiceServerConnected"
            ref="content"
        />
    </div>
</template>

<script>
import conf from '../config.js';
import MainContent from './components/content.vue';

import {useDevice} from "./useIsMobile.js";
import Localizer from "./Localizer.js"

export default {
    name: 'App',
    components: {MainContent},
    setup() {
        const { isMobile, screenWidth } = useDevice();
        return { conf, Localizer, isMobile, screenWidth };
    },
    data() {
        return {
            language: 'GB',
            backend: conf.BackendDefault,
            sidebar: 'connect',
            voiceServerConnected: false,
            deviceInfo: ''
        }
    },
    methods: {
        setBackend(key) {
            const keyPath = key.split('/');
            const value = conf.Backends[keyPath[0]];
            const isGroupSelection = keyPath.length === 1 && typeof value !== 'string';

            if (isGroupSelection) {
                if (!this.isBackendSelected(key)) {
                    // select first entry in group
                    const first = Array.from(Object.keys(value.subBackends))[0];
                    this.backend = key + '/' + first;
                } else {
                    // do nothing, group already selected
                    // click one of the items in the group directly to select it
                }
            } else {
                // set backend directly
                this.backend = key;
            }

            console.log("BACKEND IS NOW:", this.backend);
        },

        getBackendName(key) {
            const path = key.split('/');
            if (path.length === 1) {
                return conf.Backends[key];
            } else {
                return conf.Backends[path[0]].subBackends[path[1]];
            }
        },

        /**
         * Checks if the given backend/group is currently selected.
         */
        isBackendSelected(key) {
            const selectedPath = this.backend.split('/');
            const keyPath = key.split('/');
            const value = conf.Backends[keyPath[0]];
            const isGroupSelection = keyPath.length === 1 && typeof value !== 'string';
            if (isGroupSelection && selectedPath.length > 1) {
                // check if the currently selected backend is in the group
                return selectedPath[0] === keyPath[0];
            }
            return key === this.backend;
        },

<<<<<<< HEAD
        setupTooltips() {
            const tooltipTriggerList = [].slice.call(document.querySelectorAll('[data-bs-toggle="tooltip"]'));
            const tooltipList = tooltipTriggerList.map(function (tooltipTriggerEl) {
                return new bootstrap.Tooltip(tooltipTriggerEl)
            });
        },

        async initVoiceServerConnection() {
=======
        async checkVoiceServerConnection() {
>>>>>>> 3be3f453
            try {
                const response = await fetch(`${conf.VoiceServerAddress}/info`);
                if (response.ok) {
                    this.deviceInfo = await response.json();
                    this.voiceServerConnected = true;
                } else {
                    this.voiceServerConnected = false;
                }
            } catch (error) {
                console.error('Error fetching device info:', error);
            }
        }
    },
    mounted() {
<<<<<<< HEAD
        this.setupTooltips();
        this.initVoiceServerConnection();
=======
        this.checkVoiceServerConnection();
>>>>>>> 3be3f453
    }
}
</script>

<style scoped>
.background {
    background-color: var(--background-light);
}

header {
    background-color: var(--background-light);
    width: 100%;
    height: 50px;
    display: flex;
    align-items: center;
    box-shadow: var(--shadow-sm);
    border-bottom: 1px solid #e5e7eb;
    padding: 0 1rem;
    position: sticky;
    top: 0;
    z-index: 1000;
}

.logo {
    transition: transform 0.2s ease;
}

.logo:hover {
    transform: scale(1.05);
}

.dropdown-item {
    cursor: pointer;
    padding: 0.75rem 1rem;
    transition: all 0.2s ease;
}

.dropdown-item:hover {
    background-color: var(--surface-light);
}

.dropdown-menu {
    border-radius: var(--border-radius-md);
    border: 1px solid #e5e7eb;
    box-shadow: var(--shadow-md);
    padding: 0.5rem;
    min-width: 200px;
}

.dropdown-menu li {
    position: relative;
}

.dropdown-menu .dropdown-submenu {
    display: none;
    position: absolute;
    left: 100%;
    top: -7px;
    border-radius: var(--border-radius-md);
    border: 1px solid #e5e7eb;
    box-shadow: var(--shadow-md);
}

.dropdown-menu .dropdown-submenu-left {
    right: 100%;
    left: auto;
}

.dropdown-menu > li:hover > .dropdown-submenu {
    display: block;
}

.nav-link {
    padding: 0.5rem 1rem;
    border-radius: var(--border-radius-md);
    transition: all 0.2s ease;
    color: var(--text-primary-light);
}

.nav-link:hover {
    background-color: var(--surface-light);
    color: var(--primary-light);
}

.dropdown-toggle {
    display: flex;
    align-items: center;
    gap: 0.5rem;
}

@media (prefers-color-scheme: dark) {
    .background {
        background-color: var(--background-dark);
    }

    header {
        background-color: var(--background-dark);
        border-color: #2e2e2e;
    }

    .logo {
        filter: invert(1);
    }

    .nav-link {
        color: var(--text-primary-dark);
    }

    .nav-link:hover {
        background-color: var(--surface-dark);
        color: var(--primary-dark);
    }

    .dropdown-menu {
        background-color: var(--surface-dark);
        border-color: #2e2e2e;
    }

    .dropdown-item {
        color: var(--text-primary-dark);
    }

    .dropdown-item:hover {
        background-color: var(--background-dark);
        color: var(--primary-dark);
    }

    .text-muted {
        color: var(--text-secondary-dark) !important;
    }
}

/* Voice Server Settings Styles */
.text-success {
    color: #10b981 !important;
}

.text-danger {
    color: #ef4444 !important;
}

.dropdown-item .fa {
    width: 1.25rem;
    text-align: center;
}

.dropdown-item button {
    background: none;
    border: none;
    width: 100%;
    text-align: left;
    padding: 0;
}

@media (prefers-color-scheme: dark) {
    .text-success {
        color: #34d399 !important;
    }

    .text-danger {
        color: #f87171 !important;
    }
}
</style><|MERGE_RESOLUTION|>--- conflicted
+++ resolved
@@ -213,18 +213,7 @@
             return key === this.backend;
         },
 
-<<<<<<< HEAD
-        setupTooltips() {
-            const tooltipTriggerList = [].slice.call(document.querySelectorAll('[data-bs-toggle="tooltip"]'));
-            const tooltipList = tooltipTriggerList.map(function (tooltipTriggerEl) {
-                return new bootstrap.Tooltip(tooltipTriggerEl)
-            });
-        },
-
         async initVoiceServerConnection() {
-=======
-        async checkVoiceServerConnection() {
->>>>>>> 3be3f453
             try {
                 const response = await fetch(`${conf.VoiceServerAddress}/info`);
                 if (response.ok) {
@@ -238,13 +227,9 @@
             }
         }
     },
+
     mounted() {
-<<<<<<< HEAD
-        this.setupTooltips();
         this.initVoiceServerConnection();
-=======
-        this.checkVoiceServerConnection();
->>>>>>> 3be3f453
     }
 }
 </script>
