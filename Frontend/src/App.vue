<template>
    <header>
        <div class="text-center py-0 my-0 mx-auto col">
            <nav class="navbar navbar-expand" type="light">

                <!-- backlink -->
                <div class="ms-1 w-auto text-start" v-if="conf.BackLink != null">
                    <a :href="conf.BackLink">
                        <img src="./assets/Icons/back.png" class="logo" alt="Back" height="20"/>
                    </a>
                </div>

                <!-- logos -->
                <div class="me-2 w-auto text-start" :class="{'ms-5': !this.isMobile}">
                    <a href="https://github.com/GT-ARC/opaca-core" target="blank">
                        <img v-bind:src="isMobile ? 'src/assets/opaca-logo-small.png' : 'src/assets/opaca-logo.png'"
                             class="logo" alt="Opaca Logo"
                             v-bind:height="isMobile ? 24 : 40"/>
                    </a>
                </div>
                <div class="me-2 w-auto text-start">
                    <a href="https://go-ki.org/" target="blank">
                        <img src="./assets/goki-gray-alpha.png" class="logo" alt="Go-KI Logo"
                             v-bind:height="isMobile ? 24 : 40"/>
                    </a>
                </div>
                <div class="me-2 w-auto text-start">
                    <a href="https://ze-ki.de/" target="blank">
                        <img src="./assets/zeki-logo.png" class="logo" alt="ZEKI Logo"
                             v-bind:height="isMobile ? 24 : 40"/>
                    </a>
                </div>

                <!-- options -->
                <div class="ms-auto me-0 w-auto"
                     v-bind:class="{ 'me-1': this.isMobile, 'me-3': !this.isMobile }">
                    <ul class="navbar-nav me-auto my-0 navbar-nav-scroll">

                        <!-- Connection -->
                        <li class="nav-item dropdown-center me-2">
                            <a class="nav-link dropdown-toggle" id="connectionSelector" href="#" role="button" data-bs-toggle="dropdown">
                                <span v-if="isConnecting" class="fa fa-spin fa-spinner fa-dis"></span>
                                <i :class="['fa', connected ? 'fa-link' : 'fa-unlink', 'me-1']" :style="{'color': connected ? 'green' : 'red'}"/>
                                <span v-show="!isMobile">{{ connected ? Localizer.get('pltConnected') : Localizer.get('pltDisconnected') }}</span>
                            </a>
                            <div class="dropdown-menu show p-4" aria-labelledby="connectionSelector" :style="{'min-width': !isMobile && '320px'}">
                                <div class="mb-3">
                                    <input v-if="!connected"
                                           type="text"
                                           v-model="opacaRuntimePlatform"
                                           placeholder="Enter URL"
                                           class="form-control form-control-sm me-2"/>
                                </div>
                                <button :class="['w-100', 'btn', connected ? 'btn-secondary' : 'btn-primary']"
                                        :disabled="isConnecting"
                                        @click="connectToPlatform">
                                    <template v-if="isConnecting">
                                        <span class="fa fa-spin fa-spinner fa-dis"></span>
                                    </template>
                                    <template v-else>
                                        {{ connected ? Localizer.get('disconnect') : Localizer.get('connect') }}
                                    </template>
                                </button>
                            </div>
                        </li>

                        <!-- languages -->
                        <li class="nav-item dropdown me-2">
                            <a class="nav-link dropdown-toggle" href="#" id="languageSelector" role="button" data-bs-toggle="dropdown">
                                <i class="fa fa-globe me-1"/>
                                <span v-show="!isMobile">{{ Localizer.get('name') }}</span>
                            </a>
                            <ul class="dropdown-menu" aria-labelledby="languageSelector">
                                <li v-for="{ key, name } in Localizer.getAvailableLocales()"
                                    @click="Localizer.language = key">
                                    <a class="dropdown-item">
                                        <p :style= "{'font-weight': Localizer.language === key ? 'bold' : 'normal'}">
                                            {{ name }}
                                        </p>
                                    </a>
                                </li>
                            </ul>
                        </li>

                        <!-- backends -->
                        <li class="nav-item dropdown me-2">
                            <a class="nav-link dropdown-toggle" href="#" id="backendSelector" role="button" data-bs-toggle="dropdown">
                                <i class="fa fa-server me-1"/>
                                <span v-show="!isMobile">{{ getBackendName(backend) }}</span>
                            </a>
                            <ul class="dropdown-menu dropdown-menu-end" aria-labelledby="backendSelector">
                                <li v-for="(value, key) in conf.Backends"
                                    @click="setBackend(key)">

                                    <!-- top-level item/group -->
                                    <a v-if="typeof value !== 'string'" class="dropdown-item">
                                        <p v-if="this.isBackendSelected(key)" class="fw-bold">{{ value.name }}</p>
                                        <p v-else>{{ value.name }}</p>
                                    </a>
                                    <a v-else class="dropdown-item">
                                        <p v-if="this.isBackendSelected(key)" class="fw-bold">{{ value }}</p>
                                        <p v-else>{{ value }}</p>
                                    </a>

                                    <!-- sub-level items -->
                                    <ul v-if="typeof value !== 'string'"
                                        class="dropdown-menu dropdown-submenu dropdown-submenu-left">
                                        <li v-for="(subvalue, subkey) in value.subBackends"
                                            @click="this.setBackend(key + '/' + subkey)">
                                            <a class="dropdown-item">
                                                <p v-if="this.isBackendSelected(key + '/' + subkey)" class="fw-bold">
                                                    {{ subvalue }}
                                                </p>
                                                <p v-else>
                                                    {{ subvalue }}
                                                </p>
                                            </a>
                                        </li>
                                    </ul>

                                </li>
                            </ul>
                        </li>

                        <!-- Voice Server Settings -->
                        <li v-if="AudioManager.isBackendConfigured()" class="nav-item dropdown me-0">

                            <a class="nav-link dropdown-toggle" href="#" id="voiceServerSettings" role="button" data-bs-toggle="dropdown" aria-expanded="false">
                                <i class="fa fa-microphone me-1"/>
                                <span v-show="!isMobile">Voice Server</span>
                            </a>
                            <ul class="dropdown-menu dropdown-menu-end" aria-labelledby="voiceServerSettings">
                                <li>
                                    <div class="dropdown-item">
                                        <div class="d-flex align-items-center">
                                            <i class="fa" :class="AudioManager.isVoiceServerConnected ? 'fa-check-circle text-success' : 'fa-times-circle text-danger'" />
                                            <span class="ms-2">{{ AudioManager.isVoiceServerConnected ? Localizer.get('ttsConnected') : Localizer.get('ttsDisconnected') }}</span>
                                        </div>
                                    </div>
                                </li>
                                <li v-if="AudioManager.isVoiceServerConnected">
                                    <div class="dropdown-item dropdown-item-text">
                                        <!-- add word-wrapping to accomodate smaller devices -->
                                        <div class="text-muted"
                                             style=" min-width: min(400px, 100vw - 6rem); max-width: calc(100vw - 6rem); word-wrap: break-word; white-space: normal;">
                                            {{ Localizer.get('ttsServerInfo', AudioManager.deviceInfo.model, AudioManager.deviceInfo.device) }}
                                        </div>
                                    </div>
                                </li>
                                <li v-if="!AudioManager.isVoiceServerConnected">
                                    <button class="dropdown-item" @click="AudioManager.initVoiceServerConnection()">
                                        <i class="fa fa-refresh me-2"/>
                                        {{ Localizer.get('ttsRetry') }}
                                    </button>
                                </li>
                            </ul>
                        </li>
                    </ul>
                </div>
            </nav>
        </div>
    </header>



    <!-- Auth Modal -->
    <div v-if="showAuthInput" class="auth-overlay">
        <div class="dropdown-menu show p-4">
            <form @submit.prevent="connectToPlatform">
                <h5 class="me-3">{{ Localizer.get('unauthenticated') }}</h5>
                <input
                        v-model="platformUser"
                        type="text"
                        :class="['form-control', 'mb-2', { 'is-invalid': loginError}]"
                        :placeholder="Localizer.get('username')"
                        @input="loginError = false"
                />
                <input
                        v-model="platformPassword"
                        type="password"
                        :class="['form-control', 'mb-3', { 'is-invalid': loginError}]"
                        :placeholder="Localizer.get('password')"
                        @input="loginError = false"
                />
                <div v-if="loginError" class="text-danger bg-light border border-danger rounded p-2 mb-3">
                    {{ Localizer.get('authError') }}
                </div>

                <button type="submit" class="btn btn-primary w-100" @click="connectToPlatform" :disabled="isConnecting">
                    <span v-if="isConnecting" class="fa fa-spinner fa-spin"></span>
                    <span v-else>{{ Localizer.get('submit') }}</span>
                </button>
                <button type="button" class="btn btn-link w-100 mt-2 text-muted" @click="showAuthInput = false">
                    {{ Localizer.get('cancel') }}
                </button>
            </form>
        </div>
    </div>

    <div class="col background">
        <MainContent
            :backend="this.backend"
            :language="this.language"
<<<<<<< HEAD
            :connected="this.connected"
            :voice-server-connected="this.voiceServerConnected"
=======
>>>>>>> e125d046
            ref="content"
        />
    </div>
</template>

<script>
import conf from '../config.js';
import MainContent from './components/content.vue';

import {useDevice} from "./useIsMobile.js";
import Localizer from "./Localizer.js"
<<<<<<< HEAD
import {sendRequest} from "./utils.js";
import SidebarManager from "./SidebarManager.js";
=======
import AudioManager from "./AudioManager.js";
>>>>>>> e125d046

export default {
    name: 'App',
    components: {MainContent},
    setup() {
        const { isMobile, screenWidth } = useDevice();
        return { conf, Localizer, AudioManager, isMobile, screenWidth };
    },
    data() {
        return {
            language: 'GB',
            backend: conf.BackendDefault,
            sidebar: 'connect',
<<<<<<< HEAD
            opacaRuntimePlatform: conf.OpacaRuntimePlatform,
            connected: false,
            isConnecting: false,
            showAuthInput: false,
            platformUser: "",
            platformPassword: "",
            loginError: false,
            voiceServerConnected: false,
            deviceInfo: ''
=======
>>>>>>> e125d046
        }
    },
    methods: {
        async connectToPlatform() {
            if (this.connected) {
                this.connected = false;
                return
            }
            try {
                this.isConnecting = true;
                this.loginError = false;

                const body = {url: this.opacaRuntimePlatform, user: this.platformUser, pwd: this.platformPassword};
                const res = await sendRequest("POST", `${conf.BackendAddress}/connect`, body);
                this.platformPassword = "";
                const rpStatus = parseInt(res.data);

                if (rpStatus === 200) {
                    this.connected = true;
                    this.showAuthInput = false;
                } else if (rpStatus === 403) {
                    this.connected = false;
                    if (this.showAuthInput) {
                        this.loginError = true;
                    }
                    this.showAuthInput = true;
                } else {
                    this.connected = false;
                    alert(Localizer.get('unreachable'));
                }
            } catch (e) {
                console.error('Error while initiating prompt:', e);
                this.connected = false;
                alert('Backend server is unreachable.');
            } finally {
                this.isConnecting = false;
            }
        },

        setBackend(key) {
            const keyPath = key.split('/');
            const value = conf.Backends[keyPath[0]];
            const isGroupSelection = keyPath.length === 1 && typeof value !== 'string';

            if (isGroupSelection) {
                if (!this.isBackendSelected(key)) {
                    // select first entry in group
                    const first = Array.from(Object.keys(value.subBackends))[0];
                    this.backend = key + '/' + first;
                } else {
                    // do nothing, group already selected
                    // click one of the items in the group directly to select it
                }
            } else {
                // set backend directly
                this.backend = key;
            }

            console.log("BACKEND IS NOW:", this.backend);
        },

        getBackendName(key) {
            const path = key.split('/');
            if (path.length === 1) {
                return conf.Backends[key];
            } else {
                return conf.Backends[path[0]].subBackends[path[1]];
            }
        },

        /**
         * Checks if the given backend/group is currently selected.
         */
        isBackendSelected(key) {
            const selectedPath = this.backend.split('/');
            const keyPath = key.split('/');
            const value = conf.Backends[keyPath[0]];
            const isGroupSelection = keyPath.length === 1 && typeof value !== 'string';
            if (isGroupSelection && selectedPath.length > 1) {
                // check if the currently selected backend is in the group
                return selectedPath[0] === keyPath[0];
            }
            return key === this.backend;
        },
    },

    mounted() {
<<<<<<< HEAD
        this.initVoiceServerConnection();

        if (conf.AutoConnect) {
            this.connectToPlatform();
        } else {
            SidebarManager.selectView(this.isMobile ? 'none' : conf.DefaultSidebarView);
        }
=======
        AudioManager.initVoiceServerConnection();
>>>>>>> e125d046
    }
}
</script>

<style scoped>
.background {
    background-color: var(--background-light);
}

header {
    background-color: var(--background-light);
    width: 100%;
    height: 50px;
    display: flex;
    align-items: center;
    box-shadow: var(--shadow-sm);
    border-bottom: 1px solid #e5e7eb;
    padding: 0 1rem;
    position: sticky;
    top: 0;
    z-index: 1000;
}

.logo {
    transition: transform 0.2s ease;
}

.logo:hover {
    transform: scale(1.05);
}

.dropdown-item {
    cursor: pointer;
    padding: 0.75rem 1rem;
    transition: all 0.2s ease;
}

.dropdown-item:hover {
    background-color: var(--surface-light);
}

.dropdown-menu {
    border-radius: var(--bs-border-radius);
    border: 1px solid #e5e7eb;
    box-shadow: var(--shadow-md);
    padding: 0.5rem;
    min-width: 200px;
    color: var(--text-primary-light)
}

.dropdown-menu li {
    position: relative;
}

.dropdown-menu .dropdown-submenu {
    display: none;
    position: absolute;
    left: 100%;
    top: -7px;
    border-radius: var(--bs-border-radius);
    border: 1px solid #e5e7eb;
    box-shadow: var(--shadow-md);
}

.dropdown-menu .dropdown-submenu-left {
    right: 100%;
    left: auto;
}

.dropdown-menu > li:hover > .dropdown-submenu {
    display: block;
}

.nav-link {
    padding: 0.5rem 1rem;
    border-radius: var(--bs-border-radius);
    transition: all 0.2s ease;
    color: var(--text-primary-light);
}

.nav-link:hover {
    background-color: var(--surface-light);
    color: var(--primary-light);
}

.dropdown-toggle {
    display: flex;
    align-items: center;
    gap: 0.5rem;
}

.connection-indicator {
    transition: background-color 0.3s ease, box-shadow 0.3s ease;
    box-shadow: 0 0 4px rgba(0, 0, 0, 0.1);
}

.auth-overlay {
    position: fixed;
    top: 0;
    left: 0;
    width: 100vw;
    height: 100vh;
    background-color: rgba(0, 0, 0, 0.5); /* Transparent overlay */
    display: flex;
    align-items: center;
    justify-content: center;
    z-index: 9999; /* Should appear above all other items */
}

.is-invalid {
    border-color: #dc3545;
    background-color: #f8d7da;
    color: #842029;
}

.is-invalid::placeholder {
    color: #842029
}

@media (prefers-color-scheme: dark) {
    .background {
        background-color: var(--background-dark);
    }

    header {
        background-color: var(--background-dark);
        border-color: #2e2e2e;
    }

    .logo {
        filter: invert(1);
    }

    .nav-link {
        color: var(--text-primary-dark);
    }

    .nav-link:focus {
        color: var(--text-primary-dark);
    }

    .nav-link:hover {
        background-color: var(--surface-dark);
        color: var(--primary-dark);
    }

    .dropdown-menu {
        background-color: var(--surface-dark);
        border-color: #2e2e2e;
        color: var(--text-primary-dark);
    }

    .dropdown-item {
        color: var(--text-primary-dark);
    }

    .dropdown-item:hover {
        background-color: var(--background-dark);
        color: var(--primary-dark);
    }

    .text-muted {
        color: var(--text-secondary-dark) !important;
    }

    .form-control {
        background-color: var(--input-dark);
        border-color: var(--border-dark);
        color: var(--text-primary-dark);
    }

    .form-control::placeholder {
        color: var(--text-secondary-dark);
    }

    .form-control:focus {
        background-color: var(--input-dark);
        border-color: var(--primary-dark);
    }
}

/* Voice Server Settings Styles */
.text-success {
    color: #10b981 !important;
}

.text-danger {
    color: #ef4444 !important;
}

.dropdown-item .fa {
    width: 1.25rem;
    text-align: center;
}

.dropdown-item button {
    background: none;
    border: none;
    width: 100%;
    text-align: left;
    padding: 0;
}

@media (prefers-color-scheme: dark) {
    .text-success {
        color: #34d399 !important;
    }

    .text-danger {
        color: #f87171 !important;
    }
}
</style><|MERGE_RESOLUTION|>--- conflicted
+++ resolved
@@ -201,11 +201,7 @@
         <MainContent
             :backend="this.backend"
             :language="this.language"
-<<<<<<< HEAD
             :connected="this.connected"
-            :voice-server-connected="this.voiceServerConnected"
-=======
->>>>>>> e125d046
             ref="content"
         />
     </div>
@@ -217,12 +213,9 @@
 
 import {useDevice} from "./useIsMobile.js";
 import Localizer from "./Localizer.js"
-<<<<<<< HEAD
 import {sendRequest} from "./utils.js";
 import SidebarManager from "./SidebarManager.js";
-=======
 import AudioManager from "./AudioManager.js";
->>>>>>> e125d046
 
 export default {
     name: 'App',
@@ -236,7 +229,6 @@
             language: 'GB',
             backend: conf.BackendDefault,
             sidebar: 'connect',
-<<<<<<< HEAD
             opacaRuntimePlatform: conf.OpacaRuntimePlatform,
             connected: false,
             isConnecting: false,
@@ -244,10 +236,6 @@
             platformUser: "",
             platformPassword: "",
             loginError: false,
-            voiceServerConnected: false,
-            deviceInfo: ''
-=======
->>>>>>> e125d046
         }
     },
     methods: {
@@ -335,17 +323,13 @@
     },
 
     mounted() {
-<<<<<<< HEAD
-        this.initVoiceServerConnection();
+        AudioManager.initVoiceServerConnection();
 
         if (conf.AutoConnect) {
             this.connectToPlatform();
         } else {
             SidebarManager.selectView(this.isMobile ? 'none' : conf.DefaultSidebarView);
         }
-=======
-        AudioManager.initVoiceServerConnection();
->>>>>>> e125d046
     }
 }
 </script>
