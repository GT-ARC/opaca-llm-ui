--- conflicted
+++ resolved
@@ -59,12 +59,7 @@
                                 </div>
                                 <button :class="['w-100', 'btn', connected ? 'btn-secondary' : 'btn-primary']"
                                         :disabled="isConnecting"
-<<<<<<< HEAD
                                         @click="connected ? disconnectFromPlatform() : connectToPlatform()">
-=======
-                                        @click="connectToPlatform">
-
->>>>>>> f159353f
                                     <span v-if="isConnecting">
                                         <i class="fa fa-spin fa-spinner"></i>
                                     </span>
