<template>

    <CookieBanner />

    <header>
        <div class="text-center py-0 my-0 mx-auto col">
            <nav class="navbar navbar-expand" type="light">

                <!-- backlink -->
                <div class="ms-1 w-auto text-start" v-if="conf.BackLink != null">
                    <a :href="conf.BackLink">
                        <img src="./assets/Icons/back.png" class="logo" alt="Back" height="20"/>
                    </a>
                </div>

                <!-- logos -->
                <div class="me-2 w-auto text-start" :class="{'ms-5': !this.isMobile}">
                    <a href="https://github.com/GT-ARC/opaca-core" target="blank">
                        <img v-bind:src="isMobile ? 'src/assets/opaca-logo-small.png' : 'src/assets/opaca-logo.png'"
                             class="logo" alt="Opaca Logo"
                             v-bind:height="isMobile ? 24 : 40"/>
                    </a>
                </div>
                <!--
                <div class="me-2 w-auto text-start">
                    <a href="https://go-ki.org/" target="blank">
                        <img src="./assets/goki-gray-alpha.png" class="logo" alt="Go-KI Logo"
                             v-bind:height="isMobile ? 24 : 40"/>
                    </a>
                </div>
                <div class="me-2 w-auto text-start">
                    <a href="https://ze-ki.de/" target="blank">
                        <img src="./assets/zeki-logo.png" class="logo" alt="ZEKI Logo"
                             v-bind:height="isMobile ? 24 : 40"/>
                    </a>
                </div>
                -->

                <!-- options -->
                <div class="ms-auto me-0 w-auto"
                     v-bind:class="{ 'me-1': this.isMobile, 'me-3': !this.isMobile }">
                    <ul class="navbar-nav me-auto my-0 navbar-nav-scroll">

                        <!-- Connection -->
                        <li class="nav-item dropdown me-2">
                            <a id="connectionSelector"
                               class="nav-link dropdown-toggle"
                               href="#" role="button"
                               data-bs-toggle="dropdown">
                                <span v-if="isConnecting" class="fa fa-spin fa-spinner fa-dis"></span>
                                <i :class="['fa', connected ? 'fa-link' : 'fa-unlink', 'me-1']" :style="{'color': connected ? 'green' : 'red'}"/>
                                <span v-show="!isMobile">{{ connected ? Localizer.get('pltConnected') : Localizer.get('pltDisconnected') }}</span>
                            </a>
                            <div id="connection-menu"
                                 class="dropdown-menu dropdown-menu-end p-4"
                                 aria-labelledby="connectionSelector"
                                 :style="{'min-width': !isMobile && '320px'}">
                                <div class="mb-3">
                                    <input :disabled="connected"
                                           type="text"
                                           v-model="opacaRuntimePlatform"
                                           placeholder="Enter URL"
                                           class="form-control form-control-sm me-2"/>
                                </div>
                                <button :class="['w-100', 'btn', connected ? 'btn-secondary' : 'btn-primary']"
                                        :disabled="isConnecting"
                                        @click="connected ? disconnectFromPlatform() : connectToPlatform()">
                                    <span v-if="isConnecting">
                                        <i class="fa fa-spin fa-spinner"></i>
                                    </span>
                                    <span v-else>
                                        {{ connected ? Localizer.get('disconnect') : Localizer.get('connect') }}
                                    </span>
                                </button>
                            </div>
                        </li>

                        <!-- Options -->
                        <li class="nav-item dropdown me-2">
                            <a class="nav-link dropdown-toggle"
                               href="#"
                               id="options-dropdown"
                               role="button" data-bs-toggle="dropdown">
                                <i class="fa fa-gear me-1"/>
                                <span v-show="!isMobile">{{ Localizer.get('settings') }}</span>
                            </a>
                            <div class="dropdown-menu dropdown-menu-end"
                                 id="options-menu"
                                 aria-labelledby="options-dropdown">
                                <div class="dropdown-item d-flex">
                                    <OptionsSelect
                                        @select="(key, value) => this.handleOptionSelect(key, value)"
                                        ref="OptionsSelect"
                                    />
                                </div>
                            </div>
                        </li>

                    </ul>
                </div>
            </nav>
        </div>
    </header>

    <!-- Auth Modal -->
    <div v-if="showAuthInput" class="auth-overlay">
        <div class="dropdown-menu show p-4">
            <form @submit.prevent="connectToPlatform">
                <h5 class="mb-3">{{ Localizer.get('unauthenticated') }}</h5>
                <input
                        v-model="platformUser"
                        type="text"
                        :class="['form-control', 'mb-2', { 'is-invalid': loginError}]"
                        :placeholder="Localizer.get('username')"
                        @input="loginError = false"
                />
                <input
                        v-model="platformPassword"
                        type="password"
                        :class="['form-control', 'mb-3', { 'is-invalid': loginError}]"
                        :placeholder="Localizer.get('password')"
                        @input="loginError = false"
                />
                <div v-if="loginError" class="text-danger bg-light border border-danger rounded p-2 mb-3">
                    {{ Localizer.get('authError') }}
                </div>

                <button type="submit" class="btn btn-primary w-100" @click="connectToPlatform" :disabled="isConnecting">
                    <span v-if="isConnecting" class="fa fa-spinner fa-spin"></span>
                    <span v-else>{{ Localizer.get('submit') }}</span>
                </button>
                <button type="button" class="btn btn-link w-100 mt-2 text-muted" @click="showAuthInput = false">
                    {{ Localizer.get('cancel') }}
                </button>
            </form>
        </div>
    </div>


    <!-- Container Login Context -->
    <div v-if="showContainerLogin" class="auth-overlay">
        <div class="dropdown-menu show p-4 login-container">
            <form @submit.prevent="submitContainerLogin">
                <h5 class="mb-3">{{ `${Localizer.get('containerLoginMessage')}\n${this.containerLoginDetails.container_name}--${this.containerLoginDetails.tool_name}` }}</h5>
                <input
                        v-model="containerLoginUser"
                        type="text"
                        :class="['form-control', 'mb-2', { 'is-invalid': containerLoginError}]"
                        :placeholder="Localizer.get('username')"
                        @input="containerLoginError = false"
                />
                <input
                        v-model="containerLoginPassword"
                        type="password"
                        :class="['form-control', 'mb-3', { 'is-invalid': containerLoginError}]"
                        :placeholder="Localizer.get('password')"
                        @input="containerLoginError = false"
                />
                <select v-model="containerLoginTimeout" class="form-select mb-3">
                    <option value="0">Logout immediately</option>
                    <option value="300">Logout after 5 minutes</option>
                    <option value="1800">Logout after 30 minutes</option>
                    <option value="3600">Logout after 1 hour</option>
                    <option value="14400">Logout after 4 hours</option>
                </select>
                <div v-if="containerLoginError" class="text-danger bg-light border border-danger rounded p-2 mb-3">
                    {{ Localizer.get('authError') }}
                </div>

                <button type="submit" class="btn btn-primary w-100" @click="submitContainerLogin(true)" :disabled="!containerLoginUser || !containerLoginPassword">
                    <span>{{ Localizer.get('submit') }}</span>
                </button>
                <button type="button" class="btn btn-link mt-2 text-muted d-block mx-auto" @click="submitContainerLogin(false)">
                    {{ Localizer.get('cancel') }}
                </button>
            </form>
        </div>
    </div>

    <div class="col background">
        <MainContent
            :method="this.method"
            :language="this.language"
            :connected="this.connected"
            @select-category="category => this.selectedCategory = category"
            @container-login-required="containerLoginDetails => handleContainerLogin(containerLoginDetails)"
            ref="content"
        />
    </div>
</template>

<script>
import conf, {Methods} from '../config.js';
import MainContent from './components/content.vue';
import {useDevice} from "./useIsMobile.js";
import Localizer from "./Localizer.js"
import backendClient from "./utils.js";
import SidebarManager from "./SidebarManager.js";
import AudioManager from "./AudioManager.js";
import OptionsSelect from "./components/OptionsSelect.vue";
import {getCurrentTheme, setColorTheme} from './ColorThemes.js';
import CookieBanner from './components/CookieBanner.vue';

export default {
    name: 'App',
    components: {OptionsSelect, MainContent, CookieBanner},
    setup() {
        const { isMobile, screenWidth } = useDevice();
        return { conf, Methods, Localizer, AudioManager, isMobile, screenWidth };
    },
    data() {
        return {
            language: 'GB',
            method: conf.DefaultMethod,
            sidebar: 'connect',
            opacaRuntimePlatform: conf.OpacaRuntimePlatform,
            connected: false,
            isConnecting: false,
            showAuthInput: false,
            platformUser: "",
            platformPassword: "",
            loginError: false,
            selectedCategory: null,
            showContainerLogin: false,
            containerLoginDetails: null,
            containerLoginUser: "",
            containerLoginPassword: "",
            containerLoginError: false,
            containerLoginTimeout: 300,
        }
    },
    methods: {
        async connectToPlatform() {
            try {
                this.isConnecting = true;
                this.loginError = false;

                const rpStatus = await backendClient.connect(this.opacaRuntimePlatform, this.platformUser, this.platformPassword);
                this.platformPassword = "";

                if (rpStatus === 200) {
                    this.connected = true;
                    this.showAuthInput = false;
                } else if (rpStatus === 403) {
                    this.connected = false;
                    if (this.showAuthInput) {
                        this.loginError = true;
                    }
                    this.showAuthInput = true;
                } else {
                    this.connected = false;
                    alert(Localizer.get('unreachable'));
                }
            } catch (e) {
                console.error('Error while initiating prompt:', e);
                this.connected = false;
                alert('Backend server is unreachable.');
            } finally {
                this.isConnecting = false;
                this.toggleConnectionDropdown(!this.connected);
            }
        },

        async disconnectFromPlatform() {
            try {
                await backendClient.disconnect();
                this.connected = false;
            } catch (e) {
                console.error(e);
                this.connected = true;
                alert('Backend server is unreachable.');
            } finally {
                this.toggleConnectionDropdown(this.connected);
            }
        },

        setMethod(key) {
            this.method = key;
        },

        /**
         * Force the connection dropdown opened or closed.
         *
         * @param show {boolean} If true, force-show the dropdown, hide otherwise.
         */
        toggleConnectionDropdown(show) {
            const toggle = document.getElementById('connectionSelector');
            const dropdown = bootstrap.Dropdown.getOrCreateInstance(toggle);
            if (show) {
                dropdown.show();
            } else {
                dropdown.hide();
            }
        },

        setTheme(theme) {
            setColorTheme(document, theme);
        },

        updateLanguage(newLanguage) {
            Localizer.language = newLanguage;
            Localizer.reloadSampleQuestions(this.selectedCategory);
        },

        handleOptionSelect(key, value) {
            switch (key) {
                case 'method': this.setMethod(value); break;
                case 'language': this.updateLanguage(value); break;
                case 'colorMode': this.setTheme(value); break;
                default: break;
            }
        },

        handleContainerLogin(containerLoginDetails) {
            this.containerLoginDetails = containerLoginDetails;
            this.containerLoginError = this.containerLoginDetails.retry;
            this.showContainerLogin = true;
        },

        submitContainerLogin(submitCredentials) {
            this.showContainerLogin = false;

            // If the credentials should be submitted
            if (submitCredentials) {
                this.$refs.content.submitContainerLogin(this.containerLoginUser, this.containerLoginPassword, this.containerLoginTimeout);
            } else {
                this.$refs.content.submitContainerLogin("", "", 0)
            }

            // Reset the input fields
            this.containerLoginUser = "";
            this.containerLoginPassword = "";
            this.containerLoginDetails = null;
        }
    },

    async mounted() {
        if (conf.ColorScheme !== "system") {
            this.setTheme(conf.ColorScheme);
        }

        if (AudioManager.isBackendConfigured()) {
            AudioManager.initVoiceServerConnection();
        }

<<<<<<< HEAD
        backendClient.getConnection().then(url => {
            if (url != null) {
                this.connected = true;
                this.opacaRuntimePlatform = url;
            } else if (conf.AutoConnect) {
                this.connectToPlatform();
            } else {
                this.toggleConnectionDropdown(true);
            }
        });

        this.$refs.content.connectWebsocket();

=======
>>>>>>> c45f30bc
        if (this.isMobile) {
            SidebarManager.close()
        } else {
            SidebarManager.selectView(conf.DefaultSidebarView);
        }

        // prevent options dropdown menu from closing once anything in it is clicked
        document.getElementById('options-menu')?.addEventListener('click', e => {
            e.stopPropagation();
        });

        // check connection state; also acts as initial "handshake" to initialize the Session
        const url = await backendClient.getConnection();
        if (url != null) {
            this.connected = true;
            this.opacaRuntimePlatform = url;
        } else if (conf.AutoConnect) {
            await this.connectToPlatform();
        } else {
            this.toggleConnectionDropdown(true);
        }
        // initialize sidebar states; NOTE: this is done here, and not in their respective mounted() methods
        // to ensure that all those steps are executed sequentially and no redundant sessions are created!
        const sidebars = await this.$refs.content.$refs.sidebar.$refs;
        await sidebars.files.updateFiles();
        await sidebars.chats.updateChats();
        await sidebars.config.fetchMethodConfig();
    }
}
</script>

<style scoped>
.background {
    background-color: var(--background-color);
}

header {
    background-color: var(--background-color);
    width: 100%;
    height: 50px;
    display: flex;
    align-items: center;
    box-shadow: var(--shadow-sm);
    border-bottom: 1px solid var(--border-color);
    padding: 0 1rem;
    position: sticky;
    top: 0;
    z-index: 1000;
}

.logo {
    transition: transform 0.2s ease;
    filter: invert(var(--icon-invert-color));
}

.logo:hover {
    transform: scale(1.05);
}

.dropdown-item {
    cursor: pointer;
    padding: 0 !important;
    transition: all 0.2s ease;
    color: var(--text-primary-color);
    margin: 0 !important;
}

.dropdown-item-text {
    min-width: min(400px, 100vw - 6rem);
    max-width: calc(100vw - 6rem);
    word-wrap: break-word;
    white-space: normal;
}

.dropdown-item:hover {
    background-color: var(--background-color);
    color: var(--primary-color);
}

.dropdown-menu {
    border-radius: var(--bs-border-radius);
    border: 1px solid var(--border-color);
    box-shadow: var(--shadow-md);
    padding: 0;
    min-width: 200px;
    background-color: var(--surface-color);
    color: var(--text-primary-color)
}

.dropdown-menu li {
    position: relative;
}

.dropdown-menu h5 {
    color: var(--text-primary-color);
}

.dropdown-menu .dropdown-submenu {
    display: none;
    position: absolute;
    left: 100%;
    top: -7px;
    border-radius: var(--bs-border-radius);
    border: 1px solid var(--border-color);
    box-shadow: var(--shadow-md);
}

.dropdown-menu .dropdown-submenu-left {
    right: 100%;
    left: auto;
}

.dropdown-menu > li:hover > .dropdown-submenu {
    display: block;
}

/* login stuff */
.login-container {
    max-width: 400px;
    width: 100%;
    margin: auto;
}

/* navbar stuff */
.nav-link {
    padding: 0.5rem 1rem;
    border-radius: var(--bs-border-radius);
    transition: all 0.2s ease;
    color: var(--text-primary-color);
}

.nav-link:hover {
    background-color: var(--surface-color) !important;
    color: var(--primary-color) !important;
}

.nav-link.show {
    color: var(--text-primary-color) !important;
}

.dropdown-toggle {
    display: flex;
    align-items: center;
    gap: 0.5rem;
}

.auth-overlay {
    position: fixed;
    top: 0;
    left: 0;
    width: 100vw;
    height: 100vh;
    background-color: rgba(0, 0, 0, 0.5); /* Transparent overlay */
    display: flex;
    align-items: center;
    justify-content: center;
    z-index: 9999; /* Should appear above all other items */
}

.is-invalid {
    border-color: #dc3545;
    background-color: #f8d7da;
    color: #842029;
}

.is-invalid::placeholder {
    color: #842029
}

/* Voice Server Settings Styles */
.dropdown-item .fa {
    width: 1.25rem;
    text-align: center;
}

.dropdown-item button {
    background: none;
    border: none;
    width: 100%;
    text-align: left;
    padding: 0;
}

#connection-menu {
    min-width: min(400px, 100vw - 6rem);
    max-width: calc(100vw - 4rem);
}

@media (max-width: 576px) {
    #connection-menu {
        position: fixed !important;
        top: auto !important;
        bottom: auto !important;
        left: 2rem !important;
        right: auto !important;
    }
}
</style><|MERGE_RESOLUTION|>--- conflicted
+++ resolved
@@ -343,22 +343,6 @@
             AudioManager.initVoiceServerConnection();
         }
 
-<<<<<<< HEAD
-        backendClient.getConnection().then(url => {
-            if (url != null) {
-                this.connected = true;
-                this.opacaRuntimePlatform = url;
-            } else if (conf.AutoConnect) {
-                this.connectToPlatform();
-            } else {
-                this.toggleConnectionDropdown(true);
-            }
-        });
-
-        this.$refs.content.connectWebsocket();
-
-=======
->>>>>>> c45f30bc
         if (this.isMobile) {
             SidebarManager.close()
         } else {
@@ -386,6 +370,8 @@
         await sidebars.files.updateFiles();
         await sidebars.chats.updateChats();
         await sidebars.config.fetchMethodConfig();
+        // open permanent websocket connection to backend for "push notifications" to the UI
+        this.$refs.content.connectWebsocket();
     }
 }
 </script>
