--- conflicted
+++ resolved
@@ -291,16 +291,13 @@
             SidebarManager.selectView(conf.DefaultSidebarView);
         }
 
-<<<<<<< HEAD
-=======
-        this.toggleConnectionDropdown(true);
-
+        // prevent dropdown menus from closing once anything in them is clicked
         document.querySelectorAll('.dropdown-menu').forEach(menu => {
             menu.addEventListener('click', function (event) {
                 event.stopPropagation();
             });
         });
->>>>>>> 034e6c5c
+
     }
 }
 </script>
