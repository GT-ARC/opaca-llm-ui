<template>
    <header>
        <div class="col">
            <nav class="navbar navbar-expand" type="light">

                <!-- backlink -->
                <div class="ms-1 w-auto text-start" v-if="conf.BackLink != null">
<<<<<<< HEAD
                    <a v-bind:href="getConfig().BackLink">
=======
                    <a v-bind:href="conf.BackLink">
>>>>>>> d45ed31d
                        <img src="./assets/Icons/back.png" class="logo" alt="Back" height="20"/>
                    </a>
                </div>

                <!-- logos -->
                <div class="me-2 w-auto text-start" :class="{'ms-5': !this.isMobile}">
                    <a href="https://github.com/GT-ARC/opaca-core" target="blank">
                        <img v-bind:src="isMobile ? 'src/assets/opaca-logo-small.png' : 'src/assets/opaca-logo.png'"
                             class="logo" alt="Opaca Logo"
                             v-bind:height="isMobile ? 24 : 40"/>
                    </a>
                </div>
                <div class="me-2 w-auto text-start">
                    <a href="https://go-ki.org/" target="blank">
                        <img src="./assets/goki-gray-alpha.png" class="logo" alt="Go-KI Logo"
                             v-bind:height="isMobile ? 24 : 40"/>
                    </a>
                </div>
                <div class="me-2 w-auto text-start">
                    <a href="https://ze-ki.de/" target="blank">
                        <img src="./assets/zeki-logo.png" class="logo" alt="ZEKI Logo"
                             v-bind:height="isMobile ? 24 : 40"/>
                    </a>
                </div>

                <!-- options -->
                <div class="ms-auto me-0 w-auto"
                     v-bind:class="{ 'me-1': this.isMobile, 'me-3': !this.isMobile }">
                    <ul class="navbar-nav me-auto my-0 navbar-nav-scroll">

                        <!-- languages -->
                        <li class="nav-item dropdown me-2">
                            <a class="nav-link dropdown-toggle" href="#" id="languageSelector" role="button" data-bs-toggle="dropdown" aria-expanded="false">
                                <i class="fa fa-globe me-1"/>
                                <span v-show="!isMobile">{{ conf.translations[this.language].name}}</span>
                            </a>
                            <ul class="dropdown-menu" aria-labelledby="languageSelector">
                                <li v-for="(value, key) in conf.translations" @click="this.setLanguage(key)">
                                    <a class="dropdown-item">
                                        <p v-bind:style= "[this.language === key ? {'font-weight': 'bold'} : {'font-weight': 'normal'}]">
                                            {{ value.name }}
                                        </p>
                                    </a>
                                </li>
                            </ul>
                        </li>

                        <!-- backends -->
                        <li class="nav-item dropdown me-2">
                            <a class="nav-link dropdown-toggle" href="#" id="backendSelector" role="button" data-bs-toggle="dropdown" aria-expanded="false">
                                <i class="fa fa-server me-1"/>
                                <span v-show="!isMobile">{{ getBackendName(backend) }}</span>
                            </a>
                            <ul class="dropdown-menu dropdown-menu-end" aria-labelledby="backendSelector">
                                <li v-for="(value, key) in conf.Backends"
                                    @click="setBackend(key)">

                                    <!-- top-level item/group -->
                                    <a v-if="typeof value !== 'string'" class="dropdown-item">
                                        <p v-if="this.isBackendSelected(key)" class="fw-bold">{{ value.name }}</p>
                                        <p v-else>{{ value.name }}</p>
                                    </a>
                                    <a v-else class="dropdown-item">
                                        <p v-if="this.isBackendSelected(key)" class="fw-bold">{{ value }}</p>
                                        <p v-else>{{ value }}</p>
                                    </a>

                                    <!-- sub-level items -->
                                    <ul v-if="typeof value !== 'string'"
                                        class="dropdown-menu dropdown-submenu dropdown-submenu-left">
                                        <li v-for="(subvalue, subkey) in value.subBackends"
                                            @click="this.setBackend(key + '/' + subkey)">
                                            <a class="dropdown-item">
                                                <p v-if="this.isBackendSelected(key + '/' + subkey)" class="fw-bold">
                                                    {{ subvalue }}
                                                </p>
                                                <p v-else>
                                                    {{ subvalue }}
                                                </p>
                                            </a>
                                        </li>
                                    </ul>

                                </li>
                            </ul>
                        </li>

                        <!-- Voice Server Settings -->
                        <li class="nav-item dropdown me-0">
                            <a class="nav-link dropdown-toggle" href="#" id="voiceServerSettings" role="button" data-bs-toggle="dropdown" aria-expanded="false">
                                <i class="fa fa-microphone me-1"/>
                                <span v-show="!isMobile">Voice Server</span>
                            </a>
                            <ul class="dropdown-menu dropdown-menu-end" aria-labelledby="voiceServerSettings">
                                <li>
                                    <div class="dropdown-item">
                                        <div class="d-flex align-items-center">
                                            <i class="fa" :class="voiceServerConnected ? 'fa-check-circle text-success' : 'fa-times-circle text-danger'" />
                                            <span class="ms-2">{{ voiceServerConnected ? 'Connected' : 'Disconnected' }}</span>
                                        </div>
                                    </div>
                                </li>
                                <li v-if="voiceServerConnected">
                                    <div class="dropdown-item dropdown-item-text">
                                        <!-- add word-wrapping to accomodate smaller devices -->
                                        <div class="text-muted"
                                             style=" min-width: min(400px, 100vw - 6rem); max-width: calc(100vw - 6rem); word-wrap: break-word; white-space: normal;">
                                            {{ deviceInfo }}
                                        </div>
                                    </div>
                                </li>
                                <li v-if="!voiceServerConnected">
                                    <button class="dropdown-item" @click="checkVoiceServerConnection">
                                        <i class="fa fa-refresh me-2"/>
                                        Retry Connection
                                    </button>
                                </li>
                            </ul>
                        </li>
                    </ul>
                </div>
            </nav>
        </div>
    </header>

    <div class="col background">
        <MainContent class="tab" :backend="this.backend" :language="this.language" @update:language="setLanguage" ref="content" />
    </div>
</template>

<script>
import conf from '../config.js';
import MainContent from './components/content.vue';

import { useDevice } from "./useIsMobile.js";

export default {
    name: 'App',
    components: {MainContent},
    setup() {
        const { isMobile, screenWidth } = useDevice();
        return { conf, isMobile, screenWidth };
    },
    data() {
        return {
            language: 'GB',
            backend: conf.BackendDefault,
            sidebar: 'connect',
            voiceServerConnected: false,
            deviceInfo: ''
        }
    },
    methods: {
        setLanguage(lang){
            this.language = lang;
        },

        setBackend(key) {
            const keyPath = key.split('/');
            const value = conf.Backends[keyPath[0]];
            const isGroupSelection = keyPath.length === 1 && typeof value !== 'string';

            if (isGroupSelection) {
                if (!this.isBackendSelected(key)) {
                    // select first entry in group
                    const first = Array.from(Object.keys(value.subBackends))[0];
                    this.backend = key + '/' + first;
                } else {
                    // do nothing, group already selected
                    // click one of the items in the group directly to select it
                }
            } else {
                // set backend directly
                this.backend = key;
            }

            console.log("BACKEND IS NOW:", this.backend);
        },

        getBackendName(key) {
            const path = key.split('/');
            if (path.length === 1) {
                return conf.Backends[key];
            } else {
                return conf.Backends[path[0]].subBackends[path[1]];
            }
        },

        /**
         * Checks if the given backend/group is currently selected.
         */
        isBackendSelected(key) {
            const selectedPath = this.backend.split('/');
            const keyPath = key.split('/');
            const value = conf.Backends[keyPath[0]];
            const isGroupSelection = keyPath.length === 1 && typeof value !== 'string';
            if (isGroupSelection && selectedPath.length > 1) {
                // check if the currently selected backend is in the group
                return selectedPath[0] === keyPath[0];
            }
            return key === this.backend;
        },

        setupTooltips() {
            const tooltipTriggerList = [].slice.call(document.querySelectorAll('[data-bs-toggle="tooltip"]'));
            const tooltipList = tooltipTriggerList.map(function (tooltipTriggerEl) {
                return new bootstrap.Tooltip(tooltipTriggerEl)
            });
        },

        async checkVoiceServerConnection() {
            try {
                const response = await fetch(`${conf.VoiceServerAddress}/info`);
                if (!response.ok) {
                    this.updateVoiceServerStatus(false);
                    return;
                }
                const data = await response.json();
                this.deviceInfo = `${data.model} on ${data.device}`;
                this.updateVoiceServerStatus(true);
            } catch (error) {
                this.updateVoiceServerStatus(false);
            }
        },

        updateVoiceServerStatus(isConnected) {
            this.voiceServerConnected = isConnected;
            this.deviceInfo = isConnected ? this.deviceInfo : '';
            // Update the voice server status in the MainContent component
            if (this.$refs.content) {
                this.$refs.content.voiceServerConnected = isConnected;
                this.$refs.content.deviceInfo = this.deviceInfo;
            }
        }
    },
    mounted() {
        this.setupTooltips();
        this.checkVoiceServerConnection();
    }
}
</script>

<style scoped>
.background {
    background-color: var(--background-light);
}

header {
    background-color: var(--background-light);
    width: 100%;
    height: 50px;
    display: flex;
    align-items: center;
    box-shadow: var(--shadow-sm);
    border-bottom: 1px solid #e5e7eb;
    padding: 0 1rem;
    position: sticky;
    top: 0;
    z-index: 1000;
}

.logo {
    transition: transform 0.2s ease;
}

.logo:hover {
    transform: scale(1.05);
}

.dropdown-item {
    cursor: pointer;
    padding: 0.75rem 1rem;
    transition: all 0.2s ease;
}

.dropdown-item:hover {
    background-color: var(--surface-light);
}

.dropdown-menu {
    border-radius: var(--border-radius-md);
    border: 1px solid #e5e7eb;
    box-shadow: var(--shadow-md);
    padding: 0.5rem;
    min-width: 200px;
}

.dropdown-menu li {
    position: relative;
}

.dropdown-menu .dropdown-submenu {
    display: none;
    position: absolute;
    left: 100%;
    top: -7px;
    border-radius: var(--border-radius-md);
    border: 1px solid #e5e7eb;
    box-shadow: var(--shadow-md);
}

.dropdown-menu .dropdown-submenu-left {
    right: 100%;
    left: auto;
}

.dropdown-menu > li:hover > .dropdown-submenu {
    display: block;
}

.nav-link {
    padding: 0.5rem 1rem;
    border-radius: var(--border-radius-md);
    transition: all 0.2s ease;
    color: var(--text-primary-light);
}

.nav-link:hover {
    background-color: var(--surface-light);
    color: var(--primary-light);
}

.dropdown-toggle {
    display: flex;
    align-items: center;
    gap: 0.5rem;
}

@media (prefers-color-scheme: dark) {
    .background {
        background-color: var(--background-dark);
    }

    header {
        background-color: var(--background-dark);
        border-color: #2e2e2e;
    }

    .logo {
        filter: invert(1);
    }

    .nav-link {
        color: var(--text-primary-dark);
    }

    .nav-link:hover {
        background-color: var(--surface-dark);
        color: var(--primary-dark);
    }

    .dropdown-menu {
        background-color: var(--surface-dark);
        border-color: #2e2e2e;
    }

    .dropdown-item {
        color: var(--text-primary-dark);
    }

    .dropdown-item:hover {
        background-color: var(--background-dark);
        color: var(--primary-dark);
    }

    .text-muted {
        color: var(--text-secondary-dark) !important;
    }
}

/* Voice Server Settings Styles */
.text-success {
    color: #10b981 !important;
}

.text-danger {
    color: #ef4444 !important;
}

.dropdown-item .fa {
    width: 1.25rem;
    text-align: center;
}

.dropdown-item button {
    background: none;
    border: none;
    width: 100%;
    text-align: left;
    padding: 0;
}

@media (prefers-color-scheme: dark) {
    .text-success {
        color: #34d399 !important;
    }

    .text-danger {
        color: #f87171 !important;
    }
}
</style><|MERGE_RESOLUTION|>--- conflicted
+++ resolved
@@ -5,11 +5,7 @@
 
                 <!-- backlink -->
                 <div class="ms-1 w-auto text-start" v-if="conf.BackLink != null">
-<<<<<<< HEAD
-                    <a v-bind:href="getConfig().BackLink">
-=======
-                    <a v-bind:href="conf.BackLink">
->>>>>>> d45ed31d
+                    <a :href="conf.BackLink">
                         <img src="./assets/Icons/back.png" class="logo" alt="Back" height="20"/>
                     </a>
                 </div>
