import conf from '../config.js';

import axios from "axios";


class BackendClient {

    // OPACA connection

    async connect(url, user, pwd) {
        const body = {url: url, user: user, pwd: pwd};
        const res = await this.sendRequest("POST", "connect", body);
        return parseInt(res);
    }

    async getConnection() {
        return await this.sendRequest("GET", "connection");
    }

    async disconnect() {
        await this.sendRequest("POST", "disconnect");
    }

    async getActions() {
        return await this.sendRequest("GET", "actions");
    }

    // chat

    async query(chatId, backend, user_query) {
        const body = {user_query: user_query};
        return await this.sendRequest("POST", `chats/${chatId}/query/${backend}`, body);
    }

    async queryNoChat(backend, user_query) {
        const body = {user_query: user_query};
        return await this.sendRequest("POST", `query/${backend}`, body);
    }

    // TODO query stream

    async stop() {
        await this.sendRequest("POST", `stop`);
    }

    async chats() {
        return await this.sendRequest("GET", "chats");
    }

    async history(chatId) {
        return await this.sendRequest("GET", `chats/${chatId}`);
    }

    async delete(chatId) {
        await this.sendRequest("DELETE", `chats/${chatId}`);
    }

    async updateName(chatId, newName) {
        await this.sendRequest("PUT", `chats/${chatId}?new_name=${newName}`);
    }

    async uploadFiles(files) {
        const formData = new FormData();
        for (const file of files) {
            formData.append("files", file);
        }
        // XXX extend sendRequest for this case?
        const response = await axios.post(`${conf.BackendAddress}/upload`, formData, {
            timeout: 10000,
            withCredentials: true,
            headers: {
                'Content-Type': 'multipart/form-data',
                'Access-Control-Allow-Origin': '*'
            }
        }).catch(error => {
            console.error('Upload failed:', error);
            throw new Error(error.toJSON());
        });
        return response.data;
    }

    // config

    async getConfig(backend) {
        return await this.sendRequest('GET', `config/${backend}`);
    }

    async updateConfig(backend, config) {
        return await this.sendRequest('PUT', `config/${backend}`, config);
    }

    async resetConfig(backend) {
        return await this.sendRequest('DELETE', `config/${backend}`);
    }

    async search(query) {
        return await this.sendRequest("POST", `chats/search?query=${query}`);
    }

    // internal helper

    async sendRequest(method, path, body = null, timeout = 10000) {
        const response = await axios.request({
            method: method,
            url: `${conf.BackendAddress}/${path}`,
            data: body,
            timeout: timeout,
            withCredentials: true,
            headers: {
                'Content-Type': 'application/json',
                'Access-Control-Allow-Origin': '*'
            }
        });
        return response.data;
    }

}

const backendClient = new BackendClient();
export default backendClient;


// randomly shuffle array in-place
export function shuffleArray(array) {
    let currentIndex = array.length;
    while (currentIndex !== 0) {
        let randomIndex = Math.floor(Math.random() * currentIndex);
        currentIndex--;
        [array[currentIndex], array[randomIndex]] = [
            array[randomIndex], array[currentIndex]];
    }
}

/**
 * Add debug message to list of debug-messages. Depending on the type and content, the
 * message may be added as a new message, or extend or replace the last received message.
 * 
 * @param {Array} debugMessages list of existing debug messages (modified)
 * @param {String} text new message text
 * @param {String} type new message type
 * @param {String} chatId ID of the chat the message belongs to
 */
<<<<<<< HEAD
export function addDebugMessage(debugMessages, text, type, id=null) {
    if (! text) return;
    const message = {text: text, type: type, id: id};
=======
export function addDebugMessage(debugMessages, text, type, chatId) {
    if (! text) return;
    const message = {text: text, type: type, chatId: chatId};
>>>>>>> d2d70055

    // if there are no messages yet, just push the new one
    if (debugMessages.length === 0) {
        debugMessages.push(message);
    } else {
        const lastMessage = debugMessages[debugMessages.length - 1];
        if (id != null && lastMessage.id === id) {
            if (/^Tool \d+/.test(text)) {
                lastMessage.text = text;  // replace
            } else {
                lastMessage.text += text; // append
            }
        } else {
            // new message type
            debugMessages.push(message);
        }
    }
}<|MERGE_RESOLUTION|>--- conflicted
+++ resolved
@@ -136,30 +136,22 @@
  * message may be added as a new message, or extend or replace the last received message.
  * 
  * @param {Array} debugMessages list of existing debug messages (modified)
- * @param {String} text new message text
- * @param {String} type new message type
- * @param {String} chatId ID of the chat the message belongs to
+ * @param {String} message new message object with fields id, type, text, chatId
  */
-<<<<<<< HEAD
-export function addDebugMessage(debugMessages, text, type, id=null) {
-    if (! text) return;
-    const message = {text: text, type: type, id: id};
-=======
-export function addDebugMessage(debugMessages, text, type, chatId) {
-    if (! text) return;
-    const message = {text: text, type: type, chatId: chatId};
->>>>>>> d2d70055
+export function addDebugMessage(debugMessages, message) {
+    if (! message || ! message.text) return;
+    message = structuredClone(message); // since it may be modified later
 
     // if there are no messages yet, just push the new one
     if (debugMessages.length === 0) {
         debugMessages.push(message);
     } else {
         const lastMessage = debugMessages[debugMessages.length - 1];
-        if (id != null && lastMessage.id === id) {
-            if (/^Tool \d+/.test(text)) {
-                lastMessage.text = text;  // replace
+        if (message.id != null && lastMessage.id === message.id) {
+            if (/^Tool \d+/.test(message.text)) {
+                lastMessage.text = message.text;  // replace
             } else {
-                lastMessage.text += text; // append
+                lastMessage.text += message.text; // append
             }
         } else {
             // new message type
