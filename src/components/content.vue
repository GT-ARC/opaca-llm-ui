--- conflicted
+++ resolved
@@ -52,12 +52,6 @@
                  class="container debug-window-container flex-grow-1 m-2 mb-4 p-2 rounded rounded-4">
                 <div id="debug-console" style="flex-direction: column-reverse;" />
             </div>
-
-            <!-- div class="container debug-window-container flex-grow-1 p-2" v-show="debug" id="chatDebug"
-                 style="margin: 10px; border-radius: 15px; overflow-y: auto;">
-                <div class="card-body" style="flex-direction: column-reverse" id="debug-console"/>
-            </div -->
-
         </aside>
 
         <!-- Main Container: Chat Window, Text Input -->
@@ -108,21 +102,11 @@
 </template>
 
 <script setup>
-<<<<<<< HEAD
-    import axios from "axios"
-    import { marked } from "marked";
-    import { onMounted, inject, ref } from "vue";
-    import config from '../../config'
-    import SimpleKeyboard from "./SimpleKeyboard.vue";
-    import {Speech} from "openai/resources/audio/index";
-    import * as inspector from "node:inspector";
-=======
 import axios from "axios"
 import {marked} from "marked";
 import {inject, onMounted, ref} from "vue";
 import config from '../../config'
 import SimpleKeyboard from "./SimpleKeyboard.vue";
->>>>>>> 34f89103
 
 let opacaRuntimePlatform = config.OpacaRuntimePlatform;
     let opacaUser = "";
@@ -413,8 +397,6 @@
         }
     }
 
-<<<<<<< HEAD
-=======
     @media (prefers-color-scheme: light) {
         #chatDebug {
             background-color: #fff; /* Gray background */
@@ -423,12 +405,6 @@
         }
     }
 
-    input {
-        border-radius: 5px;
-        margin: 10px;
-    }
-
->>>>>>> 34f89103
     .chatbubble {
         border-radius: 10px;
         text-align: left
