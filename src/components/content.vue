--- conflicted
+++ resolved
@@ -327,12 +327,8 @@
         document.getElementById("chat-container").innerHTML = '';
         abortSpeaking();
         createSpeechBubbleAI(config.translations[language.value].welcome, 'startBubble');
-<<<<<<< HEAD
         showExampleQuestions.value = true;
-        await sendRequest("POST", `${config.BackendAddress}/${backend.value}/reset`, null);
-=======
         await sendRequest("POST", `${config.BackendAddress}/${getBackend()}/reset`, null);
->>>>>>> f4ffa31a
         busy.value = false;
     }
 
