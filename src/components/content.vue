<template>
    <div class="row d-flex justify-content-start my-4 w-100">

        <!-- Left Container: Configuration, Debug-Output -->
        <aside class="col-xl-4 d-flex flex-column" style="height:calc(100vh - 85px)">
            <div class="container">
                <div>
                    <label for="opacaUrlInput">{{ config.translations[language].opacaLocation }}</label>
                    <input class="col-5" type="text" id="opacaUrlInput" v-model="opacaRuntimePlatform" />
                    <button class="btn btn-primary btn-sm" @click="initiatePrompt">Connect</button>
                </div>
                <div class="small">
                    <label for="opacaUser">Username</label>
                    <input class="col-3" type="text" id="opacaUser" v-model="opacaUser" />
                    <label for="opacaPwd">Password</label>
                    <input class="col-3" type="password" id="opacaPwd" v-model="opacaPwd" />
                </div>
            </div>
            <div class="container small">
                <label for="apiKey">OpenAI API-Key</label>
                <input class="col-7" type="password" id="apiKey" v-model="apiKey">
            </div>
            <div class='container'>
                <button class="btn btn-secondary btn-sm col-5 m-1" @click="debug=!debug">
                    {{ debug ? "Hide Debug Output" : "Show Debug Output"}}
                </button>
            </div>
            <div class="container debug-window-container flex-grow-1" v-if="debug" id="chatDebug"
                 style="margin: 10px; border-radius: 15px; overflow-y: auto;">
                <div class="card-body" style="flex-direction: column-reverse" id="debug-console"/>
            </div>
        </aside>

        <!-- Main Container: Chat Window, Text Input -->
        <main class="col-xl-8 d-flex flex-column position-relative" style="height:calc(100vh - 85px)">

            <!-- Chat Window -->
            <div class="container card flex-grow-1" id="chat1" style="border-radius: 15px; overflow-y: auto;">
                <div class="card-body" style="flex-direction: column-reverse" id="chat-container"/>
            </div>

            <!-- Input and Submit Button -->
            <div class="container">
                <input class="col-9" type="text" id="textInput" v-model="config.translations[language].defaultQuestion" @keypress="textInputCallback"/>
                <button class="btn btn-primary" @click="submitText">
                    {{ config.translations[language].submit }}
                </button>
            </div>

            <!-- Simple Keyboard -->
            <SimpleKeyboard @onChange="onChangeSimpleKeyboard" v-if="config.ShowKeyboard" />

            <!-- Button Group Container -->
            <div class='container'>
                <button class="btn btn-primary col-2 m-1" :disabled="busy" @click="startRecognition">
                    {{ config.translations[language].speechRecognition }}
                    <div v-if="recording" class="spinner-border md-2" height=2em role="status" />
                </button>
                <button class="btn btn-secondary col-2 m-1" @click="speakLastMessage">
                    {{ config.translations[language].readLastMessage }}
                </button>
                <button class="btn btn-secondary col-2 m-1" @click="resetChat">
                    {{ config.translations[language].resetChat }}
                </button>
            </div>
        </main>
    </div>

</template>

<script setup>
    import axios from "axios"
    import { marked } from "marked";
    import { onMounted, inject, ref } from "vue";
    import config from '../../config'
    import SimpleKeyboard from "./SimpleKeyboard.vue";

    let opacaRuntimePlatform = config.OpacaRuntimePlatform;
    let opacaUser = "";
    let opacaPwd = "";
    let apiKey = "";
    
    const backend = inject('backend');
    const language = inject('language');
    let recognition= null;
    let lastMessage = null;
    const speechSynthesis= window.speechSynthesis;
    const recording= ref(false);
    const busy= ref(false);
    const debug = ref(false);
    const languages= {
        GB: 'en-EN',
        DE: 'de-DE'
    }

    onMounted(() => {
        console.log("mounted")
        createSpeechBubbleAI(config.translations[language.value].welcome, 'startBubble');
        initiatePrompt();
    })

    function onChangeSimpleKeyboard(input) {
        document.getElementById("textInput").value = input;
    }

    async function textInputCallback(event) {
        if (event.key === "Enter") {
            await submitText()
        }
    }

    async function submitText() {
        const userInput = document.getElementById("textInput").value
        document.getElementById("textInput").value = ""
        if (userInput != null && userInput !== "") {
            await askChatGpt(userInput)
        }
    }

    async function initiatePrompt() {
        const body = {url: opacaRuntimePlatform, user: opacaUser, pwd: opacaPwd}
        const res = await sendRequest("POST", `${config.BackendAddress}/connect`, body);
        if (res.data) {
            createSpeechBubbleAI("Connected!", "connect")
        } else {
            createSpeechBubbleAI("Failed to connect...", "connect")
        }
    }

    async function sendRequest(method, url, body) {
        try {
            const response = await axios.request({
                method: method,
                url: url,
                data: body,
                headers: {
                    'Content-Type': 'application/json',
                    'Access-Control-Allow-Origin': '*'
                }
            });
            return response;
        } catch (error) {
            throw error;
        }
    }
    
    async function askChatGpt(userText) {
        createSpeechBubbleUser(userText);
        try {
            const result = await sendRequest("POST", `${config.BackendAddress}/${backend.value}/query`, {user_query: userText, debug: debug.value, api_key: apiKey});
            const answer = result.data.result
            const debugText = result.data.debug
            createSpeechBubbleAI(answer);
            if (debug.value) {
                processDebugInput(debugText).forEach((d) => addDebug(d.text, d.color))
                scrollDown(true)
            }
            scrollDown(false);
        } catch (error) {
            createSpeechBubbleAI("Error while fetching data: " + error)
            scrollDown(false);
        }
    }

    async function startRecognition() {
        // TODO this does not seem to work for me
        recognition = new (webkitSpeechRecognition || SpeechRecognition)();
        recognition.lang = languages[language.value];
        console.log("language: " + languages[language.value]);
        busy.value = true;
        recognition.onresult = async (event) => {
            const recognizedText = event.results[0][0].transcript;
            await askChatGpt(recognizedText)
        };
        recognition.onend = () => {
            recording.value = false;
            console.log("Recognition ended.");
        };
        recognition.start();
        recording.value = true;
    }

    async function resetChat() {
        document.getElementById("chat-container").innerHTML = '';
        createSpeechBubbleAI(config.translations[language.value].welcome, 'startBubble')
        await sendRequest("POST", `${config.BackendAddress}/${backend.value}/reset`, null);
        busy.value = false;
    }

    function createSpeechBubbleAI(text, id) {
        lastMessage = text;
        const chat = document.getElementById("chat-container")
        let d1 = document.createElement("div")
        d1.innerHTML += `
        <div id="${id}" class="d-flex flex-row justify-content-start mb-4">
            <img src=/src/assets/Icons/ai.png alt="AI" class="chaticon">
            <div class="p-2 ms-3 small mb-0 chatbubble chat-ai">
                ${marked.parse(text)}
            </div>
        </div>`
        if (!id) {
            document.getElementById('waitBubble').remove()
            busy.value = false;
        }
        chat.appendChild(d1)
    }

    function createSpeechBubbleUser(text) {
        const chat = document.getElementById("chat-container")
        let d1 = document.createElement("div")
        d1.innerHTML += `
        <div class="d-flex flex-row justify-content-end mb-4">
            <div class="p-2 me-3 small mb-0 chatbubble chat-user">
                ${text}
            </div>
            <img src=/src/assets/Icons/nutzer.png alt="User" class="chaticon">
        </div>`
        chat.appendChild(d1)
        createSpeechBubbleAI('. . .', 'waitBubble')
        scrollDown(false)
    }

    function scrollDown(debug) {
        const chatDiv = debug ? document.getElementById('chatDebug') : document.getElementById('chat1');
        chatDiv.scrollTop = chatDiv.scrollHeight;
    }

    function speakLastMessage() {
        if (speechSynthesis) {
            console.log(lastMessage)
            // TODO this does not seem to work for me
            const utterance = new SpeechSynthesisUtterance(lastMessage);
            speechSynthesis.speak(utterance);
        }
    }

    function processDebugInput(input) {
        const keywordColors = {
            // RestGPT
            "Query:": "#fff",
            "Planner:": "#f00",
            "API Selector:": "#ff0",
            "Caller:": "#00f",
            "Final Answer:": "#0f0",
<<<<<<< HEAD
            "Tool": "#f00",
            "AI Answer:": "#0f0",
=======
            // Simple
            "user:": "#fff",
            "assistant:": "#88f",
            "system:": "#ff8",
>>>>>>> ac98cfe6
        }
        const regex = new RegExp(`(${Object.keys(keywordColors).join('|')})`, 'g')

        const parts = input.split(regex).filter(Boolean)
        const result = []
        for (let i = 0; i < parts.length; i += 2) {
            const keyword = parts[i]
            const text = parts[i + 1] || ""
            const color = keywordColors[keyword] || "#fff";
            result.push({text: keyword + text, color: color})
        }

        return result
    }

    function addDebug(text, color) {
        const debugChat = document.getElementById("debug-console")
        let d1 = document.createElement("div")
        d1.className = "debug-text"
        d1.textContent = text
        d1.style.color = color
        debugChat.append(d1)
    }
    
    function beforeDestroy() {
        if (recognition) {
            recognition.stop();
        }
    }

</script>

<style>
    @media (prefers-color-scheme: dark) {
        body {
            color: #fff;
            background-color: #222;
        }
        #chat1 {
            color: #fff;
            background-color: #444;
        }
    }

    input {
        border-radius: 5px;
        margin: 10px;
    }

    .chatbubble {
        border-radius: 10px;
        text-align: left
    }

    .chat-user {
        background-color: #eee3;
    }
    .chat-ai {
        background-color: #4ce3;
    }

    .chaticon {
        width: 45px;
        height: 100%;
        background-color: #fff;
        border-radius: 5px;
    }

    .debug-window-container {
        background-color: #000; /* Black background */
        overflow: hidden;
    }

    .debug-text {
        display: block;
        text-align: left;
        margin-left: 3px;
        font-family: "Courier New", monospace;
        font-size: small;
    }
</style><|MERGE_RESOLUTION|>--- conflicted
+++ resolved
@@ -242,15 +242,13 @@
             "API Selector:": "#ff0",
             "Caller:": "#00f",
             "Final Answer:": "#0f0",
-<<<<<<< HEAD
+            // Tools
             "Tool": "#f00",
             "AI Answer:": "#0f0",
-=======
             // Simple
             "user:": "#fff",
             "assistant:": "#88f",
             "system:": "#ff8",
->>>>>>> ac98cfe6
         }
         const regex = new RegExp(`(${Object.keys(keywordColors).join('|')})`, 'g')
 
