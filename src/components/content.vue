--- conflicted
+++ resolved
@@ -1,157 +1,9 @@
 <template>
     <div class="d-flex justify-content-start flex-grow-1 w-100">
 
-<<<<<<< HEAD
-        <!-- Sidebar Menu -->
-        <div id="sidebar-menu"
-             class="d-flex flex-column justify-content-start align-items-center p-2 pt-3 gap-2"
-             style="height: calc(100vh - 50px)">
-
-            <i @click="toggleSidebar('connect')"
-               class="fa fa-link p-2 sidebar-item"
-               data-toggle="tooltip" data-placement="right" title="Config"
-               v-bind:class="{'sidebar-item-select': isSidebarOpen('connect')}" />
-
-            <i @click="toggleSidebar('agents')"
-               class="fa fa-users p-2 sidebar-item"
-               data-toggle="tooltip" data-placement="right" title="Agents"
-               v-bind:class="{'sidebar-item-select': isSidebarOpen('agents')}"/>
-
-            <i @click="toggleSidebar('config')"
-               class="fa fa-cog p-2 sidebar-item"
-               data-toggle="tooltip" data-placement="right" title="Backend Config"
-               v-bind:class="{'sidebar-item-select': isSidebarOpen('config')}"/>
-
-            <i @click="toggleSidebar('debug')"
-               class="fa fa-terminal p-2 sidebar-item"
-               data-toggle="tooltip" data-placement="right" title="Debug"
-               v-bind:class="{'sidebar-item-select': isSidebarOpen('debug')}"/>
-        </div>
-
-        <!-- Left Container: Configuration, Debug-Output -->
-        <div v-show="isSidebarOpen()" class="mt-4">
-            <aside id="sidebar"
-               class="container-fluid d-flex flex-column px-3"
-               style="height: calc(100vh - 85px); width: 400px">
-
-                <!-- connection settings -->
-                <div v-show="isSidebarOpen('connect')">
-                    <div id="sidebarConfig"
-                     class="container d-flex flex-column">
-
-                    <div class="py-2 text-start">
-                        <input id="opacaUrlInput" type="text"
-                               class="form-control m-0"
-                               v-model="opacaRuntimePlatform"
-                               :placeholder="config.translations[language].opacaLocation" />
-                    </div>
-
-                    <div class="py-2 text-start">
-                        <div class="row opaca-credentials">
-                            <div class="col-md-6">
-                                <input id="opacaUser" type="text"
-                                       class="form-control m-0"
-                                       v-model="opacaUser"
-                                       placeholder="Username" />
-                            </div>
-                            <div class="col-md-6">
-                                <input id="opacaPwd" type="password"
-                                       class="form-control m-0"
-                                       v-model="opacaPwd"
-                                       placeholder="Password" />
-                            </div>
-                        </div>
-
-                    </div>
-
-                    <div class="py-2 text-start" v-if="config.ShowApiKey">
-                        <input id="apiKey" type="password"
-                               class="form-control m-0"
-                               v-model="apiKey"
-                               placeholder="OpenAI API Key" />
-                    </div>
-
-                    <div class="text-center py-2">
-                        <button class="btn btn-primary w-100" @click="initiatePrompt()" id="button-connect">
-                            <i class="fa fa-link me-1"/>Connect
-                        </button>
-                    </div>
-
-                </div>
-                </div>
-
-                <!-- agents/actions overiew -->
-                <div v-show="isSidebarOpen('agents')"
-                     id="containers-agents-display" class="container flex-grow-1 overflow-hidden overflow-y-auto">
-                    <div v-if="!platformActions || Object.keys(platformActions).length === 0">No actions available.</div>
-                    <div v-else class="flex-row" >
-                        <div class="accordion text-start" id="agents-accordion">
-                            <div v-for="(actions, agent, index) in platformActions" class="accordion-item" :key="index">
-
-                                <!-- header -->
-                                <h2 class="accordion-header m-0" :id="'accordion-header-' + index">
-                                    <button class="accordion-button" :class="{collapsed: index > 0}"
-                                            type="button" data-bs-toggle="collapse"
-                                            :data-bs-target="'#accordion-body-' + index" aria-expanded="false"
-                                            :aria-controls="'accordion-body-' + index">
-                                        <i class="fa fa-user me-1"/>
-                                        <strong>{{ agent }}</strong>
-                                    </button>
-                                </h2>
-
-                                <!-- body -->
-                                <div :id="'accordion-body-' + index" class="accordion-collapse collapse" :class="{show: index === 0}"
-                                     :aria-labelledby="'accordion-header-' + index" data-bs-parent="#agents-accordion">
-                                    <div class="accordion-body p-0 ps-4">
-                                        <ul class="list-group list-group-flush">
-                                            <li v-for="(action, index) in actions" :key="index" class="list-group-item">
-                                                {{ action }}
-                                            </li>
-                                        </ul>
-                                    </div>
-                                </div>
-
-                            </div>
-                        </div>
-                    </div>
-                </div>
-
-                <!-- backend config -->
-                <div v-show="isSidebarOpen('config')"
-                     id="containers-agents-display" class="container flex-grow-1 overflow-hidden overflow-y-auto">
-                    <div v-if="!platformActions || Object.keys(platformActions).length === 0">No config available.</div>
-                    <div v-else class="flex-row text-start" >
-                        <div v-for="(value, name) in backendConfig" :key="name">
-                            <div class="py-2">
-                                <div><strong>{{ name }}</strong></div>
-                                <input v-model="backendConfig[name]"
-                                       class="form-control w-100"
-                                       type="text" :placeholder="value"/>
-                            </div>
-                        </div>
-                        <div class="py-2 text-center">
-                            <button class="btn btn-primary py-2 w-100" type="button" @click="saveBackendConfig">
-                                <i class="fa fa-save me-1"/>
-                                Save Config
-                            </button>
-                        </div>
-                    </div>
-                </div>
-
-                <!-- debug console -->
-                <div v-show="isSidebarOpen('debug')" id="chatDebug"
-                     class="container flex-grow-1 mb-4 p-2 rounded rounded-4">
-                    <div id="debug-console" class="flex-row-reverse text-start"/>
-                </div>
-
-                <div class="resizer me-1" id="resizer" />
-            </aside>
-        </div>
-=======
         <Sidebar :backend="backend" :language="language" ref="sidebar"
                  @connect="initiatePrompt"
                  @api-key-change="(newValue) => this.apiKey = newValue"/>
->>>>>>> e306c454
 
         <!-- Main Container: Chat Window, Text Input -->
         <main id="mainContent" class="d-flex flex-column flex-grow-1 mt-4 pe-4"
@@ -211,98 +63,11 @@
 </template>
 
 <script>
-import axios from "axios"
 import {marked} from "marked";
 import conf from '../../config'
 import SimpleKeyboard from "./SimpleKeyboard.vue";
-<<<<<<< HEAD
-
-document.getElementById('')
-
-    let opacaRuntimePlatform = config.OpacaRuntimePlatform;
-    let opacaUser = "";
-    let opacaPwd = "";
-    let apiKey = "";
-    let platformActions = null;
-    let backendConfig = null;
-
-    const backend = inject('backend');
-    const language = inject('language');
-    const sidebar = inject('sidebar');
-    let recognition= null;
-    let lastMessage = null;
-    let messageCount = 0;
-    const speechSynthesis = window.speechSynthesis;
-    const recording = ref(false);
-    const busy = ref(false);
-    const debug = ref(true);
-    const showExampleQuestions = ref(true);
-    const autoSpeakNextMessage = ref(false);
-    const languages = {
-        GB: 'en-GB',
-        DE: 'de-DE'
-    }
-    const darkScheme = ref(false);
-
-    onMounted(() => {
-        updateTheme()
-        setupResizableSidebar();
-        setupTooltips();
-        window.matchMedia('(prefers-color-scheme: dark)').addEventListener('change', updateTheme);
-        createSpeechBubbleAI(config.translations[language.value].welcome, 'startBubble');
-        // initiatePrompt(); // <- dont auto-connect? seems to produce unwanted behaviour more often than not...
-        console.log("mounted");
-    });
-
-    function setupResizableSidebar() {
-        const resizer = document.getElementById('resizer');
-        const sidebar = document.getElementById('sidebar');
-        let isResizing = false;
-
-        resizer.addEventListener('mousedown', (e) => {
-          isResizing = true;
-          document.body.style.cursor = 'ew-resize';
-        });
-
-        document.addEventListener('mousemove', (event) => {
-          if (!isResizing) return;
-
-          // Calculate the new width for the aside
-          const newWidth = event.clientX - sidebar.getBoundingClientRect().left;
-
-          if (newWidth > 200 && newWidth < 600) {
-            sidebar.style.width = `${newWidth}px`;
-          }
-        });
-
-        document.addEventListener('mouseup', () => {
-          isResizing = false;
-          document.body.style.cursor = 'default';
-        });
-    }
-
-    function setupTooltips() {
-        const tooltipTriggerList = [].slice.call(document.querySelectorAll('[data-bs-toggle="tooltip"]'));
-        const tooltipList = tooltipTriggerList.map(function (tooltipTriggerEl) {
-          return new bootstrap.Tooltip(tooltipTriggerEl);
-        });
-    }
-
-    function updateTheme() {
-        // Check if dark color scheme is preferred
-        darkScheme.value = window.matchMedia('(prefers-color-scheme: dark)').matches;
-        updateDebugColors()
-    }
-
-    function onChangeSimpleKeyboard(input) {
-        document.getElementById("textInput").value = input;
-    }
-
-    async function textInputCallback(event) {
-        if (event.key === "Enter") {
-            await submitText()
-=======
 import Sidebar from "./sidebar.vue";
+import {sendRequest} from "../utils.js";
 
 export default {
     name: 'main-content',
@@ -324,7 +89,6 @@
             showExampleQuestions: true,
             autoSpeakNextMessage: false,
             darkScheme: false
->>>>>>> e306c454
         }
     },
     methods: {
@@ -348,52 +112,6 @@
             }
         },
 
-<<<<<<< HEAD
-    async function initiatePrompt() {
-        const connectButton = document.getElementById('button-connect');
-        connectButton.disabled = true;
-        const body = {url: opacaRuntimePlatform, user: opacaUser, pwd: opacaPwd};
-        try {
-            const res = await sendRequest("POST", `${config.BackendAddress}/connect`, body);
-            if (res.status === 200) {
-                const rpStatus = parseInt(res.data); // actual rp status is in response body (maybe backend should instead just return this as its own status?)
-                if (rpStatus === 200) {
-                    // add some error handling?
-                    const [_actions, _config] = await Promise.all([
-                            sendRequest("GET", `${config.BackendAddress}/actions`, null),
-                            sendRequest('GET', `${config.BackendAddress}/${getBackend()}/config`, null)
-                    ]);
-                    platformActions = _actions.data;
-                    backendConfig = _config.data;
-                    toggleSidebar('agents');
-                } else if (rpStatus === 403) {
-                    platformActions = null;
-                    alert(config.translations[language.value].unauthorized);
-                } else {
-                    platformActions = null;
-                    alert(config.translations[language.value].unreachable);
-                }
-            } else {
-                platformActions = null;
-                alert('Backend server is unreachable.'); // put in config?
-            }
-        } catch (e) {
-            console.error('Error while initiating prompt:', e);
-        } finally {
-            connectButton.disabled = false;
-        }
-    }
-
-    async function saveBackendConfig() {
-        const res = await sendRequest('PUT', `${config.BackendAddress}/${getBackend()}/config`, backendConfig);
-        if (res.status === 200) {
-            console.log('Saved backend config.');
-        } else {
-            console.error('Error saving backend config.');
-            console.error(res);
-        }
-    }
-=======
         async submitText() {
             const userInput = document.getElementById("textInput").value;
             document.getElementById("textInput").value = "";
@@ -401,43 +119,36 @@
                 await this.askChatGpt(userInput);
             }
         },
->>>>>>> e306c454
 
         async initiatePrompt(url, username, password) {
-            const body = {
-                url: url,
-                user: username,
-                pwd: password
-            }
-            const res = await this.sendRequest("POST", `${conf.BackendAddress}/connect`, body);
-            if (res.status === 200) {
-                const res2 = await this.sendRequest("GET", `${conf.BackendAddress}/actions`, null);
-                const actions = res2.data;
-                let text = conf.translations[this.language].connected;
-                this.$refs.sidebar.platformActions = actions;
-                this.$refs.sidebar.selectView('agents');
-            } else if (res.status === 403) {
-                alert(conf.translations[this.language].unauthorized);
-                this.$refs.sidebar.platformActions = null;
-            } else {
-                alert(conf.translations[this.language].unreachable);
-                this.$refs.sidebar.platformActions = null;
-            }
-        },
-
-        async sendRequest(method, url, body) {
+            const body = {url: url, user: username, pwd: password};
+            console.log('init prompt', body);
+            const connectButton = document.getElementById('button-connect');
+            connectButton.disabled = true;
             try {
-                return await axios.request({
-                    method: method,
-                    url: url,
-                    data: body,
-                    headers: {
-                        'Content-Type': 'application/json',
-                        'Access-Control-Allow-Origin': '*'
+                const res = await sendRequest("POST", `${conf.BackendAddress}/connect`, body);
+                if (res.status === 200) {
+                    const rpStatus = parseInt(res.data); // actual rp status is in response body (maybe backend should instead just return this as its own status?)
+                    if (rpStatus === 200) {
+                        // add some error handling?
+                        const res2 = await sendRequest("GET", `${conf.BackendAddress}/actions`)
+                        this.$refs.sidebar.platformActions = res2.data;
+                        this.$refs.sidebar.selectView('agents');
+                    } else if (rpStatus === 403) {
+                        this.$refs.sidebar.platformActions = null;
+                        alert(conf.translations[this.language].unauthorized);
+                    } else {
+                        this.$refs.sidebar.platformActions = null;
+                        alert(conf.translations[this.language].unreachable);
                     }
-                });
-            } catch (error) {
-                throw error;
+                } else {
+                    this.$refs.sidebar.platformActions = null;
+                    alert('Backend server is unreachable.'); // put in config?
+                }
+            } catch (e) {
+                console.error('Error while initiating prompt:', e);
+            } finally {
+                connectButton.disabled = false;
             }
         },
 
@@ -445,8 +156,11 @@
             this.showExampleQuestions = false;
             this.createSpeechBubbleUser(userText);
             try {
-                const result = await this.sendRequest("POST", `${conf.BackendAddress}/${this.getBackend()}/query`,
-                        {user_query: userText, debug: true, api_key: this.apiKey});
+                const result = await sendRequest(
+                        "POST",
+                        `${conf.BackendAddress}/${this.getBackend()}/query`,
+                        {user_query: userText, debug: true, api_key: this.apiKey},
+                        null);
                 const answer = result.data.content;
                 if (result.data.error) {
                     this.addDebug(result.data.error)
@@ -527,7 +241,7 @@
             this.abortSpeaking();
             this.createSpeechBubbleAI(conf.translations[this.language].welcome, 'startBubble');
             this.showExampleQuestions = true;
-            await this.sendRequest("POST", `${conf.BackendAddress}/${this.getBackend()}/reset`, null);
+            await sendRequest("POST", `${conf.BackendAddress}/${this.getBackend()}/reset`);
             this.busy = false;
         },
 
@@ -679,24 +393,20 @@
             const debugElements = document.querySelectorAll('.debug-text, .bubble-debug-text');
             debugElements.forEach((element) => {
                 const text = element.innerText || element.textContent;
-                element.style.color = getDebugColor(text.split(':')[0] ?? "", darkScheme.value);
+                element.style.color = this.getDebugColor(text.split(':')[0] ?? "", this.darkScheme);
             });
         },
 
         addDebug(text, color) {
-            const debugChat = document.getElementById("debug-console");
-            let d1 = document.createElement("div")
-            d1.className = "debug-text"
-            d1.textContent = text
-            if (color) {
-                d1.style.color = color
-            }
-            debugChat.append(d1)
+            this.$refs.sidebar.debugMessages.push({
+                text: text,
+                color: color
+            });
         },
 
         beforeDestroy() {
-            if (recognition) {
-                recognition.stop();
+            if (this.recognition) {
+                this.recognition.stop();
             }
         },
 
@@ -707,40 +417,11 @@
 
     },
 
-<<<<<<< HEAD
-    function isSidebarOpen(key) {
-        if (key !== undefined) {
-            return sidebar.value === key;
-        } else {
-            return sidebar.value !== 'none';
-        }
-    }
-
-    function toggleSidebar(key) {
-        const mainContent = document.getElementById('mainContent');
-        if (sidebar.value !== key) {
-            sidebar.value = key;
-            mainContent.classList.remove('mx-auto');
-        } else {
-            sidebar.value = 'none';
-            if (!mainContent.classList.contains('mx-auto')) {
-                mainContent.classList.add('mx-auto');
-            }
-        }
-    }
-=======
     mounted() {
-        console.log("mounted")
-        const tooltipTriggerList = [].slice.call(document.querySelectorAll('[data-bs-toggle="tooltip"]'));
-        const tooltipList = tooltipTriggerList.map(function (tooltipTriggerEl) {
-            return new bootstrap.Tooltip(tooltipTriggerEl)
-        });
->>>>>>> e306c454
-
         this.updateTheme()
         window.matchMedia('(prefers-color-scheme: dark)').addEventListener('change', this.updateTheme);
         this.createSpeechBubbleAI(conf.translations[this.language].welcome, 'startBubble');
-        // this.initiatePrompt();
+        console.log("mounted");
     },
 }
 
@@ -775,14 +456,6 @@
     background-color: black;
     overflow: hidden;
     overflow-y: auto;
-}
-
-.debug-text {
-    display: block;
-    text-align: left;
-    margin-left: 3px;
-    font-family: "Courier New", monospace;
-    font-size: small;
 }
 
 .sample-questions {
