import json
import logging

from typing import Union, Dict, List
from pydantic import BaseModel
from fastapi import FastAPI, HTTPException
from fastapi.middleware.cors import CORSMiddleware

<<<<<<< HEAD
from RestGPT import RestGPT, reduce_openapi_spec, ColorPrint
from openai import OpenAI
=======
from OpenAI import openai_routes

'''
from Backend.RestGPT import RestGPT
from Backend.RestGPT import reduce_openapi_spec
>>>>>>> 22e17d66
from langchain_community.llms.llamacpp import LlamaCpp
from langchain_community.utilities import Requests
from langchain_core.callbacks import CallbackManager, StreamingStdOutCallbackHandler
'''

"""
TODO
make same sort of interface-class/module for RestGPT
handle errors (backend not found, internal server error) as proper HTTP errors
test with javascript frontend (and throw out all the "backend" stuff there)
move get-opaca-agents and invoke-opaca-action to some common module?
make OPACA-URL configurable (simply as another route?)
"""

logger = logging.getLogger()

logging.basicConfig(
    format="%(message)s",
    handlers=[logging.StreamHandler(ColorPrint())],
    level=logging.INFO
)


app = FastAPI()

# Configure CORS settings
origins = [
    "*",
    "http://localhost",
    "http://localhost:5173",  # Assuming Vue app is running on this port
]

app.add_middleware(
    CORSMiddleware,
    allow_origins=origins,
    allow_credentials=True,
    allow_methods=["*"],
    allow_headers=["*"],
)


class Url(BaseModel):
    url: str
    user: str | None
    pwd: str | None

class Message(BaseModel):
    prompt: str
    known_services: List


class Action(BaseModel):
    name: str
    parameters: Dict
    result: Dict


@app.post('/wapi/chat')
async def chat(message: Message):
    prompt = message.prompt
    try:
        if prompt is None:
            raise HTTPException(status_code=400, detail='Invalid prompt')

        client = OpenAI(api_key='sk-proj-W0P92cfYwDHqFhBSvqbuT3BlbkFJBBwhd09LGW0u1RSwPXVL')

        completion = client.chat.completions.create(
            model='gpt-3.5-turbo',
            messages=message.prompt,
        )

        print(f'Complete response from OpenAI: {completion}')
        print(f'Message from OpenAI: {completion.choices[0].message}')
        prompt.append(completion.choices[0].message)

        return {'success': True, 'messages': prompt}
    except Exception as e:
        return {'success': False, 'messages': str(e)}


BACKENDS = {
    # "RestGPT": ???,
    "openai-test": openai_routes,
}


@app.get("/backends")
async def get_backends() -> list:
    return list(BACKENDS)

@app.post("/{backend}/connect")
async def connect(backend: str, url: Url) -> bool:
    return await BACKENDS[backend].connect(url.url, url.user, url.pwd)

@app.post("/{backend}/query")
async def query(backend: str, message: Message) -> str:
    return await BACKENDS[backend].query(message.user_query)

@app.get("/{backend}/history")
async def history(backend: str) -> list:
    return await BACKENDS[backend].history()


@app.post("/{backend}/reset")
async def reset(backend: str):
    await BACKENDS[backend].reset()


'''
@app.post('/chat_test', response_model=Union[str, int, float, Dict, List])
async def test_call(message: Message):
    print("Got Here")
    callback_manager = CallbackManager([StreamingStdOutCallbackHandler()])
    llm = LlamaCpp(
        model_path='C:/Users/robst/Meta-Llama-3-8B/ggml-model-f16.gguf',
        temperature=0.75,
        max_tokens=500,
        n_ctx=2048,
        top_p=1,
        callback_manager=callback_manager,
        verbose=True
    )

    action_spec = []
    for agent in message.known_services:
        for action in agent['actions']:
            action_spec.append(Action(name=action['name'], parameters=action['parameters'], result=action['result']))

    request_wrapper = Requests()
    rest_gpt = RestGPT(llm, action_spec=action_spec, requests_wrapper=request_wrapper,
                       simple_parser=False)
<<<<<<< HEAD

    logger.info(f'Query: {message.prompt}')

    return {'message': rest_gpt.invoke({"query": message.prompt})}
=======
    """
    return {'message': llm.invoke(message.user_query)}
'''


if __name__ == "__main__":
    import uvicorn
    uvicorn.run(app, host="0.0.0.0", port=3001)
>>>>>>> 22e17d66
<|MERGE_RESOLUTION|>--- conflicted
+++ resolved
@@ -3,23 +3,14 @@
 
 from typing import Union, Dict, List
 from pydantic import BaseModel
-from fastapi import FastAPI, HTTPException
+from fastapi import FastAPI
 from fastapi.middleware.cors import CORSMiddleware
 
-<<<<<<< HEAD
 from RestGPT import RestGPT, reduce_openapi_spec, ColorPrint
-from openai import OpenAI
-=======
 from OpenAI import openai_routes
-
-'''
-from Backend.RestGPT import RestGPT
-from Backend.RestGPT import reduce_openapi_spec
->>>>>>> 22e17d66
 from langchain_community.llms.llamacpp import LlamaCpp
 from langchain_community.utilities import Requests
 from langchain_core.callbacks import CallbackManager, StreamingStdOutCallbackHandler
-'''
 
 """
 TODO
@@ -73,29 +64,6 @@
     result: Dict
 
 
-@app.post('/wapi/chat')
-async def chat(message: Message):
-    prompt = message.prompt
-    try:
-        if prompt is None:
-            raise HTTPException(status_code=400, detail='Invalid prompt')
-
-        client = OpenAI(api_key='sk-proj-W0P92cfYwDHqFhBSvqbuT3BlbkFJBBwhd09LGW0u1RSwPXVL')
-
-        completion = client.chat.completions.create(
-            model='gpt-3.5-turbo',
-            messages=message.prompt,
-        )
-
-        print(f'Complete response from OpenAI: {completion}')
-        print(f'Message from OpenAI: {completion.choices[0].message}')
-        prompt.append(completion.choices[0].message)
-
-        return {'success': True, 'messages': prompt}
-    except Exception as e:
-        return {'success': False, 'messages': str(e)}
-
-
 BACKENDS = {
     # "RestGPT": ???,
     "openai-test": openai_routes,
@@ -124,13 +92,11 @@
     await BACKENDS[backend].reset()
 
 
-'''
 @app.post('/chat_test', response_model=Union[str, int, float, Dict, List])
 async def test_call(message: Message):
-    print("Got Here")
     callback_manager = CallbackManager([StreamingStdOutCallbackHandler()])
     llm = LlamaCpp(
-        model_path='C:/Users/robst/Meta-Llama-3-8B/ggml-model-f16.gguf',
+        model_path="C:/Users/robst/PycharmProjects/llama.cpp/models/Meta-Llama-3-8B/ggml-model-f16.gguf",
         temperature=0.75,
         max_tokens=500,
         n_ctx=2048,
@@ -147,18 +113,7 @@
     request_wrapper = Requests()
     rest_gpt = RestGPT(llm, action_spec=action_spec, requests_wrapper=request_wrapper,
                        simple_parser=False)
-<<<<<<< HEAD
 
     logger.info(f'Query: {message.prompt}')
 
-    return {'message': rest_gpt.invoke({"query": message.prompt})}
-=======
-    """
-    return {'message': llm.invoke(message.user_query)}
-'''
-
-
-if __name__ == "__main__":
-    import uvicorn
-    uvicorn.run(app, host="0.0.0.0", port=3001)
->>>>>>> 22e17d66
+    return {'message': rest_gpt.invoke({"query": message.prompt})}