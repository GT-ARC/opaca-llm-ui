--- conflicted
+++ resolved
@@ -13,16 +13,9 @@
 from litellm.types.responses.main import OutputFunctionToolCall
 from litellm.types.llms.openai import ResponsesAPIStreamEvents as event_type
 
-<<<<<<< HEAD
-from .models import (ConfigParameter, SessionData, QueryResponse, AgentMessage, ChatMessage, OpacaException, Chat,
-    ToolCall, get_supported_models, ContainerLoginNotification, ContainerLoginResponse,
-    ToolCallMessage, ToolResultMessage, TextChunkMessage, MetricsMessage, StatusMessage
-=======
-
 from .models import (SessionData, QueryResponse, AgentMessage, ChatMessage, OpacaException, Chat,
     ToolCall, ContainerLoginNotification, ContainerLoginResponse, ToolCallMessage,
     ToolResultMessage, TextChunkMessage, MetricsMessage, StatusMessage, MethodConfig
->>>>>>> 2fb76a99
 )
 from .file_utils import upload_files
 
@@ -37,32 +30,11 @@
         self.session = session
         self.streaming = streaming
         self.tool_counter = count(0)
-<<<<<<< HEAD
-        self.tool_counter_lock = asyncio.Lock()
-
-    @classmethod
-    def config_schema(cls) -> Dict[str, ConfigParameter]:
-        pass
-
-    @staticmethod
-    def make_llm_config_param(name: Optional[str] = None, description: Optional[str] = None, support_structured_output: bool = False):
-        models = [f"{url}/{model}" for url, _, models in get_supported_models() for model in models]
-        return ConfigParameter(
-            name=name,
-            description=description,
-            type="string",
-            required=True,
-            default=models[0],
-            enum=models,
-            free_input=True,
-        )
-=======
->>>>>>> 2fb76a99
 
     @classmethod
     def config_schema(cls) -> Dict[str, Any]:
         return cls.CONFIG.model_json_schema(mode='serialization')['properties']
-    
+
     def get_config(self) -> MethodConfig:
         return self.session.get_config(self)
 
