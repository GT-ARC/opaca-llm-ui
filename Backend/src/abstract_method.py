import json
import logging
import time
from abc import ABC, abstractmethod
from typing import Dict, List, Optional, Any, Type
import asyncio
import jsonref
from itertools import count

import httpx
from pydantic import BaseModel

<<<<<<< HEAD
from .models import SessionData, QueryResponse, AgentMessage, ChatMessage, OpacaException, Chat, \
    ToolCall, ContainerLoginNotification, ContainerLoginResponse, MethodConfig
=======
from .models import (ConfigParameter, SessionData, QueryResponse, AgentMessage, ChatMessage, OpacaException, Chat,
    ToolCall, get_supported_models, ContainerLoginNotification, ContainerLoginResponse,
    ToolCallMessage, ToolResultMessage, TextChunkMessage, MetricsMessage, StatusMessage
)    
>>>>>>> e206ec5b
from .file_utils import upload_files

logger = logging.getLogger(__name__)


class AbstractMethod(ABC):
    NAME: str
    CONFIG: type[MethodConfig]

    def __init__(self, session: SessionData, streaming=False):
        self.session = session
        self.streaming = streaming
        self.tool_counter = count(0)
        self.tool_counter_lock = asyncio.Lock()

    @classmethod
    def config_schema(cls) -> Dict[str, Any]:
        return cls.CONFIG.model_json_schema(mode='serialization')['properties']

    @abstractmethod
    async def query(self, message: str, chat: Chat) -> QueryResponse:
        pass

<<<<<<< HEAD
=======

    async def next_tool_id(self):
        async with self.tool_counter_lock:
            return next(self.tool_counter)


>>>>>>> e206ec5b
    async def call_llm(
            self,
            model: str,
            agent: str,
            system_prompt: str,
            messages: List[ChatMessage],
            temperature: Optional[float] = .0,
            tools: Optional[List[Dict[str, Any]]] = None,
            tool_choice: Optional[str] = "auto",
            response_format: Optional[Type[BaseModel]] = None,
            status_message: str | None = None,
            is_output: bool = False,
    ) -> AgentMessage:
        """
        Calls an LLM with given parameters, including support for streaming, tools, file uploads, and response schema parsing.

        Args:
            model (str): LLM host AND model name (e.g., "https://...: gpt-4-turbo"), from config.
            agent (str): The agent name (e.g. "simple-tools").
            system_prompt (str): The system prompt to start the conversation.
            messages (List[ChatMessage]): The list of chat messages.
            temperature (float): The model temperature to use.
            tools (Optional[List[Dict]]): List of tool definitions (functions).
            tool_choice (Optional[str]): Whether to force tool use ("auto", "none", "only", or "required").
            response_format (Optional[Type[BaseModel]]): Optional Pydantic schema to validate response.
            status_message (str): optional message to be streamed to the UI
            is_output (bool): whether agent output should be streamed directly to chat or only to debug

        Returns:
            AgentMessage: The final message returned by the LLM with metadata.
        """
        try:
            url, model = map(str.strip, model.split("::"))
        except Exception:
            raise Exception(f"Invalid format: Must be '<llm-host>::<model>': {model}")
        client = self.session.llm_client(url)

        if status_message:
            await self.send_to_websocket(StatusMessage(agent=agent, status=status_message))

        # Initialize variables
        exec_time = time.time()
        tool_call_buffer = ""
        agent_message = AgentMessage(agent=agent, content='', tools=[])

        file_message_parts = await upload_files(self.session, url)

        # Modify the last user message to include file parts
        if file_message_parts:
            messages[-1].content = [*file_message_parts, {"type": "input_text", "text": messages[-1].content}]

        # Set a custom response format schema if provided, else expect plain text
        r_format = transform_schema(response_format.model_json_schema()) if response_format else \
            {'format': {'type': 'text'}}

        # Set settings for model invocation
        kwargs = {
            'model': model,
            'input': [ChatMessage(role="system", content=system_prompt), *messages],
            'tools': tools or [],
            'tool_choice': tool_choice if tools else 'none',
            'text': r_format,
            'stream': True
        }

        # If tool_choice is set to "only", use "auto" for external API call
        if tool_choice == "only":
            kwargs['tool_choice'] = 'auto'

        # o1/o3/o4/gpt-5 don't support temperature param
        if not model.startswith(('o1', 'o3', 'o4', 'gpt-5')):
            kwargs['temperature'] = temperature

        # Main stream logic
        stream = await client.responses.create(**kwargs)
        async for event in stream:

            # Check if an "abort" message has been sent by the user
            if self.session.abort_sent:
                raise OpacaException(
                    user_message="(The generation of the response has been stopped.)",
                    error_message="Completion generation aborted by user. See Debug/Logging Tab to see what has been done so far."
                )

            # New tool call generation started, including the complete function call name
            if event.type == 'response.output_item.added' and event.item.type == 'function_call':
                agent_message.tools.append(ToolCall(name=event.item.name, id=await self.next_tool_id()))
                tool_call_buffer = ""

            # Tool call argument chunk received
            elif event.type == 'response.function_call_arguments.delta':
                # We assume that the entry has been created already
                tool_call_buffer += event.delta

            # Final tool call chunk received
            elif event.type == 'response.function_call_arguments.done':
                # Try to transform function arguments into JSON
                try:
                    tool = agent_message.tools[-1]
                    tool.args = json.loads(tool_call_buffer)
                    await self.send_to_websocket(ToolCallMessage(id=tool.id, name=tool.name, args=tool.args, agent=agent))
                except json.JSONDecodeError:
                    logger.warning(f"Could not parse tool arguments: {tool_call_buffer}")
                    agent_message.tools[-1].args = {}

            # Plain text chunk received
            elif event.type == 'response.output_text.delta':
                if tool_choice == "only":
                    break
                agent_message.content += event.delta
                await self.send_to_websocket(TextChunkMessage(id=agent_message.id, agent=agent, chunk=event.delta, is_output=is_output))

            # Final message received
            elif event.type == 'response.completed':
                # If a response format was provided, try to cast the response to the provided schema
                if response_format:
                    try:
                        agent_message.formatted_output = response_format.model_validate_json(agent_message.content)
                    except json.decoder.JSONDecodeError:
                        raise OpacaException("An error occurred while parsing a response JSON", error_message="An error occurred while parsing a response JSON", status_code=500)
                # Capture token usage
                agent_message.response_metadata = event.response.usage.to_dict()

        agent_message.execution_time = time.time() - exec_time

        # Final stream to transmit execution time and response metadata
        await self.send_to_websocket(MetricsMessage(
            execution_time=agent_message.execution_time,
            metrics=agent_message.response_metadata,
        ))

        logger.info(agent_message.content or agent_message.tools or agent_message.formatted_output, extra={"agent_name": agent})

        return agent_message


    async def send_to_websocket(self, message: BaseModel):
        if self.session.has_websocket() and self.streaming:
            await self.session.websocket_send(message)


    async def invoke_tool(self, tool_name: str, tool_args: dict, tool_id: int, login_attempt_retry: bool = False) -> ToolCall:
        """
        Invoke OPACA action matching the given tool. If invoke fails due to required login, attempt Login (via websocket callback)
        and try again. In any case returns a ToolCall, where "result" can be error message.
        """
        if "--" in tool_name:
            agent_name, action_name = tool_name.split('--', maxsplit=1)
        else:
            agent_name, action_name = None, tool_name

        try:
            t_result = await self.session.opaca_client.invoke_opaca_action(
                action_name,
                agent_name,
                tool_args,
            )
        except httpx.HTTPStatusError as e:
            res = e.response.json()
            t_result = f"Failed to invoke tool.\nStatus code: {e.response.status_code}\nResponse: {e.response.text}\nResponse JSON: {res}"
            cause = res.get("cause", {}).get("message", "")
            status = res.get("cause", {}).get("statusCode", -1)
            if self.session.has_websocket() and (status in [401, 403] or ("401" in cause or "403" in cause or "credentials" in cause)):
                return await self.handleContainerLogin(agent_name, action_name, tool_name, tool_args, tool_id, login_attempt_retry)
        except Exception as e:
            t_result = f"Failed to invoke tool.\nCause: {e}"

        await self.send_to_websocket(ToolResultMessage(id=tool_id, result=t_result))
        return ToolCall(id=tool_id, name=tool_name, args=tool_args, result=t_result)


    async def get_tools(self, max_tools=128) -> tuple[list[dict], str]:
        """
        Get list of available actions as OpenAI Functions. This primarily includes the OPACA actions, but can also include "internal" tools.
        """
        tools, error = openapi_to_functions(await self.session.opaca_client.get_actions_openapi(inline_refs=True))
        if len(tools) > max_tools:
            error += (f"WARNING: Your number of tools ({len(tools)}) exceeds the maximum tool limit "
                      f"of {max_tools}. All tools after index {max_tools} will be ignored!\n")
            tools = tools[:max_tools]
        return tools, error


    async def handleContainerLogin(self, agent_name: str, action_name: str, tool_name: str, tool_args: dict, tool_id: int, login_attempt_retry: bool = False):
        """Handles failed tool invocation due to missing credentials."""

        # If a "missing credentials" error is encountered, initiate container login
        container_id, container_name = await self.session.opaca_client.get_most_likely_container_id(agent_name, action_name)

        # Get credentials from user
        await self.session.websocket_send(ContainerLoginNotification(
            container_name=container_name,
            tool_name=tool_name,
            retry=login_attempt_retry
        ))
        response = ContainerLoginResponse(**await self.session.websocket_receive())

        # Check if credentials were provided
        if not response.username or not response.password:
            return ToolCall(id=tool_id, name=tool_name, args=tool_args,
                            result=f"Failed to invoke tool.\nNo credentials provided.")

        # Send credentials to container via OPACA
        await self.session.opaca_client.container_login(response.username, response.password, container_id)

        # Sleep 1 second before attempting tool retry
        await asyncio.sleep(1)

        # try to invoke the tool again
        res = await self.invoke_tool(tool_name, tool_args, tool_id, True)

        # auto-logout after some time
        asyncio.create_task(self.session.opaca_client.deferred_container_logout(container_id, response.timeout))

        return res


def openapi_to_functions(openapi_spec, agent: str | None = None, strict: bool = False):
    """
    Convert OpenAPI REST specification (with inlined references) to OpenAI Function specification.

    Parameters:
    - openapi_spec: the OpenAPI specification
    - agent: name of OPACA agent to filter for, or None for all
    - strict: make all action parameters required (needed for some models)
    """
    functions = []
    error_msg = ""

    for path, methods in openapi_spec.get("paths", {}).items():
        for method, spec_with_ref in methods.items():
            # Resolve JSON references.
            try:
                spec = jsonref.replace_refs(spec_with_ref)
            except Exception as e:
                error_msg += f'Error while replacing references for unknown action. Cause: {e}\n'
                continue

            # Extract a name for the functions
            try:
                # The operation id is formatted as 'containerId-agentName-actionName'
                container_id, agent_name, function_name = spec.get("operationId").split(';')
                # action relevant for selected agent?
                if agent and agent_name != agent:
                    continue
            except Exception as e:
                error_msg += f'Error while splitting the operation id {spec.get("operationId")}. Cause: {e}\n'
                continue

            # Extract a description and parameters.
            desc = spec.get("description", "")[:1024] or spec.get("summary", "")[:1024]

            # assemble function block
            # structure of schema: type (str), required (list), properties (the actual parameters), additionalProperties (bool)
            schema = (spec.get("requestBody", {})
                        .get("content", {})
                        .get("application/json", {})
                        .get("schema"))
            schema.setdefault("properties", {})  # must be present even if no params
            if strict:
                schema["additionalProperties"] = False
                schema["required"] = list(schema["properties"])

            functions.append(
                {
                    "type": "function",
                    "name": agent_name + '--' + function_name,
                    "description": desc,
                    "parameters": schema,
                }
            )

    return functions, error_msg


def transform_schema(schema):
    """Transform a JSON schema to meet OpenAI's requirements.

    This function:
    1. Resolves $ref references from $defs
    2. Adds additionalProperties: False to all object types
    3. Removes unnecessary fields like title and default
    4. Flattens and simplifies the schema structure
    5. Adds required name field for OpenAI compatibility
    """
    # Extract $defs if present
    defs = schema.get('$defs', {})

    def resolve_ref(ref):
        """Resolve a $ref reference by getting the schema from $defs"""
        if not ref.startswith('#/$defs/'):
            return None
        def_name = ref.split('/')[-1]
        return defs.get(def_name, {})

    def clean_schema(s):
        """Remove unnecessary fields and add additionalProperties: False to objects"""
        if not isinstance(s, dict):
            return s

        # Start with a new dict to only keep what we want
        cleaned = {}

        # Copy essential fields
        if 'type' in s:
            cleaned['type'] = s['type']
        if 'description' in s:
            cleaned['description'] = s['description']
        if 'properties' in s:
            cleaned['properties'] = {
                k: clean_schema(v) for k, v in s['properties'].items()
            }
        if 'items' in s:
            cleaned['items'] = clean_schema(s['items'])
        if 'required' in s:
            cleaned['required'] = s['required']
        if 'enum' in s:
            cleaned['enum'] = s['enum']

        # Add additionalProperties: False to objects
        if s.get('type') == 'object':
            cleaned['additionalProperties'] = False

        # Handle anyOf/allOf/oneOf
        for field in ['anyOf', 'allOf', 'oneOf']:
            if field in s:
                cleaned[field] = [clean_schema(item) for item in s[field]]

        return cleaned

    def process_schema(s):
        """Process schema by resolving refs and cleaning"""
        if not isinstance(s, dict):
            return s

        # Create a new dict to store processed schema
        processed = {}

        # Handle $ref first
        if '$ref' in s:
            ref_schema = resolve_ref(s['$ref'])
            if ref_schema:
                # Merge the resolved schema with any additional properties
                processed = process_schema(ref_schema)
                # Add any additional fields from the original schema
                for k, v in s.items():
                    if k != '$ref':
                        processed[k] = process_schema(v)
                return processed

        # Process each field
        for k, v in s.items():
            if k == '$defs':
                continue  # Skip $defs as we handle them separately
            elif isinstance(v, dict):
                processed[k] = process_schema(v)
            elif isinstance(v, list):
                processed[k] = [process_schema(item) for item in v]
            else:
                processed[k] = v

        return processed

    # Process the main schema
    processed_schema = process_schema(schema)

    # Clean the processed schema
    cleaned_schema = clean_schema(processed_schema)

    # Create the final schema with the required name field
    final_schema = {
        "format": {
            "type": "json_schema",
            "strict": True,
            "name": schema.get("title", "json_response"),  # Use title if available, otherwise default
            "schema": cleaned_schema
        }
    }

    return final_schema<|MERGE_RESOLUTION|>--- conflicted
+++ resolved
@@ -10,15 +10,11 @@
 import httpx
 from pydantic import BaseModel
 
-<<<<<<< HEAD
-from .models import SessionData, QueryResponse, AgentMessage, ChatMessage, OpacaException, Chat, \
-    ToolCall, ContainerLoginNotification, ContainerLoginResponse, MethodConfig
-=======
-from .models import (ConfigParameter, SessionData, QueryResponse, AgentMessage, ChatMessage, OpacaException, Chat,
-    ToolCall, get_supported_models, ContainerLoginNotification, ContainerLoginResponse,
-    ToolCallMessage, ToolResultMessage, TextChunkMessage, MetricsMessage, StatusMessage
-)    
->>>>>>> e206ec5b
+
+from .models import (SessionData, QueryResponse, AgentMessage, ChatMessage, OpacaException, Chat,
+    ToolCall, ContainerLoginNotification, ContainerLoginResponse, ToolCallMessage,
+    ToolResultMessage, TextChunkMessage, MetricsMessage, StatusMessage, MethodConfig
+)
 from .file_utils import upload_files
 
 logger = logging.getLogger(__name__)
@@ -42,15 +38,10 @@
     async def query(self, message: str, chat: Chat) -> QueryResponse:
         pass
 
-<<<<<<< HEAD
-=======
-
     async def next_tool_id(self):
         async with self.tool_counter_lock:
             return next(self.tool_counter)
 
-
->>>>>>> e206ec5b
     async def call_llm(
             self,
             model: str,
