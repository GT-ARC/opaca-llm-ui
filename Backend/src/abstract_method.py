import json
import logging
import time
from abc import ABC, abstractmethod
from typing import Dict, List, Optional, Any, Type
import asyncio

import httpx
from pydantic import BaseModel

from .models import ConfigParameter, SessionData, QueryResponse, AgentMessage, ChatMessage, OpacaException, Chat, \
    ToolCall, get_supported_models, ContainerLoginNotification, ContainerLoginResponse
from .utils import transform_schema, openapi_to_functions
from .file_utils import upload_files

logger = logging.getLogger(__name__)


class AbstractMethod(ABC):
    NAME: str

    def __init__(self, session: SessionData, streaming=False):
        self.session = session
        self.streaming = streaming

    @classmethod
    def config_schema(cls) -> Dict[str, ConfigParameter]:
        pass

    @staticmethod
    def make_llm_config_param(name: Optional[str] = None, description: Optional[str] = None):
        models = [f"{url}::{model}" for url, _, models in get_supported_models() for model in models]
        return ConfigParameter(
            name=name,
            description=description,
            type="string",
            required=True,
            default=models[0],
            enum=models,
            free_input=True,
        )

    @classmethod
    def default_config(cls):
        def extract_defaults(schema):
            # Extracts the default values of nested configurations
            if isinstance(schema, ConfigParameter):
                if schema.type == 'object' and isinstance(schema.default, dict):
                    return {key: extract_defaults(value) for key, value in schema.default.items()}
                else:
                    return schema.default
            else:
                return schema

        return {key: extract_defaults(value) for key, value in cls.config_schema().items()}


    @abstractmethod
    async def query(self, message: str, chat: Chat) -> QueryResponse:
        pass


    async def call_llm(
            self,
            model: str,
            agent: str,
            system_prompt: str,
            messages: List[ChatMessage],
            temperature: Optional[float] = .0,
            tools: Optional[List[Dict[str, Any]]] = None,
            tool_choice: Optional[str] = "auto",
            response_format: Optional[Type[BaseModel]] = None,
    ) -> AgentMessage:
        """
        Calls an LLM with given parameters, including support for streaming, tools, file uploads, and response schema parsing.

        Args:
            model (str): LLM host AND model name (e.g., "https://...: gpt-4-turbo"), from config.
            agent (str): The agent name (e.g. "simple-tools").
            system_prompt (str): The system prompt to start the conversation.
            messages (List[ChatMessage]): The list of chat messages.
            temperature (float): The model temperature to use.
            tools (Optional[List[Dict]]): List of tool definitions (functions).
            tool_choice (Optional[str]): Whether to force tool use ("auto", "none", "only", or "required").
            response_format (Optional[Type[BaseModel]]): Optional Pydantic schema to validate response.

        Returns:
            AgentMessage: The final message returned by the LLM with metadata.
        """
        try:
            url, model = map(str.strip, model.split("::"))
        except Exception:
            raise Exception(f"Invalid format: Must be '<llm-host>::<model>': {model}")
        client = self.session.llm_client(url)

        # Initialize variables
        exec_time = time.time()
        tool_call_buffers = {}
        content = ''
        agent_message = AgentMessage(agent=agent, content='', tools=[])

        file_message_parts = await upload_files(self.session, url)

        # Modify the last user message to include file parts
        if file_message_parts:
            messages[-1].content = [*file_message_parts, {"type": "input_text", "text": messages[-1].content}]

        # Set a custom response format schema if provided, else expect plain text
        r_format = transform_schema(response_format.model_json_schema()) if response_format else \
            {'format': {'type': 'text'}}

        # Set settings for model invocation
        kwargs = {
            'model': model,
            'input': [ChatMessage(role="system", content=system_prompt), *messages],
            'tools': tools or [],
            'tool_choice': tool_choice if tools else 'none',
            'text': r_format,
            'stream': True
        }

        # If tool_choice is set to "only", use "auto" for external API call
        if tool_choice == "only":
            kwargs['tool_choice'] = 'auto'

        # o1/o3/o4/gpt-5 don't support temperature param
        if not model.startswith(('o1', 'o3', 'o4', 'gpt-5')):
            kwargs['temperature'] = temperature

        # Main stream logic
        stream = await client.responses.create(**kwargs)
        async for event in stream:

            # Check if an "abort" message has been sent by the user
            if self.session.abort_sent:
                raise OpacaException(
                    user_message="(The generation of the response has been stopped.)",
                    error_message="Completion generation aborted by user. See Debug/Logging Tab to see what has been done so far."
                )

            # New tool call generation started, including the complete function call name
            if event.type == 'response.output_item.added' and event.item.type == 'function_call':
                agent_message.tools.append(ToolCall(name=event.item.name, id=event.output_index))
                tool_call_buffers[event.output_index] = ""

            # Tool call argument chunk received
            elif event.type == 'response.function_call_arguments.delta':
                # We assume that the entry has been created already
                tool_call_buffers[event.output_index] += event.delta

            # Final tool call chunk received
            elif event.type == 'response.function_call_arguments.done':
                # Try to transform function arguments into JSON
                try:
                    agent_message.tools[-1].args = json.loads(tool_call_buffers[event.output_index])
                except json.JSONDecodeError:
                    logger.warning(f"Could not parse tool arguments: {tool_call_buffers[event.output_index]}")
                    agent_message.tools[-1].args = {}

            # Plain text chunk received
            elif event.type == 'response.output_text.delta':
                if tool_choice == "only":
                    break
                agent_message.content = event.delta
                content += event.delta

            # Final message received
            elif event.type == 'response.completed':
                # If a response format was provided, try to cast the response to the provided schema
                if response_format:
                    try:
                        agent_message.formatted_output = response_format.model_validate_json(content)
                    except json.decoder.JSONDecodeError:
                        raise OpacaException("An error occurred while parsing a response JSON", error_message="An error occurred while parsing a response JSON", status_code=500)
                # Capture token usage
                agent_message.response_metadata = event.response.usage.to_dict()

<<<<<<< HEAD
            # Final tool call chunk received
            elif event.type == 'response.function_call_arguments.done':
                # Try to transform function arguments into JSON
                try:
                    agent_message.tools[-1].args = json.loads(tool_call_buffers[event.output_index])
                except json.JSONDecodeError:
                    logger.warning(f"Could not parse tool arguments: {tool_call_buffers[event.output_index]}")
                    agent_message.tools[-1].args = {}

            if self.session.has_websocket() and self.streaming:
                await self.send_to_websocket(agent_message)
=======
            if self.websocket:
                await self.websocket.send_json(agent_message.model_dump_json())
>>>>>>> f413ea43
                agent_message.content = ''

        agent_message.execution_time = time.time() - exec_time

        # Final stream to transmit execution time and response metadata
        if self.session.has_websocket() and self.streaming:
            agent_message.content = ''
            await self.send_to_websocket(agent_message)

        agent_message.content = content

        logger.info(agent_message.content or agent_message.tools or agent_message.formatted_output, extra={"agent_name": agent})

        return agent_message


    async def send_to_websocket(self, message: BaseModel):
        if self.session.has_websocket() and self.streaming:
            await self.session.websocket_send(message)


    @staticmethod
    def _is_gpt(model: str):
        return True if model.startswith(('o1', 'o3', 'gpt')) else False


    async def invoke_tool(self, tool_name: str, tool_args: dict, tool_id: int, login_attempt_retry: bool = False) -> ToolCall:
        if "--" in tool_name:
            agent_name, action_name = tool_name.split('--', maxsplit=1)
        else:
            agent_name, action_name = None, tool_name

        try:
            t_result = await self.session.opaca_client.invoke_opaca_action(
                action_name,
                agent_name,
                tool_args,
            )
        except httpx.HTTPStatusError as e:
            res = e.response.json()
            t_result = f"Failed to invoke tool.\nStatus code: {e.response.status_code}\nResponse: {e.response.text}\nResponse JSON: {res}"
            cause = res.get("cause", {}).get("message", "")
            status = res.get("cause", {}).get("statusCode", -1)
            if self.session.has_websocket() and (status in [401, 403] or ("401" in cause or "403" in cause or "credentials" in cause)):
                return await self.handleContainerLogin(agent_name, action_name, tool_name, tool_args, tool_id, login_attempt_retry)
        except Exception as e:
            t_result = f"Failed to invoke tool.\nCause: {e}"

        return ToolCall(id=tool_id, name=tool_name, args=tool_args, result=t_result)


    async def get_tools(self, max_tools=128) -> tuple[list[dict], str]:
        tools, error = openapi_to_functions(await self.session.opaca_client.get_actions_openapi(inline_refs=True))
        if len(tools) > max_tools:
            error += (f"WARNING: Your number of tools ({len(tools)}) exceeds the maximum tool limit "
                      f"of {max_tools}. All tools after index {max_tools} will be ignored!\n")
            tools = tools[:max_tools]
        return tools, error


    async def handleContainerLogin(self, agent_name: str, action_name: str, tool_name: str, tool_args: dict, tool_id: int, login_attempt_retry: bool = False):
        """Handles failed tool invocation due to missing credentials."""

        # If a "missing credentials" error is encountered, initiate container login
        container_id, container_name = await self.session.opaca_client.get_most_likely_container_id(agent_name, action_name)

        # Get credentials from user
<<<<<<< HEAD
        await self.session.websocket_send(ContainerLoginNotification(
            status=401,
            type="missing_credentials",
=======
        await self.websocket.send_json(ContainerLoginNotification(
>>>>>>> f413ea43
            container_name=container_name,
            tool_name=tool_name,
            retry=login_attempt_retry
        ))
        response = ContainerLoginResponse(**await self.session.websocket_receive())

        # Check if credentials were provided
        if not response.username or not response.password:
            return ToolCall(id=tool_id, name=tool_name, args=tool_args,
                            result=f"Failed to invoke tool.\nNo credentials provided.")

        # Send credentials to container via OPACA
        await self.session.opaca_client.container_login(response.username, response.password, container_id)

        # try to invoke the tool again
        res = await self.invoke_tool(tool_name, tool_args, tool_id, True)

        # auto-logout after some time
        asyncio.create_task(self.session.opaca_client.deferred_container_logout(container_id, response.timeout))

        return res<|MERGE_RESOLUTION|>--- conflicted
+++ resolved
@@ -175,22 +175,8 @@
                 # Capture token usage
                 agent_message.response_metadata = event.response.usage.to_dict()
 
-<<<<<<< HEAD
-            # Final tool call chunk received
-            elif event.type == 'response.function_call_arguments.done':
-                # Try to transform function arguments into JSON
-                try:
-                    agent_message.tools[-1].args = json.loads(tool_call_buffers[event.output_index])
-                except json.JSONDecodeError:
-                    logger.warning(f"Could not parse tool arguments: {tool_call_buffers[event.output_index]}")
-                    agent_message.tools[-1].args = {}
-
             if self.session.has_websocket() and self.streaming:
                 await self.send_to_websocket(agent_message)
-=======
-            if self.websocket:
-                await self.websocket.send_json(agent_message.model_dump_json())
->>>>>>> f413ea43
                 agent_message.content = ''
 
         agent_message.execution_time = time.time() - exec_time
@@ -258,13 +244,7 @@
         container_id, container_name = await self.session.opaca_client.get_most_likely_container_id(agent_name, action_name)
 
         # Get credentials from user
-<<<<<<< HEAD
-        await self.session.websocket_send(ContainerLoginNotification(
-            status=401,
-            type="missing_credentials",
-=======
         await self.websocket.send_json(ContainerLoginNotification(
->>>>>>> f413ea43
             container_name=container_name,
             tool_name=tool_name,
             retry=login_attempt_retry
