--- conflicted
+++ resolved
@@ -182,23 +182,12 @@
 
             # Final tool call chunk received
             elif event.type == 'response.function_call_arguments.done':
-<<<<<<< HEAD
                 # Try to transform function arguments into JSON
                 try:
-                    agent_message.tools[-1]['args'] = json.loads(tool_call_buffers[event.output_index])
+                    agent_message.tools[-1].args = json.loads(tool_call_buffers[event.output_index])
                 except json.JSONDecodeError:
                     logger.warning(f"Could not parse tool arguments: {tool_call_buffers[event.output_index]}")
-                    agent_message.tools[-1]['args'] = {}
-=======
-                # Get the tool index from the event output index
-                tool_idx = next((t.id for t in agent_message.tools if t.id == event.output_index), -1)
-                # Try to transform function arguments into JSON
-                try:
-                    agent_message.tools[tool_idx].args = json.loads(tool_call_buffers[event.output_index])
-                except json.JSONDecodeError:
-                    logger.warning(f"Could not parse tool arguments: {tool_call_buffers[event.output_index]}")
-                    agent_message.tools[tool_idx].args = {}
->>>>>>> 2c591711
+                    agent_message.tools[-1].args = {}
 
             if websocket:
                 await websocket.send_json(agent_message.model_dump_json())
