--- conflicted
+++ resolved
@@ -26,11 +26,8 @@
     def __init__(self, session: SessionData, streaming=False):
         self.session = session
         self.streaming = streaming
-<<<<<<< HEAD
+        self.tool_counter = count(0)
         self.internal_tools = InternalTools(session, self)
-=======
-        self.tool_counter = count(0)
->>>>>>> 762b5bb6
 
     @classmethod
     def config_schema(cls) -> Dict[str, ConfigParameter]:
@@ -244,16 +241,12 @@
 
 
     async def get_tools(self, max_tools=128) -> tuple[list[dict], str]:
-<<<<<<< HEAD
+        """
+        Get list of available actions as OpenAI Functions. This primarily includes the OPACA actions, but can also include "internal" tools.
+        """
         opaca_tools, error = openapi_to_functions(await self.session.opaca_client.get_actions_openapi(inline_refs=True))
         internal_tools = self.internal_tools.get_internal_tools_openai()
         tools = [*opaca_tools, *internal_tools]
-=======
-        """
-        Get list of available actions as OpenAI Functions. This primarily includes the OPACA actions, but can also include "internal" tools.
-        """
-        tools, error = openapi_to_functions(await self.session.opaca_client.get_actions_openapi(inline_refs=True))
->>>>>>> 762b5bb6
         if len(tools) > max_tools:
             error += (f"WARNING: Your number of tools ({len(tools)}) exceeds the maximum tool limit "
                       f"of {max_tools}. All tools after index {max_tools} will be ignored!\n")
