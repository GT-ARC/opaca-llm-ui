--- conflicted
+++ resolved
@@ -28,17 +28,6 @@
     def make_llm_config_param(name: Optional[str] = None, description: Optional[str] = None):
         models = [f"{url}::{model}" for url, _, models in get_supported_models() for model in models]
         return ConfigParameter(
-<<<<<<< HEAD
-                type="string",
-                required=True,
-                default=models[0],
-                enum=models,
-                description=description)
-
-    async def get_llm_client(self, session: SessionData, model: str) -> AsyncOpenAI:
-        for url, key, models in get_supported_models():
-            if model in models:
-=======
             name=name,
             description=description,
             type="string",
@@ -51,7 +40,6 @@
     async def get_llm_client(self, session: SessionData, the_url: str) -> AsyncOpenAI:
         for url, key, _ in get_supported_models():
             if url == the_url:
->>>>>>> 6d9c2212
                 if url not in session.llm_clients:
                     logger.info("creating new client for URL " + url)
                     # this distinction is no longer needed, but may still be useful to keep the openai-api-key out of the .env
@@ -122,57 +110,13 @@
             raise Exception(f"Invalid format: Must be '<llm-host>::<model>': {model}")
         client = await self.get_llm_client(session, url)
 
-        # figure out which backend this model belongs to
-        backend_url = None
-        for url, key, models in get_supported_models():
-            if model in models:
-                backend_url = url
-                break
-        if backend_url is None:
-            raise Exception(f"Model {model} not supported by any backend.")
-
+        # Initialize variables
         exec_time = time.time()
         tool_call_buffers = {}
         content = ''
         agent_message = AgentMessage(agent=agent, content='', tools=[])
 
-<<<<<<< HEAD
-        # Upload all files that haven't been uploaded to THIS backend yet.
-        # Note: session.uploaded_files is expected to be { file_id: OpacaFile, ... }
-        for frontend_id, filedata in list(session.uploaded_files.items()):
-            # Skip suspended files
-            if filedata.suspended:
-                continue
-
-            # If this backend already has an uploaded id for this file, skip
-            if backend_url in filedata.backend_ids:
-                continue
-
-            # prepare file for upload
-            file_bytes = filedata._content.getvalue()  # Access private content
-            file_obj = io.BytesIO(file_bytes)
-            file_obj.name = filedata.file_name  # Required by OpenAI SDK
-
-            # Upload to the current backend and store backend-specific id
-            uploaded = await client.files.create(file=file_obj, purpose="assistants")
-            logger.info(f"Uploaded file ID={uploaded.id} for frontend_id={frontend_id} (backend={backend_url})")
-            # record backend id under this backend_url
-            filedata.backend_ids[backend_url] = uploaded.id
-
-        # Build file parts for the current backend only (and only non-suspended)
-        file_message_parts = [
-            {"type": "file", "file": {"file_id": filedata.backend_ids[backend_url]}}
-            for filedata in session.uploaded_files.values()
-            if (not filedata.suspended) and (backend_url in filedata.backend_ids)
-        ]
-
-        # Insert file parts into the last user message
-        if file_message_parts and messages:
-            # keep the existing behavior: include file parts plus original text as a text block
-            messages[-1].content = file_message_parts + [{"type": "text", "text": messages[-1].content}]
-
-=======
-        file_message_parts = await self.upload_files(session, client)
+        file_message_parts = await self.upload_files(model, session, client)
 
         # Modify the last user message to include file parts
         if file_message_parts:
@@ -181,8 +125,7 @@
         # Set a custom response format schema if provided, else expect plain text
         r_format = transform_schema(response_format.model_json_schema()) if response_format else \
             {'format': {'type': 'text'}}
-        
->>>>>>> 6d9c2212
+
         # Set settings for model invocation
         kwargs = {
             'model': model,
@@ -264,24 +207,43 @@
         return True if model.startswith(('o1', 'o3', 'gpt')) else False
 
     @staticmethod
-    async def upload_files(session: SessionData, client: AsyncOpenAI):
+    async def upload_files(model: str, session: SessionData, client: AsyncOpenAI):
         """Uploads all unsent files to the connected LLM. Returns a list of file messages including file IDs."""
-        # Upload all unsent files
-        for filename, filedata in session.uploaded_files.items():
-            if not filedata.file_id:
-                # prepare file for upload
-                file_bytes = filedata._content.getvalue()  # Access private content
-                file_obj = io.BytesIO(file_bytes)
-                file_obj.name = filename  # Required by OpenAI SDK
-
-                # Upload the file
-                uploaded = await client.files.create(file=file_obj, purpose="assistants")
-                logger.info(f"Uploaded file ID={uploaded.id} for {filename}")
-                filedata.file_id = uploaded.id
+
+        # figure out which backend this model belongs to
+        backend_url = None
+        for url, key, models in get_supported_models():
+            if model in models:
+                backend_url = url
+                break
+        if backend_url is None:
+            raise Exception(f"Model {model} not supported by any backend.")
+
+        # Upload all files that haven't been uploaded to this backend
+        for frontend_id, filedata in list(session.uploaded_files.items()):
+            # Skip suspended files
+            if filedata.suspended:
+                continue
+
+            # If this backend already has an uploaded id for this file, skip
+            if backend_url in filedata.backend_ids:
+                continue
+
+            # prepare file for upload
+            file_bytes = filedata._content.getvalue()  # Access private content
+            file_obj = io.BytesIO(file_bytes)
+            file_obj.name = filedata.file_name  # Required by OpenAI SDK
+
+            # Upload to the current backend and store backend-specific id
+            uploaded = await client.files.create(file=file_obj, purpose="assistants")
+            logger.info(f"Uploaded file ID={uploaded.id} for frontend_id={frontend_id} (backend={backend_url})")
+            # record backend id under this backend_url
+            filedata.backend_ids[backend_url] = uploaded.id
 
         return [
-            {"type": "input_file", "file_id": file.file_id}
-            for file in session.uploaded_files.values()
+            {"type": "input_file", "file_id": filedata.backend_ids[backend_url]}
+            for filedata in session.uploaded_files.values()
+            if (not filedata.suspended) and (backend_url in filedata.backend_ids)
         ]
 
     @staticmethod
