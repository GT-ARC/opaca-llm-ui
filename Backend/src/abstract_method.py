import json
import logging
import time
from abc import ABC, abstractmethod
from typing import Dict, List, Optional, Any, Type
import asyncio
import jsonref

import httpx
from litellm.types.responses.main import OutputFunctionToolCall
from pydantic import BaseModel
<<<<<<< HEAD
from starlette.websockets import WebSocket
import litellm
from litellm.types.llms.openai import ResponsesAPIStreamEvents as event_type
=======
>>>>>>> 3d30cce2

from .models import ConfigParameter, SessionData, QueryResponse, AgentMessage, ChatMessage, OpacaException, Chat, \
    ToolCall, get_supported_models, ContainerLoginNotification, ContainerLoginResponse
from .file_utils import upload_files

logger = logging.getLogger(__name__)


class AbstractMethod(ABC):
    NAME: str

    def __init__(self, session: SessionData, streaming=False):
        self.session = session
        self.streaming = streaming

    @classmethod
    def config_schema(cls) -> Dict[str, ConfigParameter]:
        pass

    @staticmethod
    def make_llm_config_param(name: Optional[str] = None, description: Optional[str] = None):
        models = [f"{url}::{model}" for url, _, models in get_supported_models() for model in models]
        return ConfigParameter(
            name=name,
            description=description,
            type="string",
            required=True,
            default=models[0],
            enum=models,
            free_input=True,
        )

    @classmethod
    def default_config(cls):
        def extract_defaults(schema):
            # Extracts the default values of nested configurations
            if isinstance(schema, ConfigParameter):
                if schema.type == 'object' and isinstance(schema.default, dict):
                    return {key: extract_defaults(value) for key, value in schema.default.items()}
                else:
                    return schema.default
            else:
                return schema

        return {key: extract_defaults(value) for key, value in cls.config_schema().items()}


    @abstractmethod
    async def query(self, message: str, chat: Chat) -> QueryResponse:
        pass


    async def call_llm(
            self,
            model: str,
            agent: str,
            system_prompt: str,
            messages: List[ChatMessage],
            temperature: Optional[float] = .0,
            tools: Optional[List[Dict[str, Any]]] = None,
            tool_choice: Optional[str] = "auto",
            response_format: Optional[Type[BaseModel]] = None,
    ) -> AgentMessage:
        """
        Calls an LLM with given parameters, including support for streaming, tools, file uploads, and response schema parsing.

        Args:
            model (str): LLM host AND model name (e.g., "https://...: gpt-4-turbo"), from config.
            agent (str): The agent name (e.g. "simple-tools").
            system_prompt (str): The system prompt to start the conversation.
            messages (List[ChatMessage]): The list of chat messages.
            temperature (float): The model temperature to use.
            tools (Optional[List[Dict]]): List of tool definitions (functions).
            tool_choice (Optional[str]): Whether to force tool use ("auto", "none", "only", or "required").
            response_format (Optional[Type[BaseModel]]): Optional Pydantic schema to validate response.

        Returns:
            AgentMessage: The final message returned by the LLM with metadata.
        """
        try:
            url, model_name = model.split("::")
            model = model.replace("::", "/")
        except Exception:
            raise Exception(f"Invalid format: Must be '<llm-host>::<model>': {model}")
        # client = self.session.llm_client(url)

        # Initialize variables
        exec_time = time.time()
        tool_call_buffers = {}
        content = ''
        agent_message = AgentMessage(agent=agent, content='', tools=[])

        file_message_parts = await upload_files(self.session, url)

        # Modify the last user message to include file parts
        if file_message_parts:
            messages[-1].content = [*file_message_parts, {"type": "input_text", "text": messages[-1].content}]

        # Set a custom response format schema if provided, else expect plain text
        r_format = transform_schema(response_format.model_json_schema()) if response_format else \
            {'format': {'type': 'text'}}

        # Set settings for model invocation
        kwargs = {
            'model': model,
            'instructions': system_prompt,
            'input': [{'role': m.role, 'content': m.content} for m in messages],
            'tools': tools or [],
            'tool_choice': tool_choice if tools else 'none',
            'text': r_format,
            'stream': True
        }

        # If tool_choice is set to "only", use "auto" for external API call
        if tool_choice == "only":
            kwargs['tool_choice'] = 'auto'

        # o1/o3/o4/gpt-5 don't support temperature param
        if not model_name.startswith(('o1', 'o3', 'o4', 'gpt-5')):
            kwargs['temperature'] = temperature

        # Main stream logic
        stream = await litellm.aresponses(**kwargs)
        async for event in stream:          # This might show a warning, but it is correct

            # Check if an "abort" message has been sent by the user
            if self.session.abort_sent:
                raise OpacaException(
                    user_message="(The generation of the response has been stopped.)",
                    error_message="Completion generation aborted by user. See Debug/Logging Tab to see what has been done so far."
                )

            # New tool call generation started, including the complete function call name
            if event.type == event_type.OUTPUT_ITEM_ADDED  and event.item.type == 'function_call':
                agent_message.tools.append(ToolCall(name=event.item.name, id=event.output_index))
                tool_call_buffers[event.output_index] = ""

            # Tool call argument chunk received
            elif event.type == event_type.FUNCTION_CALL_ARGUMENTS_DELTA:
                # We assume that the entry has been created already
                tool_call_buffers[event.output_index] += event.delta

            # Final tool call chunk received
            elif event.type == event_type.FUNCTION_CALL_ARGUMENTS_DONE:
                # Try to transform function arguments into JSON
                try:
                    agent_message.tools[-1].args = json.loads(tool_call_buffers[event.output_index])
                except json.JSONDecodeError:
                    logger.warning(f"Could not parse tool arguments: {tool_call_buffers[event.output_index]}")
                    agent_message.tools[-1].args = {}

            # Plain text chunk received
            elif event.type == event_type.OUTPUT_TEXT_DELTA:
                if tool_choice == "only":
                    break
                agent_message.content = event.delta
                content += event.delta

            # Final message received
            elif event.type == event_type.RESPONSE_COMPLETED:
                # If a response format was provided, try to cast the response to the provided schema
                if response_format:
                    try:
                        agent_message.formatted_output = response_format.model_validate_json(content)
                    except json.decoder.JSONDecodeError:
                        raise OpacaException("An error occurred while parsing a response JSON", error_message="An error occurred while parsing a response JSON", status_code=500)

                # Weird alternative tool output
                for t in event.response.output:
                    if isinstance(t, OutputFunctionToolCall):
                        agent_message.tools.append(ToolCall(
                            name=t.name,
                            id=0,
                            args=json.loads(t.arguments)
                        ))
                # Capture token usage
                agent_message.response_metadata = event.response.usage.model_dump()

            if self.session.has_websocket() and self.streaming:
                await self.send_to_websocket(agent_message)
                agent_message.content = ''

        agent_message.execution_time = time.time() - exec_time

        # Final stream to transmit execution time and response metadata
        if self.session.has_websocket() and self.streaming:
            agent_message.content = ''
            await self.send_to_websocket(agent_message)

        agent_message.content = content

        logger.info(agent_message.content or agent_message.tools or agent_message.formatted_output, extra={"agent_name": agent})

        return agent_message


    async def send_to_websocket(self, message: BaseModel):
        if self.session.has_websocket() and self.streaming:
            await self.session.websocket_send(message)


    async def invoke_tool(self, tool_name: str, tool_args: dict, tool_id: int, login_attempt_retry: bool = False) -> ToolCall:
        """
        Invoke OPACA action matching the given tool. If invoke fails due to required login, attempt Login (via websocket callback)
        and try again. In any case returns a ToolCall, where "result" can be error message.
        """
        if "--" in tool_name:
            agent_name, action_name = tool_name.split('--', maxsplit=1)
        else:
            agent_name, action_name = None, tool_name

        try:
            t_result = await self.session.opaca_client.invoke_opaca_action(
                action_name,
                agent_name,
                tool_args,
            )
        except httpx.HTTPStatusError as e:
            res = e.response.json()
            t_result = f"Failed to invoke tool.\nStatus code: {e.response.status_code}\nResponse: {e.response.text}\nResponse JSON: {res}"
            cause = res.get("cause", {}).get("message", "")
            status = res.get("cause", {}).get("statusCode", -1)
            if self.session.has_websocket() and (status in [401, 403] or ("401" in cause or "403" in cause or "credentials" in cause)):
                return await self.handleContainerLogin(agent_name, action_name, tool_name, tool_args, tool_id, login_attempt_retry)
        except Exception as e:
            t_result = f"Failed to invoke tool.\nCause: {e}"

        return ToolCall(id=tool_id, name=tool_name, args=tool_args, result=t_result)


    async def get_tools(self, max_tools=128) -> tuple[list[dict], str]:
        """
        Get list of available actions as OpenAI Functions. This primarily includes the OPACA actions, but can also include "internal" tools.
        """
        tools, error = openapi_to_functions(await self.session.opaca_client.get_actions_openapi(inline_refs=True))
        if len(tools) > max_tools:
            error += (f"WARNING: Your number of tools ({len(tools)}) exceeds the maximum tool limit "
                      f"of {max_tools}. All tools after index {max_tools} will be ignored!\n")
            tools = tools[:max_tools]
        return tools, error


    async def handleContainerLogin(self, agent_name: str, action_name: str, tool_name: str, tool_args: dict, tool_id: int, login_attempt_retry: bool = False):
        """Handles failed tool invocation due to missing credentials."""

        # If a "missing credentials" error is encountered, initiate container login
        container_id, container_name = await self.session.opaca_client.get_most_likely_container_id(agent_name, action_name)

        # Get credentials from user
        await self.session.websocket_send(ContainerLoginNotification(
            container_name=container_name,
            tool_name=tool_name,
            retry=login_attempt_retry
        ))
        response = ContainerLoginResponse(**await self.session.websocket_receive())

        # Check if credentials were provided
        if not response.username or not response.password:
            return ToolCall(id=tool_id, name=tool_name, args=tool_args,
                            result=f"Failed to invoke tool.\nNo credentials provided.")

        # Send credentials to container via OPACA
        await self.session.opaca_client.container_login(response.username, response.password, container_id)

        # Sleep 1 second before attempting tool retry
        await asyncio.sleep(1)

        # try to invoke the tool again
        res = await self.invoke_tool(tool_name, tool_args, tool_id, True)

        # auto-logout after some time
        asyncio.create_task(self.session.opaca_client.deferred_container_logout(container_id, response.timeout))

        return res


    @classmethod
    def validate_config_input(cls, values: Dict[str, Any]):
        """
        Validates the given input values against the Configuration Schema
        :param values: The input dict of configuration parameters that was sent by the UI
        :return: Returns nothing if everything was successfully validated, raises Exception otherwise
        """
        schema = cls.config_schema()

        # Check if all required parameters have been provided
        if not all(key in values.keys() for key in schema.keys() if schema[key].required):
            raise ValueError(f'There are required configuration parameters missing!\n'
                            f'Expected: {[key for key in schema.keys() if schema[key].required]}\n'
                            f'Received: {[key for key in values.keys()]}')

        for key, value in values.items():
            # Check if key exist in schema
            if key not in schema.keys():
                raise ValueError(f'No option named "{key}" was found!')

            # Make config parameter a dict for easier checks of optional fields
            if isinstance(schema[key], ConfigParameter):
                config_param = schema[key].model_dump()
            else:
                config_param = schema[key]

            # Validate type consistency
            if (config_param["type"] == "number" and not isinstance(value, (float, int))) or \
                (config_param["type"] == "integer" and not isinstance(value, int)) or \
                (config_param["type"] == "string" and not isinstance(value, str)) or \
                (config_param["type"] == "boolean" and not isinstance(value, bool)):
                raise TypeError(f"Parameter '{key}' does not match the expected type '{config_param['type']}'")
            elif config_param["type"] == "null" and value is not None:
                raise TypeError(f"Parameter '{key}' does not match the expected type '{config_param['type']}'")

            # Validate min/max limit
            if config_param["type"] in ["number", "integer"]:
                if config_param.get("minimum", None) is not None and value < config_param.get("minimum"):
                    raise ValueError(f"Parameter '{key}' cannot be smaller than its allowed minimum ({config_param['minimum']})")
                if config_param.get("maximum", None) is not None and value > config_param.get("maximum"):
                    raise ValueError(f"Parameter '{key}' cannot be larger than its allowed maximum ({config_param['maximum']})")

            # Validate enum
            if config_param.get("enum", None) and value not in schema[key].enum and not schema[key].free_input:
                raise ValueError(f"Parameter '{key}' has to be one of {schema[key].enum}")




def openapi_to_functions(openapi_spec, agent: str | None = None, strict: bool = False):
    """
    Convert OpenAPI REST specification (with inlined references) to OpenAI Function specification.

    Parameters:
    - openapi_spec: the OpenAPI specification
    - agent: name of OPACA agent to filter for, or None for all
    - strict: make all action parameters required (needed for some models)
    """
    functions = []
    error_msg = ""

    for path, methods in openapi_spec.get("paths", {}).items():
        for method, spec_with_ref in methods.items():
            # Resolve JSON references.
            try:
                spec = jsonref.replace_refs(spec_with_ref)
            except Exception as e:
                error_msg += f'Error while replacing references for unknown action. Cause: {e}\n'
                continue

            # Extract a name for the functions
            try:
                # The operation id is formatted as 'containerId-agentName-actionName'
                container_id, agent_name, function_name = spec.get("operationId").split(';')
                # action relevant for selected agent?
                if agent and agent_name != agent:
                    continue
            except Exception as e:
                error_msg += f'Error while splitting the operation id {spec.get("operationId")}. Cause: {e}\n'
                continue

            # Extract a description and parameters.
            desc = spec.get("description", "")[:1024] or spec.get("summary", "")[:1024]

            # assemble function block
            # structure of schema: type (str), required (list), properties (the actual parameters), additionalProperties (bool)
            schema = (spec.get("requestBody", {})
                        .get("content", {})
                        .get("application/json", {})
                        .get("schema"))
            schema.setdefault("properties", {})  # must be present even if no params
            if strict:
                schema["additionalProperties"] = False
                schema["required"] = list(schema["properties"])

            functions.append(
                {
                    "type": "function",
                    "name": agent_name + '--' + function_name,
                    "description": desc,
                    "parameters": schema,
                }
            )

    return functions, error_msg


def transform_schema(schema):
    """Transform a JSON schema to meet OpenAI's requirements.

    This function:
    1. Resolves $ref references from $defs
    2. Adds additionalProperties: False to all object types
    3. Removes unnecessary fields like title and default
    4. Flattens and simplifies the schema structure
    5. Adds required name field for OpenAI compatibility
    """
    # Extract $defs if present
    defs = schema.get('$defs', {})

    def resolve_ref(ref):
        """Resolve a $ref reference by getting the schema from $defs"""
        if not ref.startswith('#/$defs/'):
            return None
        def_name = ref.split('/')[-1]
        return defs.get(def_name, {})

    def clean_schema(s):
        """Remove unnecessary fields and add additionalProperties: False to objects"""
        if not isinstance(s, dict):
            return s

        # Start with a new dict to only keep what we want
        cleaned = {}

        # Copy essential fields
        if 'type' in s:
            cleaned['type'] = s['type']
        if 'description' in s:
            cleaned['description'] = s['description']
        if 'properties' in s:
            cleaned['properties'] = {
                k: clean_schema(v) for k, v in s['properties'].items()
            }
        if 'items' in s:
            cleaned['items'] = clean_schema(s['items'])
        if 'required' in s:
            cleaned['required'] = s['required']
        if 'enum' in s:
            cleaned['enum'] = s['enum']

        # Add additionalProperties: False to objects
        if s.get('type') == 'object':
            cleaned['additionalProperties'] = False

        # Handle anyOf/allOf/oneOf
        for field in ['anyOf', 'allOf', 'oneOf']:
            if field in s:
                cleaned[field] = [clean_schema(item) for item in s[field]]

        return cleaned

    def process_schema(s):
        """Process schema by resolving refs and cleaning"""
        if not isinstance(s, dict):
            return s

        # Create a new dict to store processed schema
        processed = {}

        # Handle $ref first
        if '$ref' in s:
            ref_schema = resolve_ref(s['$ref'])
            if ref_schema:
                # Merge the resolved schema with any additional properties
                processed = process_schema(ref_schema)
                # Add any additional fields from the original schema
                for k, v in s.items():
                    if k != '$ref':
                        processed[k] = process_schema(v)
                return processed

        # Process each field
        for k, v in s.items():
            if k == '$defs':
                continue  # Skip $defs as we handle them separately
            elif isinstance(v, dict):
                processed[k] = process_schema(v)
            elif isinstance(v, list):
                processed[k] = [process_schema(item) for item in v]
            else:
                processed[k] = v

        return processed

    # Process the main schema
    processed_schema = process_schema(schema)

    # Clean the processed schema
    cleaned_schema = clean_schema(processed_schema)

    # Create the final schema with the required name field
    final_schema = {
        "format": {
            "type": "json_schema",
            "strict": True,
            "name": schema.get("title", "json_response"),  # Use title if available, otherwise default
            "schema": cleaned_schema
        }
    }

    return final_schema<|MERGE_RESOLUTION|>--- conflicted
+++ resolved
@@ -7,14 +7,10 @@
 import jsonref
 
 import httpx
+from pydantic import BaseModel
+import litellm
 from litellm.types.responses.main import OutputFunctionToolCall
-from pydantic import BaseModel
-<<<<<<< HEAD
-from starlette.websockets import WebSocket
-import litellm
 from litellm.types.llms.openai import ResponsesAPIStreamEvents as event_type
-=======
->>>>>>> 3d30cce2
 
 from .models import ConfigParameter, SessionData, QueryResponse, AgentMessage, ChatMessage, OpacaException, Chat, \
     ToolCall, get_supported_models, ContainerLoginNotification, ContainerLoginResponse
