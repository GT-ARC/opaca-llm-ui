<<<<<<< HEAD
import os
=======
import logging
>>>>>>> 9e136acc
import time

import openai
import json
import httpx

from ..models import Response, AgentMessage, SessionData, OpacaLLMBackend, ConfigParameter
from ..utils import message_to_dict, message_to_class

system_prompt = """
You are an assistant, called the 'OPACA-LLM'.

You have access to some 'agents', providing different 'actions' to fulfill a given purpose.
You are given the list of actions at the end of this prompt.
Do not assume any other services.
If those services are not sufficient to solve the problem, just say so.

In order to invoke an action with parameters, output the following JSON format and NOTHING else:
{
    "agentId": <AGENT-ID>,
    "action": <ACTION-NAME>,
    "params": {
        <NAME>: <VALUE>,
        ...
    }
}

The result of the action invocation is then fed back into the prompt as a system message.
If a follow-up action is needed to fulfill the user's request, output that action call in the same format until the user's request is fulfilled.
Once the user's request is fulfilled, respond normally, presenting the final result to the user and telling them (briefly) which actions you called to get there.

It is VERY important to follow this format, as we will try to parse it, and call the respective action if successful.
So print ONLY the above JSON, do NOT add a chatty message like "executing service ... now" or "the result of the last step was ..., now calling ..."!
Again, in order to call a service, your response must ONLY contain the JSON and nothing else.

%s

Following is the list of available agents and actions described in JSON:
%s
"""

ask_policies = [
    "Directly execute the action you find best fitting without asking the user for confirmation.",
    "Directly execute the action if the selection is clear and only contains a single action, otherwise present your plan to the user and ask for confirmation once.",
    "Before executing the action (or actions), always show the user what you are planning to do and ask for confirmation."
]

logger = logging.getLogger("src.models")

class SimpleBackend(OpacaLLMBackend):

    NAME = "simple"

    def __init__(self):
        self.messages = []
        self.config = self.default_config()

    async def query(self, message: str, session: SessionData) -> Response:
        exec_time = time.time()
        logger.info(message, extra={"agent_name": "user"})
        result = Response(query=message)

        # initialize messages with system prompt and previous messages
        policy = ask_policies[int(session.config.get("ask_policy", self.config["ask_policy"]))]
        actions = session.client.actions if session.client else "(No services, not connected yet.)"
        self.messages = [
            {"role": "system", "content": system_prompt % (policy, actions)},
            *map(message_to_dict, session.messages)
        ]
        # new conversation starts here
        last_msg = len(self.messages)
        self.messages.append({"role": "user", "content": message})

        while True:
            result.iterations += 1
            response = await self._query_internal(session.api_key, session)
            self.messages.append({"role": "assistant", "content": response})
            result.agent_messages.append(AgentMessage(agent="assistant", content=response))

            logger.info(repr(response), extra={"agent_name": "assistant"})
            try:
                d = json.loads(response.strip("`json\n")) # strip markdown, if included
                if type(d) is not dict or any(x not in d for x in ("action", "agentId", "params")):
                    logger.info("JSON, but not an action call...")
                    break
                logger.info("Successfully parsed as JSON, calling service...")
                action_result = await session.client.invoke_opaca_action(d["action"], d["agentId"], d["params"])
                response = f"The result of this step was: {repr(action_result)}"
                self.messages.append({"role": "assistant", "content": response})
                result.agent_messages.append(AgentMessage(
                    agent="assistant",
                    content=response,
                    tools=[{"id": result.iterations,
                            "name": f'{d["agentId"]}--{d["action"]}',
                            "args": d["params"],
                            "result": action_result}]))
                logger.info(response, extra={"agent_name": "system"})
            except json.JSONDecodeError as e:
                logger.info(f"Not JSON: {type(e)}, {e}")
                break
            except Exception as e:
                logger.info(f"ERROR: {type(e)}, {e}")
                response = f"There was an error: {e}"
                self.messages.append({"role": "system", "content": response})
                result.agent_messages.append(AgentMessage(agent="system", content=response))
                logger.info(response, extra={"agent_name": "system"})
                result.error = str(e)
                break

        result.content = response
        session.messages.extend([message_to_class(msg) for msg in self.messages[last_msg:]])
        result.execution_time = time.time() - exec_time
        return result

    @property
    def config_schema(self) -> dict:
        return {
            "model": ConfigParameter(type="string", required=True, default="gpt-4o-mini"),
            "temperature": ConfigParameter(type="number", required=True, default=1.0, minimum=0.0, maximum=2.0),
            "ask_policy": ConfigParameter(type="integer", required=True, default=0,
                                          enum=[*range(0, len(ask_policies))]),
        }

    async def _query_internal(self, api_key: str, session: SessionData) -> str:
        # Set config
        self.config = session.config.get(self.NAME, self.default_config())
        if self.config["model"].startswith("gpt"):
            self.client = openai.AsyncOpenAI(api_key=api_key or None)  # use if provided, else from Env
        else:
            self.client = openai.AsyncOpenAI(api_key=os.getenv("VLLM_API_KEY"), base_url=os.getenv("VLLM_BASE_URL"))

        completion = await self.client.chat.completions.create(
            model=self.config["model"],
            messages=self.messages,
            temperature=float(self.config["temperature"]),
        )
<<<<<<< HEAD
        return completion.choices[0].message.content
=======
        return completion.choices[0].message.content


class SimpleLlamaBackend(SimpleBackend):

    NAME = "simple-llama"

    @staticmethod
    def _init_config():
        return {
            "api-url": ConfigParameter(type="string", required=True, default="http://10.0.64.101:11000"),
            "model": ConfigParameter(type="string", required=True, default="llama3.1:70b"),
            "temperature": ConfigParameter(type="number", required=True, default=1.0, minimum=0.0, maximum=2.0),
            "ask_policy": ConfigParameter(type="integer", required=True, default=0, enum=[*range(0, len(ask_policies))]),
        }

    async def _query_internal(self, api_key: str, session: SessionData) -> str:
        # Set config
        self.config = session.config.get(SimpleLlamaBackend.NAME, self.default_config())

        async with httpx.AsyncClient() as client:
            result = await client.post(f'{self.config["api-url"]}/api/chat', json={
                "model": self.config["model"],
                "messages": self.messages,
                "stream": False,
                "options": {
                    "temperature": float(self.config["temperature"]),
                    "num_ctx": 32768,  # consider last X tokens for response
                }
            })
        return result.json()["message"]["content"]
>>>>>>> 9e136acc
<|MERGE_RESOLUTION|>--- conflicted
+++ resolved
@@ -1,8 +1,5 @@
-<<<<<<< HEAD
 import os
-=======
 import logging
->>>>>>> 9e136acc
 import time
 
 import openai
@@ -139,38 +136,4 @@
             messages=self.messages,
             temperature=float(self.config["temperature"]),
         )
-<<<<<<< HEAD
-        return completion.choices[0].message.content
-=======
-        return completion.choices[0].message.content
-
-
-class SimpleLlamaBackend(SimpleBackend):
-
-    NAME = "simple-llama"
-
-    @staticmethod
-    def _init_config():
-        return {
-            "api-url": ConfigParameter(type="string", required=True, default="http://10.0.64.101:11000"),
-            "model": ConfigParameter(type="string", required=True, default="llama3.1:70b"),
-            "temperature": ConfigParameter(type="number", required=True, default=1.0, minimum=0.0, maximum=2.0),
-            "ask_policy": ConfigParameter(type="integer", required=True, default=0, enum=[*range(0, len(ask_policies))]),
-        }
-
-    async def _query_internal(self, api_key: str, session: SessionData) -> str:
-        # Set config
-        self.config = session.config.get(SimpleLlamaBackend.NAME, self.default_config())
-
-        async with httpx.AsyncClient() as client:
-            result = await client.post(f'{self.config["api-url"]}/api/chat', json={
-                "model": self.config["model"],
-                "messages": self.messages,
-                "stream": False,
-                "options": {
-                    "temperature": float(self.config["temperature"]),
-                    "num_ctx": 32768,  # consider last X tokens for response
-                }
-            })
-        return result.json()["message"]["content"]
->>>>>>> 9e136acc
+        return completion.choices[0].message.content