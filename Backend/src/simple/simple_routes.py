--- conflicted
+++ resolved
@@ -60,19 +60,12 @@
         logger.info(message, extra={"agent_name": "user"})
         result = Response(query=message)
 
-<<<<<<< HEAD
         # Get session config
-=======
->>>>>>> 326ea17f
         config = session.config.get(self.NAME, self.default_config())
 
         # initialize messages
         policy = ask_policies[config["ask_policy"]]
-<<<<<<< HEAD
         actions = session.opaca_client.actions if session.opaca_client else "(No services, not connected yet.)"
-=======
-        actions = session.client.actions if session.client else "(No services, not connected yet.)"
->>>>>>> 326ea17f
         messages = session.messages.copy()
 
         # new conversation starts here
@@ -81,10 +74,7 @@
         while True:
             result.iterations += 1
             response = await self.call_llm(
-<<<<<<< HEAD
                 client=session.llm_clients[config["vllm_base_url"]],
-=======
->>>>>>> 326ea17f
                 model=config["model"],
                 agent="assistant",
                 system_prompt=system_prompt % (policy, actions),
