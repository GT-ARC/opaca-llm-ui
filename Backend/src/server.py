"""
FastAPI Server providing HTTP/REST routes to be used by the Frontend.
Provides a list of available "backends", or LLM clients that can be used,
and different routes for posting questions, updating the configuration, etc.
"""
import uuid
<<<<<<< HEAD
from typing import List, Dict, Any
=======
import logging
>>>>>>> f3e2b748

from fastapi import FastAPI, Request, HTTPException
from fastapi import Response as FastAPIResponse
from fastapi.middleware.cors import CORSMiddleware
from starlette.datastructures import Headers
from starlette.websockets import WebSocket

# Configure logging
logging.basicConfig(
    level=logging.INFO,
    format='%(asctime)s - %(name)s - %(levelname)s - %(message)s'
)
logger = logging.getLogger(__name__)

from .utils import validate_config_input
from .models import Url, Message, Response, SessionData, ConfigPayload
from .toolllm import *
from .restgpt import RestGptBackend
from .simple import SimpleOpenAIBackend, SimpleLlamaBackend
from .opaca_client import OpacaClient
from .proxy import KnowledgeBackend, DataAnalysisBackend
from .orchestrated import SelfOrchestratedBackend


app = FastAPI(
    title="OPACA LLM Backend Services",
    summary="Provides services for interacting with the OPACA LLM. Mainly to be used by the frontend, but can also be called directly."
)

# Configure CORS settings
origins = [
    "*",
    "http://localhost",
    "http://localhost:5173",  # Assuming Vue app is running on this port
]

app.add_middleware(
    CORSMiddleware,
    allow_origins=origins,
    allow_credentials=True,
    allow_methods=["*"],
    allow_headers=["*"],
)


BACKENDS = {
    RestGptBackend.NAME_OPENAI: RestGptBackend(use_llama=False),
    RestGptBackend.NAME_LLAMA: RestGptBackend(use_llama=True),
    SimpleOpenAIBackend.NAME: SimpleOpenAIBackend(),
    SimpleLlamaBackend.NAME: SimpleLlamaBackend(),
    # special backends
    KnowledgeBackend.NAME: KnowledgeBackend(),
    DataAnalysisBackend.NAME: DataAnalysisBackend(),
    # multi-agent backend
    SelfOrchestratedBackend.NAME: SelfOrchestratedBackend(),
}

BACKENDS |= {method: ToolLLMBackend(method) for method in ToolMethodRegistry.registry.keys()}


# Simple dict to store session data
# Keep in mind: The session data is only reset upon restarting the application
sessions = {}



@app.get("/backends", description="Get list of available backends/LLM client IDs, to be used as parameter for other routes.")
async def get_backends() -> list:
    return list(BACKENDS)

@app.post("/connect", description="Connect to OPACA Runtime Platform. Returns the status code of the original request (to differentiate from errors resulting from this call itself).")
async def connect(request: Request, response: FastAPIResponse, url: Url) -> int:
    session = handle_session_id(request, response)
    session.client = OpacaClient()
    return await session.client.connect(url.url, url.user, url.pwd)

@app.get("/actions", description="Get available actions on connected OPACA Runtime Platform.")
async def actions(request: Request, response: FastAPIResponse) -> dict[str, List[Dict[str, Any]]]:
    session = handle_session_id(request, response)
    return await session.client.get_actions()

@app.post("/{backend}/query", description="Send message to the given LLM backend; the history is stored in the backend and will be sent to the actual LLM along with the new message.")
async def query(request: Request, response: FastAPIResponse, backend: str, message: Message) -> Response:
    session = handle_session_id(request, response)
    return await BACKENDS[backend].query(message.user_query, session)

@app.websocket("/{backend}/query_stream")
async def query_stream(websocket: WebSocket, backend: str):
    await websocket.accept()
    session = handle_session_id_for_websocket(websocket)
    try:
        data = await websocket.receive_json()
        message = Message(**data)
        response = await BACKENDS[backend].query_stream(message.user_query, session, websocket)
        await websocket.send_json(response.model_dump_json())
    finally:
        await websocket.close()

@app.get("/history", description="Get full message history of given LLM client since last reset.")
async def history(request: Request, response: FastAPIResponse) -> list:
    session = handle_session_id(request, response)
    return session.messages

@app.post("/reset", description="Reset message history for the current session.")
async def reset(request: Request, response: FastAPIResponse) -> None:
    session = handle_session_id(request, response)
    session.messages.clear()

@app.post("/reset_all", description="Reset all sessions")
async def reset_all():
    sessions.clear()

@app.get("/{backend}/config", description="Get current configuration of the given LLM client.")
async def get_config(request: Request, response: FastAPIResponse, backend: str) -> ConfigPayload:
    session = handle_session_id(request, response)
    if backend not in session.config:
        session.config[backend] = BACKENDS[backend].default_config()
    return ConfigPayload(value=session.config[backend], config_schema=BACKENDS[backend].config_schema)

@app.put("/{backend}/config", description="Update configuration of the given LLM client.")
async def set_config(request: Request, response: FastAPIResponse, backend: str, conf: dict) -> ConfigPayload:
    session = handle_session_id(request, response)
    try:
        validate_config_input(conf, BACKENDS[backend].config_schema)
    except HTTPException as e:
        raise e
    session.config[backend] = conf
    return ConfigPayload(value=session.config[backend], config_schema=BACKENDS[backend].config_schema)

@app.post("/{backend}/config/reset", description="Resets the configuration of the LLM client to its default.")
async def reset_config(request: Request, response: FastAPIResponse, backend: str) -> ConfigPayload:
    session = handle_session_id(request, response)
    session.config[backend] = BACKENDS[backend].default_config()
    return ConfigPayload(value=session.config[backend], config_schema=BACKENDS[backend].config_schema)

def handle_session_id(request: Request, response: FastAPIResponse) -> SessionData:
    """
    Gets the session id from the request object. If no session id was found or the id is unknown, creates a new
    session id and adds an empty list of messages to that session id. Also sets the same session-id in the 
    response and return the SessionData associated with that session-id.
    """
    session_id = request.cookies.get("session_id")
    if not session_id or session_id not in sessions:
        session_id = str(uuid.uuid4())
        sessions[session_id] = SessionData()
    response.set_cookie("session_id", session_id)
    return sessions[session_id]

def handle_session_id_for_websocket(websocket: WebSocket) -> SessionData:
    """
    Gets the session id from a websocket and returns the corresponding session data. If no session id was found
    or the id is unknown, creates a new session id and adds an empty list of messages to that session id.
    """
    # Extract cookies from headers
    headers = Headers(scope=websocket.scope)
    cookies = headers.get("cookie")
    session_id = None

    if cookies:
        cookie_dict = {cookie.split("=")[0]: cookie.split("=")[1] for cookie in cookies.split("; ")}
        session_id = cookie_dict.get("session_id")

    # If session ID is not found or invalid, create a new one
    if not session_id or session_id not in sessions:
        session_id = str(uuid.uuid4())
        sessions[session_id] = SessionData()

    # Return the session data for the session ID
    return sessions[session_id]

# run as `python3 -m Backend.server`
if __name__ == "__main__":
    import uvicorn
    uvicorn.run(app, host="0.0.0.0", port=3001)<|MERGE_RESOLUTION|>--- conflicted
+++ resolved
@@ -4,11 +4,8 @@
 and different routes for posting questions, updating the configuration, etc.
 """
 import uuid
-<<<<<<< HEAD
 from typing import List, Dict, Any
-=======
 import logging
->>>>>>> f3e2b748
 
 from fastapi import FastAPI, Request, HTTPException
 from fastapi import Response as FastAPIResponse
