--- conflicted
+++ resolved
@@ -164,23 +164,10 @@
     """
     session_id = request.cookies.get("session_id")
     async with sessions_lock:
-<<<<<<< HEAD
-        session_id = get_or_create_session(session_id)
-        
+        max_age = 60 * 60 * 24 * 30  # 30 days
+        session_id = create_or_refresh_session(session_id, max_age)
         # create Cookie (or just update max-age if already exists)
-        max_age = 60 * 60 * 24 * 30  # 30 days
         response.set_cookie("session_id", session_id, max_age=max_age)
-=======
-        if not session_id or session_id not in sessions:
-            logger.info("Creating new Session...")
-            session_id = str(uuid.uuid4())
-            sessions[session_id] = SessionData()
-            sessions[session_id].opaca_client = OpacaClient()
-        response.set_cookie("session_id", session_id)
-        # refresh session life time: one more day
-        #  XXX set to cookie life time when using persistent cookies
-        sessions[session_id].valid_until = time.time() + 60 #* 60 * 24
->>>>>>> f3f1eb97
         return sessions[session_id]
 
 async def handle_session_id_for_websocket(websocket: WebSocket) -> SessionData:
@@ -197,27 +184,17 @@
         session_id = cookie_dict.get("session_id")
 
     async with sessions_lock:
-<<<<<<< HEAD
-        session_id = get_or_create_session(session_id)
-=======
-        # If session ID is not found or invalid, create a new one
-        if not session_id or session_id not in sessions:
-            logger.info("Creating new Session...")
-            session_id = str(uuid.uuid4())
-            sessions[session_id] = SessionData()
-            sessions[session_id].opaca_client = OpacaClient()
-            sessions[session_id].valid_until = time.time() + 60 # throw-away sessions, not stored in cookie
-
-        # Return the session data for the session ID
->>>>>>> f3f1eb97
+        session_id = create_or_refresh_session(session_id, 60) # throw away session for just this interaction
         return sessions[session_id]
 
 
-def get_or_create_session(session_id):
+def create_or_refresh_session(session_id, max_age):
     if not session_id or session_id not in sessions:
         session_id = str(uuid.uuid4())
+        logger.info(f"Creating new Session {session_id}")
         sessions[session_id] = SessionData()
         sessions[session_id].opaca_client = OpacaClient()
+    sessions[session_id].valid_until = time.time() + max_age
     return session_id
 
 
@@ -243,7 +220,7 @@
 
 @app.on_event("startup")
 async def startup_event():
-    asyncio.create_task(cleanup_old_sessions(60))
+    asyncio.create_task(cleanup_old_sessions(30))
 
 
 # run as `python3 -m Backend.server`
