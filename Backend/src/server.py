--- conflicted
+++ resolved
@@ -69,56 +69,10 @@
 async def get_backends() -> list:
     return list(BACKENDS)
 
-"""@app.post("/connect", description="Connect to OPACA Runtime Platform. Returns the status code of the original request (to differentiate from errors resulting from this call itself).")
+@app.post("/connect", description="Connect to OPACA Runtime Platform. Returns the status code of the original request (to differentiate from errors resulting from this call itself).")
 async def connect(request: Request, response: FastAPIResponse, url: Url) -> int:
     session = await handle_session_id(request, response)
-<<<<<<< HEAD
-    session.opaca_client = OpacaClient()
-    return await session.opaca_client.connect(url.url, url.user, url.pwd)"""
-@app.post("/connect", description="Connect to OPACA Runtime Platform. Returns the status code of the original request (to differentiate from errors resulting from this call itself).")
-async def connect(request: Request, response: FastAPIResponse, url: Url) -> int:
-    print(">>> /connect called")
-    print(">>> Incoming URL:", url.url)
-    print(">>> Incoming user:", url.user)
-
-    try:
-        print(">>> Handling session ID")
-        #session = await handle_session_id(request, response)
-        session, session_id = await handle_session_id(request, response)
-        print(">>> [CONNECT] session_id used:", session_id)
-
-        print(">>> Creating OpacaClient")
-        session.opaca_client = OpacaClient()
-        print(">>> OpacaClient assigned to session:", session.opaca_client)
-
-        print(">>> Attempting connection...")
-        status = await session.opaca_client.connect(url.url, url.user, url.pwd)
-        print(">>> Connection status:", status)
-
-        if not hasattr(session, "opaca_client") or session.opaca_client is None:
-            print(">>> WARNING: session.opaca_client is None after connect")
-            raise HTTPException(status_code=500, detail="session.opaca_client is not set after connect")
-
-        if status != 200:
-            print(">>> Connection failed with status:", status)
-            raise HTTPException(status_code=status, detail="Failed to connect to OPACA Runtime Platform.")
-
-        print(">>> Connection successful. Returning status.")
-        print(">>> [CONNECT] session object id:", id(session))
-        return status
-
-    except HTTPException:
-        raise  # Let FastAPI handle known HTTP errors
-
-    except Exception as e:
-        print(">>> Unexpected error during /connect:")
-        traceback.print_exc()
-        raise HTTPException(status_code=500, detail=f"Unexpected error: {str(e)}")
-
-
-=======
     return await session.opaca_client.connect(url.url, url.user, url.pwd)
->>>>>>> 2c05fb24
 
 @app.get("/actions", description="Get available actions on connected OPACA Runtime Platform.")
 async def actions(request: Request, response: FastAPIResponse) -> dict[str, List[Dict[str, Any]]]:
