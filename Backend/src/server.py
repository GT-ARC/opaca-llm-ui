--- conflicted
+++ resolved
@@ -19,16 +19,6 @@
 from starlette.datastructures import Headers
 from starlette.websockets import WebSocket
 
-<<<<<<< HEAD
-from .utils import validate_config_input
-from .models import Url, Message, Response, SessionData, ConfigPayload, ChatMessage
-from .toolllm import *
-from .simple import SimpleBackend
-from .simple_tools import SimpleToolsBackend
-from .opaca_client import OpacaClient
-from .orchestrated import SelfOrchestratedBackend
-from .internal_tools import InternalTools
-=======
 from .utils import validate_config_input, exception_to_result
 from .models import ConnectRequest, QueryRequest, QueryResponse, SessionData, ConfigPayload, OpacaFile, Chat, \
     SearchResult, get_supported_models
@@ -37,7 +27,6 @@
 from .toolllm import ToolLLMMethod
 from .orchestrated import SelfOrchestratedMethod
 from .file_utils import delete_file_from_all_clients
->>>>>>> 122966b6
 
 
 @asynccontextmanager
@@ -326,23 +315,6 @@
 
     return False
 
-<<<<<<< HEAD
-async def handle_session_id(request: Request, response: FastAPIResponse) -> SessionData:
-    """
-    Gets the session id from the request object. If no session id was found or the id is unknown, creates a new
-    session id and adds an empty list of messages to that session id. Also sets the same session-id in the 
-    response and return the SessionData associated with that session-id.
-    """
-    session_id = request.cookies.get("session_id")
-    async with sessions_lock:
-        if not session_id or session_id not in sessions:
-            session_id = str(uuid.uuid4())
-            sessions[session_id] = SessionData()
-            sessions[session_id].opaca_client = OpacaClient(InternalTools(session_id))
-        response.set_cookie("session_id", session_id)
-        return sessions[session_id]
-=======
->>>>>>> 122966b6
 
 @app.patch("/files/{file_id}", description="Mark a file as suspended or unsuspended.")
 async def update_file(request: Request, response: Response, file_id: str, suspend: bool) -> bool:
@@ -376,13 +348,6 @@
 
     # Session lock to avoid race conditions
     async with sessions_lock:
-<<<<<<< HEAD
-        # If session ID is not found or invalid, create a new one
-        if not session_id or session_id not in sessions:
-            session_id = str(uuid.uuid4())
-            sessions[session_id] = SessionData()
-            sessions[session_id].opaca_client = OpacaClient(InternalTools(session_id))
-=======
         max_age = 60 * 60 * 24 * 30  # 30 days
         # create Cookie (or just update max-age if already exists)
         session_id = create_or_refresh_session(session_id, max_age)
@@ -390,7 +355,6 @@
         # If it's an HTTP request and you want to set a cookie
         if response is not None:
             response.set_cookie("session_id", session_id, max_age=max_age)
->>>>>>> 122966b6
 
         # Return the session data for the session ID
         return sessions[session_id]
