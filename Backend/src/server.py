"""
FastAPI Server providing HTTP/REST routes to be used by the Frontend.
Provides a list of available  LLM prompting methods that can be used,
and different routes for posting questions, updating the configuration, etc.
"""
import os
import traceback
from datetime import datetime, timezone
from pathlib import Path
from typing import Dict, Any, List, Union, Optional
import asyncio
import logging
import time
from contextlib import asynccontextmanager

<<<<<<< HEAD
from fastapi import FastAPI, Request, Response, HTTPException, UploadFile
from fastapi import Response as FastAPIResponse
=======
import io
from fastapi import FastAPI, Request, Response, HTTPException, UploadFile
>>>>>>> 48d35a6a
from fastapi.middleware.cors import CORSMiddleware
from starlette.datastructures import Headers
from starlette.websockets import WebSocket

from .utils import validate_config_input, exception_to_result, get_supported_models
from .models import ConnectRequest, QueryRequest, QueryResponse, SessionData, ConfigPayload, OpacaFile, Chat, \
    SearchResult
from .opaca_client import OpacaClient
from .simple import SimpleMethod
from .simple_tools import SimpleToolsMethod
from .toolllm import ToolLLMMethod
from .orchestrated import SelfOrchestratedMethod
from .file_utils import delete_file_from_all_clients
from .mongo_driver import load_session, save_session, delete_session


@asynccontextmanager
async def lifespan(app):
    # before start
    asyncio.create_task(cleanup_old_sessions())
    # app running
    yield
    # after shutdown
    pass

app = FastAPI(
    title="OPACA LLM Backend Services",
    summary="Provides services for interacting with the OPACA LLM. Mainly to be used by the frontend, but can also be called directly.",
    lifespan=lifespan
)

# Configure CORS settings
origins = os.getenv('CORS_WHITELIST', 'http://localhost:5173').split(";")

app.add_middleware(
    CORSMiddleware,
    allow_origins=origins,
    allow_credentials=True,
    allow_methods=["*"],
    allow_headers=["*"],
)


METHODS = {
    SimpleMethod.NAME: SimpleMethod(),
    SelfOrchestratedMethod.NAME: SelfOrchestratedMethod(),
    ToolLLMMethod.NAME: ToolLLMMethod(),
    SimpleToolsMethod.NAME: SimpleToolsMethod(),
}


# Simple dict to store session data
# Keep in mind: The session data is only reset upon restarting the application
sessions_lock = asyncio.Lock()
sessions: Dict[str, SessionData] = {}

logger = logging.getLogger("uvicorn")


@app.get("/methods", description="Get list of available LLM-prompting-methods, to be used as parameter for other routes.")
async def get_methods() -> list:
    return list(METHODS)

@app.get("/models", description="Get supported models, grouped by LLM server URL")
async def get_models() -> dict[str, list[str]]:
    return {
        url: models
        for url, _key, models in get_supported_models()
    }

@app.post("/connect", description="Connect to OPACA Runtime Platform. Returns the status code of the original request (to differentiate from errors resulting from this call itself).")
async def connect(request: Request, response: Response, connect: ConnectRequest) -> int:
    session = await handle_session_id(request, response)
    return await session.opaca_client.connect(connect.url, connect.user, connect.pwd)

@app.get("/connection", description="Get URL of currently connected OPACA Runtime Platform, if any, or null.")
async def get_connection(request: Request, response: Response) -> str | None:
    session = await handle_session_id(request, response)
    return session.opaca_client.url

@app.post("/disconnect", description="Reset OPACA Runtime Connection.")
async def disconnect(request: Request, response: Response) -> Response:
    session = await handle_session_id(request, response)
    await session.opaca_client.disconnect()
    return Response(status_code=204)


@app.get("/actions", description="Get available actions on connected OPACA Runtime Platform, grouped by Agent, using the same format as the OPACA platform itself.")
async def get_actions(request: Request, response: Response) -> dict[str, List[Dict[str, Any]]]:
    session = await handle_session_id(request, response)
    return await session.opaca_client.get_actions_simple()


@app.post("/query/{method}", description="Send message to the given LLM method. Returns the final LLM response along with all intermediate messages and different metrics. This method does not include, nor is the message and response added to, any chat history.")
async def query_no_history(request: Request, response: Response, method: str, message: QueryRequest) -> QueryResponse:
    session = await handle_session_id(request, response)
    session.abort_sent = False
    try:
        return await METHODS[method].query(message.user_query, session, Chat(chat_id=''))
    except Exception as e:
        return exception_to_result(message.user_query, e)


@app.post("/stop", description="Abort generation for every query of the current session.")
async def stop_query(request: Request, response: Response) -> None:
    session = await handle_session_id(request, response)
    session.abort_sent = True


@app.post("/reset_all", description="Reset all sessions (message histories and configurations)")
async def reset_all():
    async with sessions_lock:
        for session_id in sessions:
            sessions.pop(session_id)
            await delete_session(session_id)

### CHAT ROUTES

@app.get("/chats", description="Get available chats, just their names and IDs, but NOT the messages.")
async def get_chats(request: Request, response: Response) -> List[Chat]:
    session = await handle_session_id(request, response)
    chats = [
        Chat(chat_id=chat.chat_id, name=chat.name, time_created=chat.time_created, time_modified=chat.time_modified)
        for chat in session.chats.values()
    ]
    chats.sort(key=lambda chat: chat.time_modified, reverse=True)
    return chats


@app.get("/chats/{chat_id}", description="Get a chat's full history (including user queries, LLM responses, internal/intermediate messages, metrics, etc.).")
async def get_chat_history(request: Request, response: Response, chat_id: str) -> Chat:
    session = await handle_session_id(request, response)
    chat = handle_chat_id(session, chat_id)
    return chat


@app.post("/chats/{chat_id}/query/{method}", description="Send message to the given LLM method; the history is stored in the backend and will be sent to the actual LLM along with the new message. Returns the final LLM response along with all intermediate messages and different metrics.")
async def query_chat(request: Request, response: Response, method: str, chat_id: str, message: QueryRequest) -> QueryResponse:
    session = await handle_session_id(request, response)
    chat = handle_chat_id(session, chat_id, True)
    create_chat_name(chat, message)
    session.abort_sent = False
    result = None
    try:
        result = await METHODS[method].query(message.user_query, session, chat)
    except Exception as e:
        result = exception_to_result(message.user_query, e)
    finally:
        await store_message(chat, result)
        await store_session_data(session)
        return result


@app.websocket("/chats/{chat_id}/stream/{method}")
async def query_stream(websocket: WebSocket, chat_id: str, method: str):
    await websocket.accept()
    session = await handle_session_id(websocket)
    chat = handle_chat_id(session, chat_id, True)
    session.abort_sent = False
    message = None
    result = None
    try:
        data = await websocket.receive_json()
        message = QueryRequest(**data)
        create_chat_name(chat, message)
        result = await METHODS[method].query_stream(message.user_query, session, chat, websocket)
    except Exception as e:
        result = exception_to_result(message.user_query, e)
    finally:
        await store_message(chat, result)
        await store_session_data(session)
        await websocket.send_json(result.model_dump_json())
        await websocket.close()


@app.put("/chats/{chat_id}", description="Update a chat's name.")
async def update_chat(request: Request, response: Response, chat_id: str, new_name: str) -> None:
    session = await handle_session_id(request, response)
    chat = handle_chat_id(session, chat_id)
    chat.name = new_name
    update_chat_time(chat)
    await store_session_data(session)


@app.delete("/chats/{chat_id}", description="Delete a single chat.")
async def delete_chat(request: Request, response: Response, chat_id: str) -> bool:
    session = await handle_session_id(request, response)
    try:
        handle_chat_id(session, chat_id)
        async with sessions_lock:
            del session.chats[chat_id]
            await delete_session(session.session_id)
        return True
    except Exception as e:  # not found
        logger.error(f"Failed to delete chat {chat_id}: {str(e)}\nTraceback: {traceback.format_exc()}")
        return False


@app.post("/chats/search", description="Search through all chats for a given query.")
async def search_chats(request: Request, response: Response, query: str) -> Dict[str, List[SearchResult]]:
    def make_excerpt(text: str, query: str, index: int, buffer_length: int = 30) -> str:
        start = max(0, index - buffer_length)
        stop = min(len(text), index + len(query) + buffer_length)
        excerpt = message.content[start:stop]
        if start > 0:
            excerpt = f'...{excerpt}'
        if stop < len(text):
            excerpt = f'{excerpt}...'
        return excerpt

    if len(query) < 1: return {}
    session = await handle_session_id(request, response)
    results = {}
    query = query.lower()
    for chat in session.chats.values():
        for message_id, message in enumerate(chat.messages):
            index = -1
            while (index := message.content.lower().find(query, index+1)) >= 0:
                if chat.chat_id not in results:
                    results[chat.chat_id] = []
                results[chat.chat_id].append(SearchResult(
                    chat_id=chat.chat_id,
                    chat_name=chat.name,
                    message_id=message_id,
                    excerpt=make_excerpt(message.content, query, index),
                ))

    return results

## CONFIG ROUTES

@app.get("/config/{method}", description="Get current configuration of the given prompting method.")
async def get_config(request: Request, response: Response, method: str) -> ConfigPayload:
    session = await handle_session_id(request, response)
    if method not in session.config:
        session.config[method] = METHODS[method].default_config()
    return ConfigPayload(config_values=session.config[method], config_schema=METHODS[method].config_schema)


@app.put("/config/{method}", description="Update configuration of the given prompting method.")
async def set_config(request: Request, response: Response, method: str, conf: dict) -> ConfigPayload:
    session = await handle_session_id(request, response)
    try:
        validate_config_input(conf, METHODS[method].config_schema)
    except HTTPException as e:
        raise e
<<<<<<< HEAD
    session.config[backend] = conf
    await store_session_data(session)
    return ConfigPayload(config_values=session.config[backend], config_schema=BACKENDS[backend].config_schema)
=======
    session.config[method] = conf
    return ConfigPayload(config_values=session.config[method], config_schema=METHODS[method].config_schema)
>>>>>>> 48d35a6a


@app.delete("/config/{method}", description="Resets the configuration of the prompting method to its default.")
async def reset_config(request: Request, response: Response, method: str) -> ConfigPayload:
    session = await handle_session_id(request, response)
<<<<<<< HEAD
    session.config[backend] = BACKENDS[backend].default_config()
    await store_session_data(session)
    return ConfigPayload(config_values=session.config[backend], config_schema=BACKENDS[backend].config_schema)
=======
    session.config[method] = METHODS[method].default_config()
    return ConfigPayload(config_values=session.config[method], config_schema=METHODS[method].config_schema)
>>>>>>> 48d35a6a


## FILE ROUTES

@app.get("/files", description="Get a list of all uploaded files.")
async def get_files(request: Request, response: Response) -> dict:
    session = await handle_session_id(request, response)
    return session.uploaded_files


@app.post("/files", description="Upload a file to the backend, to be sent to the LLM for consideration "
                                "with the next user queries. Currently only supports PDF.")
async def upload_files(request: Request, response: Response, files: List[UploadFile]):
    session = await handle_session_id(request, response)
    uploaded = []
    for file in files:
        try:
            # save file to disk
            file_path = Path(f'/data/files/{session.session_id}/{file.filename}')
            file_path.parent.mkdir(parents=True, exist_ok=True)
            logger.info(f'Saving file to "{file_path}"')
            with open(file_path, 'wb') as f:
                while chunk := await file.read(1024 * 1024):
                    f.write(chunk)

            # Store in session.uploaded_files
            filedata = OpacaFile(content_type=file.content_type, file_path=file_path)
            session.uploaded_files[filedata.file_id] = filedata

            uploaded.append(filedata)

        except Exception as e:
            raise HTTPException(
                status_code=500,
                detail=f"Failed to process file {file.filename}: {str(e)}"
            )

    await store_session_data(session)
    return {"uploaded_files": uploaded}


@app.delete("/files/{file_id}", description="Delete an uploaded file.")
async def delete_file(request: Request, response: Response, file_id: str) -> bool:
    session = await handle_session_id(request, response)
    files = session.uploaded_files

    if file_id in files:
        result = await delete_file_from_all_clients(session, file_id)
        await store_session_data(session)
        return result

    return False


@app.patch("/files/{file_id}", description="Mark a file as suspended or unsuspended.")
async def update_file(request: Request, response: Response, file_id: str, suspend: bool) -> bool:
    session = await handle_session_id(request, response)
    files = session.uploaded_files

    if file_id in files:
        file = files[file_id]
        file.suspended = suspend
        await store_session_data(session)
        return True

    return False


## Utility functions

async def handle_session_id(source: Union[Request, WebSocket], response: Response = None) -> SessionData:
    """
    Unified session handler for both HTTP requests and WebSocket connections.
    If no valid session ID is found, a new one is created and optionally set in the response cookie.
    """

    # Extract cookies from headers
    headers = Headers(scope=source.scope)
    cookies = headers.get("cookie")
    session_id = None

    # Extract session_id from cookies
    if cookies:
        cookie_dict = dict(cookie.split("=", 1) for cookie in cookies.split("; "))
        session_id = cookie_dict.get("session_id")

    max_age = 60 * 60 * 24 * 30  # 30 days
    # create Cookie (or just update max-age if already exists)
    session_id = await create_or_refresh_session(session_id, max_age)

    # If it's an HTTP request and you want to set a cookie
    if response is not None:
        response.set_cookie("session_id", session_id, max_age=max_age)

    # Return the session data for the session ID
    return sessions[session_id]


async def create_or_refresh_session(session_id: Optional[str], max_age: int = 0) -> str:
    async with sessions_lock:
        session = await load_session(session_id)
        if session is None:
            logger.info(f"Creating new Session {session_id}")
            session = SessionData()
            session_id = session.session_id
            sessions[session_id] = session
        if session.opaca_client is None:
            session.opaca_client = OpacaClient()
        if max_age > 0:
            session.valid_until = time.time() + max_age

    await store_session_data(session)
    return session_id


def handle_chat_id(session: SessionData, chat_id: str, create_if_missing: bool = False) -> Chat | None:
    chat = session.chats.get(chat_id, None)
    if chat is None and create_if_missing:
        chat = Chat(chat_id=chat_id)
        session.chats[chat_id] = chat
    elif chat is None and not create_if_missing:
        raise HTTPException(status_code=404, detail="Chat not found")
    return chat


def create_chat_name(chat: Chat | None, message: QueryRequest | None) -> None:
    if (chat is not None) and (message is not None) and not chat.name:
        chat.name = (f'{message.user_query[:32]}…'
            if len(message.user_query) > 32
            else message.user_query)


def update_chat_time(chat: Chat) -> None:
    chat.time_modified = datetime.now(tz=timezone.utc)


async def store_message(chat: Chat, result: QueryResponse):
    chat.responses.append(result)
    update_chat_time(chat)


async def store_session_data(session: SessionData) -> None:
    if session is None: return
    async with sessions_lock:
        sessions[session.session_id] = session
        await save_session(session)


async def cleanup_old_sessions(delay_seconds: int = 60 * 60 * 24) -> None:
    """
    Delete all expired sessions.

    :param delay_seconds: Number of seconds between cleanups.
    """
    while True:
        logger.info("Checking for old Sessions...")
        now = time.time()
        for session_id, session in sessions.items():
                with session:
                    if session.valid_until < now:
                        logger.info(f"Removing old session {session_id}")
                        sessions.pop(session_id)
                        await delete_session(session_id)

        await asyncio.sleep(delay_seconds)



# run as `python3 -m Backend.server`
if __name__ == "__main__":
    import uvicorn
    uvicorn.run(app, host="0.0.0.0", port=3001)<|MERGE_RESOLUTION|>--- conflicted
+++ resolved
@@ -13,13 +13,7 @@
 import time
 from contextlib import asynccontextmanager
 
-<<<<<<< HEAD
 from fastapi import FastAPI, Request, Response, HTTPException, UploadFile
-from fastapi import Response as FastAPIResponse
-=======
-import io
-from fastapi import FastAPI, Request, Response, HTTPException, UploadFile
->>>>>>> 48d35a6a
 from fastapi.middleware.cors import CORSMiddleware
 from starlette.datastructures import Headers
 from starlette.websockets import WebSocket
@@ -266,28 +260,17 @@
         validate_config_input(conf, METHODS[method].config_schema)
     except HTTPException as e:
         raise e
-<<<<<<< HEAD
-    session.config[backend] = conf
+    session.config[method] = conf
     await store_session_data(session)
-    return ConfigPayload(config_values=session.config[backend], config_schema=BACKENDS[backend].config_schema)
-=======
-    session.config[method] = conf
     return ConfigPayload(config_values=session.config[method], config_schema=METHODS[method].config_schema)
->>>>>>> 48d35a6a
 
 
 @app.delete("/config/{method}", description="Resets the configuration of the prompting method to its default.")
 async def reset_config(request: Request, response: Response, method: str) -> ConfigPayload:
     session = await handle_session_id(request, response)
-<<<<<<< HEAD
-    session.config[backend] = BACKENDS[backend].default_config()
+    session.config[method] = METHODS[method].default_config()
     await store_session_data(session)
-    return ConfigPayload(config_values=session.config[backend], config_schema=BACKENDS[backend].config_schema)
-=======
-    session.config[method] = METHODS[method].default_config()
     return ConfigPayload(config_values=session.config[method], config_schema=METHODS[method].config_schema)
->>>>>>> 48d35a6a
-
 
 ## FILE ROUTES
 
