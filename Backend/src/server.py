"""
FastAPI Server providing HTTP/REST routes to be used by the Frontend.
Provides a list of available "backends", or LLM prompting methods that can be used,
and different routes for posting questions, updating the configuration, etc.
"""
import os
import uuid
from datetime import datetime, UTC
from typing import Dict, Any
import asyncio
import logging
import time
from contextlib import asynccontextmanager

import io
from fastapi import FastAPI, Request, HTTPException, UploadFile
from fastapi import Response as FastAPIResponse
from fastapi.responses import JSONResponse
from fastapi.middleware.cors import CORSMiddleware
from starlette.datastructures import Headers
from starlette.websockets import WebSocket

from typing import List, Union

<<<<<<< HEAD
from .utils import validate_config_input, exception_to_result, get_supported_models
from .models import ConnectInfo, Message, Response, SessionData, ConfigPayload, ChatMessage, OpacaFile
=======
from .utils import validate_config_input, exception_to_result
from .models import ConnectInfo, Message, Response, SessionData, ConfigPayload, ChatMessage, OpacaFile, Chat
>>>>>>> 909996c9
from .toolllm import *
from .simple import SimpleBackend
from .simple_tools import SimpleToolsBackend
from .opaca_client import OpacaClient
from .orchestrated import SelfOrchestratedBackend


@asynccontextmanager
async def lifespan(app):
    # before start
    asyncio.create_task(cleanup_old_sessions())
    # app running
    yield
    # after shutdown
    pass

app = FastAPI(
    title="OPACA LLM Backend Services",
    summary="Provides services for interacting with the OPACA LLM. Mainly to be used by the frontend, but can also be called directly.",
    lifespan=lifespan
)

# Configure CORS settings
origins = os.getenv('CORS_WHITELIST', 'http://localhost:5173').split(";")

app.add_middleware(
    CORSMiddleware,
    allow_origins=origins,
    allow_credentials=True,
    allow_methods=["*"],
    allow_headers=["*"],
)


BACKENDS = {
    SimpleBackend.NAME: SimpleBackend(),
    SelfOrchestratedBackend.NAME: SelfOrchestratedBackend(),
    ToolLLMBackend.NAME: ToolLLMBackend(),
    SimpleToolsBackend.NAME: SimpleToolsBackend(),
}


# Simple dict to store session data
# Keep in mind: The session data is only reset upon restarting the application
sessions_lock = asyncio.Lock()
sessions: Dict[str, SessionData] = {}

logger = logging.getLogger("uvicorn")


@app.get("/backends", description="Get list of available 'backends'/LLM-prompting-methods, to be used as parameter for other routes.")
async def get_backends() -> list:
    return list(BACKENDS)

@app.get("/models", description="Get supported models, grouped by LLM server URL")
async def get_models() -> dict[str, list[str]]:
    return {
        url: models
        for url, _key, models in get_supported_models()
    }

@app.post("/connect", description="Connect to OPACA Runtime Platform. Returns the status code of the original request (to differentiate from errors resulting from this call itself).")
async def connect(request: Request, response: FastAPIResponse, connect: ConnectInfo) -> int:
    session = await handle_session_id(request, response)
    return await session.opaca_client.connect(connect.url, connect.user, connect.pwd)


@app.post("/disconnect", description="Reset OPACA Runtime Connection.")
async def disconnect(request: Request, response: FastAPIResponse) -> FastAPIResponse:
    session = await handle_session_id(request, response)
    await session.opaca_client.disconnect()
    return FastAPIResponse(status_code=204)


@app.get("/actions", description="Get available actions on connected OPACA Runtime Platform, grouped by Agent, using the same format as the OPACA platform itself.")
async def actions(request: Request, response: FastAPIResponse) -> dict[str, List[Dict[str, Any]]]:
    session = await handle_session_id(request, response)
    return await session.opaca_client.get_actions_simple()


<<<<<<< HEAD
@app.post("/{backend}/query", description="Send message to the given LLM backend; the history is stored in the backend and will be sent to the actual LLM along with the new message. Returns the final LLM response along with all intermediate messages and different metrics.")
async def query(request: Request, response: FastAPIResponse, backend: str, message: Message) -> Response:
    session = await handle_session_id(request, response)
    session.abort_sent = False
    try:
        result = await BACKENDS[backend].query(message.user_query, session)
    except Exception as e:
        result = exception_to_result(message.user_query, e)
    finally:
        await store_message(session, message, result)
        return result


@app.websocket("/{backend}/query_stream")
async def query_stream(websocket: WebSocket, backend: str):
    await websocket.accept()
    session = await handle_session_id(websocket)
    session.abort_sent = False
    message = None
    try:
        data = await websocket.receive_json()
        message = Message(**data)
        result = await BACKENDS[backend].query_stream(message.user_query, session, websocket)
    except Exception as e:
        result = exception_to_result(message.user_query, e)
    finally:
        await store_message(session, message, result)
        await websocket.send_json(result.model_dump_json())
        await websocket.close()


@app.post("/stop", description="Abort generation for last query.")
async def history(request: Request, response: FastAPIResponse) -> None:
    session = await handle_session_id(request, response)
    session.abort_sent = True


=======
>>>>>>> 909996c9
@app.post("/upload", description="Upload a file to be backend, to be sent to the LLM for consideration with the next user queries. Currently only supports PDF.")
async def upload_files(request: Request, response: FastAPIResponse, files: List[UploadFile]):
    session = await handle_session_id(request, response)
    uploaded = []
    for file in files:
        try:
            contents = await file.read()

            file_model = OpacaFile(
                content_type=file.content_type,
                sent=False
            )
            file_model._content = io.BytesIO(contents)

            # Store in session.uploaded_files
            session.uploaded_files[file.filename] = file_model
            uploaded.append(file.filename)

        except Exception as e:
            raise HTTPException(
                status_code=500,
                detail=f"Failed to process file {file.filename}: {str(e)}"
            )

    return JSONResponse(status_code=201, content={"uploaded_files": uploaded})


@app.post("/query/{backend}", description="Send message to the given LLM backend. Returns the final LLM response along with all intermediate messages and different metrics.")
async def query(request: Request, response: FastAPIResponse, backend: str, message: Message) -> Response:
    session = await handle_session_id(request, response)
    session.abort_sent = False
    try:
        await BACKENDS[backend].init_models(session)
        return await BACKENDS[backend].query(message.user_query, session, Chat(chat_id=''))
    except Exception as e:
        return exception_to_result(message.user_query, e)


@app.post("/stop", description="Abort generation for every query of the current session.")
async def stop_query(request: Request, response: FastAPIResponse) -> None:
    session = await handle_session_id(request, response)
    session.abort_sent = True

### CHAT ROUTES

@app.get("/chats", description="Get available chats, just their names and IDs, but NOT the messages.")
async def get_chats(request: Request, response: FastAPIResponse) -> List[Chat]:
    session = await handle_session_id(request, response)
    chats = [
        Chat(chat_id=chat.chat_id, name=chat.name, time_created=chat.time_created, time_modified=chat.time_modified)
        for chat in session.chats.values()
    ]
    chats.sort(key=lambda chat: chat.time_modified, reverse=True)
    return chats


@app.get("/chats/{chat_id}", description="Get a chat's full history (user queries and LLM responses, no internal/intermediate messages).")
async def get_chat_history(request: Request, response: FastAPIResponse, chat_id: str) -> Chat:
    session = await handle_session_id(request, response)
    chat = handle_chat_id(session, chat_id)
    return chat


@app.post("/chats/{chat_id}/query/{backend}", description="Send message to the given LLM backend; the history is stored in the backend and will be sent to the actual LLM along with the new message. Returns the final LLM response along with all intermediate messages and different metrics.")
async def query(request: Request, response: FastAPIResponse, backend: str, chat_id: str, message: Message) -> Response:
    session = await handle_session_id(request, response)
    chat = handle_chat_id(session, chat_id)
    create_chat_name(chat, message)
    session.abort_sent = False
    result = None
    try:
        await BACKENDS[backend].init_models(session)
        result = await BACKENDS[backend].query(message.user_query, session, chat)
    except Exception as e:
        result = exception_to_result(message.user_query, e)
    finally:
        await store_message(chat, message, result)
        return result


@app.websocket("/chats/{chat_id}/stream/{backend}")
async def query_stream(websocket: WebSocket, chat_id: str, backend: str):
    await websocket.accept()
    session = await handle_session_id(websocket)
    chat = handle_chat_id(session, chat_id, True)
    session.abort_sent = False
    message = None
    result = None
    try:
        data = await websocket.receive_json()
        message = Message(**data)
        create_chat_name(chat, message)
        await BACKENDS[backend].init_models(session)
        result = await BACKENDS[backend].query_stream(message.user_query, session, chat, websocket)
    except Exception as e:
        result = exception_to_result(message.user_query, e)
    finally:
        await store_message(chat, message, result)
        await websocket.send_json(result.model_dump_json())
        await websocket.close()


@app.put("/chats/{chat_id}", description="Update a chat's name.")
async def update_chat(request: Request, response: FastAPIResponse, chat_id: str, new_name: str) -> None:
    session = await handle_session_id(request, response)
    chat = handle_chat_id(session, chat_id)
    chat.name = new_name
    update_chat_time(chat)


@app.delete("/chats/{chat_id}", description="Delete a single chat.")
async def delete_chat(request: Request, response: FastAPIResponse, chat_id: str) -> bool:
    session = await handle_session_id(request, response)
    chat = handle_chat_id(session, chat_id)
    if chat is not None:
        async with sessions_lock:
            del session.chats[chat_id]
        return True
    else:
        return False


@app.post("/reset_all", description="Reset all sessions (message histories and configurations)")
async def reset_all():
    async with sessions_lock:
        sessions.clear()

## CONFIG ROUTES

@app.get("/config/{backend}", description="Get current configuration of the given prompting method.")
async def get_config(request: Request, response: FastAPIResponse, backend: str) -> ConfigPayload:
    session = await handle_session_id(request, response)
    if backend not in session.config:
        session.config[backend] = BACKENDS[backend].default_config()
    return ConfigPayload(value=session.config[backend], config_schema=BACKENDS[backend].config_schema)


@app.put("/config/{backend}", description="Update configuration of the given prompting method.")
async def set_config(request: Request, response: FastAPIResponse, backend: str, conf: dict) -> ConfigPayload:
    session = await handle_session_id(request, response)
    try:
        validate_config_input(conf, BACKENDS[backend].config_schema)
    except HTTPException as e:
        raise e
    session.config[backend] = conf
    return ConfigPayload(value=session.config[backend], config_schema=BACKENDS[backend].config_schema)


@app.delete("/config/{backend}", description="Resets the configuration of the prompting method to its default.")
async def reset_config(request: Request, response: FastAPIResponse, backend: str) -> ConfigPayload:
    session = await handle_session_id(request, response)
    session.config[backend] = BACKENDS[backend].default_config()
    return ConfigPayload(value=session.config[backend], config_schema=BACKENDS[backend].config_schema)

## Utility functions

async def handle_session_id(source: Union[Request, WebSocket], response: FastAPIResponse = None) -> SessionData:
    """
    Unified session handler for both HTTP requests and WebSocket connections.
    If no valid session ID is found, a new one is created and optionally set in the response cookie.
    """

    # Extract cookies from headers
    headers = Headers(scope=source.scope)
    cookies = headers.get("cookie")
    session_id = None

    # Extract session_id from cookies
    if cookies:
        cookie_dict = dict(cookie.split("=", 1) for cookie in cookies.split("; "))
        session_id = cookie_dict.get("session_id")

    # Session lock to avoid race conditions
    async with sessions_lock:
        max_age = 60 * 60 * 24 * 30  # 30 days
        # create Cookie (or just update max-age if already exists)
        session_id = create_or_refresh_session(session_id, max_age)

        # If it's an HTTP request and you want to set a cookie
        if response is not None:
            response.set_cookie("session_id", session_id, max_age=max_age)

        # Return the session data for the session ID
        return sessions[session_id]


def create_or_refresh_session(session_id, max_age=None):
    if not session_id or session_id not in sessions:
        session_id = str(uuid.uuid4())
        logger.info(f"Creating new Session {session_id}")
        sessions[session_id] = SessionData()
        sessions[session_id].opaca_client = OpacaClient()
    if max_age is not None:
        sessions[session_id].valid_until = time.time() + max_age
    return session_id


def handle_chat_id(session: SessionData, chat_id: str, create_if_missing: bool = False) -> Chat | None:
    chat = session.chats.get(chat_id, None)
    if chat is None and create_if_missing:
        chat = Chat(chat_id=chat_id)
        session.chats[chat_id] = chat
    elif chat is None and not create_if_missing:
        raise HTTPException(status_code=404, detail="Chat not found")
    return chat


def create_chat_name(chat: Chat | None, message: Message | None) -> None:
    if (chat is not None) and (message is not None) and not chat.name:
        chat.name = (f'{message.user_query[:32]}…'
            if len(message.user_query) > 32
            else message.user_query)


def update_chat_time(chat: Chat) -> None:
    chat.time_modified = datetime.now(tz=UTC)


async def store_message(chat: Chat, message: Message, result: Response):
    if message:
        chat.messages.extend([
            ChatMessage(role="user", content=message.user_query),
            ChatMessage(role="assistant", content=result.content)
        ])
        update_chat_time(chat)


async def cleanup_old_sessions(delay_seconds=3600):
    while True:
        logger.info("Checking for old Sessions...")
        now = time.time()
        async with sessions_lock:
            for session_id, session_data in list(sessions.items()):
                if session_data.valid_until < now:
                    logger.info(f"Removing old session {session_id}")
                    sessions.pop(session_id)
        await asyncio.sleep(delay_seconds)



# run as `python3 -m Backend.server`
if __name__ == "__main__":
    import uvicorn
    uvicorn.run(app, host="0.0.0.0", port=3001)<|MERGE_RESOLUTION|>--- conflicted
+++ resolved
@@ -22,13 +22,9 @@
 
 from typing import List, Union
 
-<<<<<<< HEAD
+
 from .utils import validate_config_input, exception_to_result, get_supported_models
-from .models import ConnectInfo, Message, Response, SessionData, ConfigPayload, ChatMessage, OpacaFile
-=======
-from .utils import validate_config_input, exception_to_result
 from .models import ConnectInfo, Message, Response, SessionData, ConfigPayload, ChatMessage, OpacaFile, Chat
->>>>>>> 909996c9
 from .toolllm import *
 from .simple import SimpleBackend
 from .simple_tools import SimpleToolsBackend
@@ -109,46 +105,6 @@
     return await session.opaca_client.get_actions_simple()
 
 
-<<<<<<< HEAD
-@app.post("/{backend}/query", description="Send message to the given LLM backend; the history is stored in the backend and will be sent to the actual LLM along with the new message. Returns the final LLM response along with all intermediate messages and different metrics.")
-async def query(request: Request, response: FastAPIResponse, backend: str, message: Message) -> Response:
-    session = await handle_session_id(request, response)
-    session.abort_sent = False
-    try:
-        result = await BACKENDS[backend].query(message.user_query, session)
-    except Exception as e:
-        result = exception_to_result(message.user_query, e)
-    finally:
-        await store_message(session, message, result)
-        return result
-
-
-@app.websocket("/{backend}/query_stream")
-async def query_stream(websocket: WebSocket, backend: str):
-    await websocket.accept()
-    session = await handle_session_id(websocket)
-    session.abort_sent = False
-    message = None
-    try:
-        data = await websocket.receive_json()
-        message = Message(**data)
-        result = await BACKENDS[backend].query_stream(message.user_query, session, websocket)
-    except Exception as e:
-        result = exception_to_result(message.user_query, e)
-    finally:
-        await store_message(session, message, result)
-        await websocket.send_json(result.model_dump_json())
-        await websocket.close()
-
-
-@app.post("/stop", description="Abort generation for last query.")
-async def history(request: Request, response: FastAPIResponse) -> None:
-    session = await handle_session_id(request, response)
-    session.abort_sent = True
-
-
-=======
->>>>>>> 909996c9
 @app.post("/upload", description="Upload a file to be backend, to be sent to the LLM for consideration with the next user queries. Currently only supports PDF.")
 async def upload_files(request: Request, response: FastAPIResponse, files: List[UploadFile]):
     session = await handle_session_id(request, response)
@@ -181,7 +137,6 @@
     session = await handle_session_id(request, response)
     session.abort_sent = False
     try:
-        await BACKENDS[backend].init_models(session)
         return await BACKENDS[backend].query(message.user_query, session, Chat(chat_id=''))
     except Exception as e:
         return exception_to_result(message.user_query, e)
@@ -220,7 +175,6 @@
     session.abort_sent = False
     result = None
     try:
-        await BACKENDS[backend].init_models(session)
         result = await BACKENDS[backend].query(message.user_query, session, chat)
     except Exception as e:
         result = exception_to_result(message.user_query, e)
@@ -241,7 +195,6 @@
         data = await websocket.receive_json()
         message = Message(**data)
         create_chat_name(chat, message)
-        await BACKENDS[backend].init_models(session)
         result = await BACKENDS[backend].query_stream(message.user_query, session, chat, websocket)
     except Exception as e:
         result = exception_to_result(message.user_query, e)
