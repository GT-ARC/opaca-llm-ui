--- conflicted
+++ resolved
@@ -186,21 +186,21 @@
         session_id = get_or_create_session(session_id)
         return sessions[session_id]
 
-<<<<<<< HEAD
+
 def get_or_create_session(session_id):
     if not session_id or session_id not in sessions:
         session_id = str(uuid.uuid4())
         sessions[session_id] = SessionData()
         sessions[session_id].opaca_client = OpacaClient()
     return session_id
-=======
+
+
 async def store_message(session: SessionData, message: Message, result: Response):
     if message and message.store_in_history:
         session.messages.extend([
             ChatMessage(role="user", content=message.user_query),
             ChatMessage(role="assistant", content=result.content)
         ])
->>>>>>> 70ba9c4e
 
 
 # run as `python3 -m Backend.server`
