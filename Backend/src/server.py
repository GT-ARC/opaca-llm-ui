"""
FastAPI Server providing HTTP/REST routes to be used by the Frontend.
Provides a list of available "backends", or LLM prompting methods that can be used,
and different routes for posting questions, updating the configuration, etc.
"""
import os
import traceback
import uuid
from datetime import datetime, timezone
from typing import Dict, Any, List, Union
import asyncio
import logging
import time
from contextlib import asynccontextmanager

import io
from fastapi import FastAPI, Request, Response, HTTPException, UploadFile
from fastapi.responses import JSONResponse
from fastapi.middleware.cors import CORSMiddleware
from starlette.datastructures import Headers
from starlette.websockets import WebSocket

from .utils import validate_config_input, exception_to_result, get_supported_models
<<<<<<< HEAD
from .models import ConnectRequest, QueryRequest, QueryResponse, SessionData, ConfigPayload, ChatMessage, OpacaFile, Chat, \
=======
from .models import ConnectInfo, Message, Response, SessionData, ConfigPayload, OpacaFile, Chat, \
>>>>>>> adbcfe4b
    SearchResult
from .opaca_client import OpacaClient
from .simple import SimpleBackend
from .simple_tools import SimpleToolsBackend
from .toolllm import ToolLLMBackend
from .orchestrated import SelfOrchestratedBackend
from .file_utils import delete_file_from_all_clients


@asynccontextmanager
async def lifespan(app):
    # before start
    asyncio.create_task(cleanup_old_sessions())
    # app running
    yield
    # after shutdown
    pass

app = FastAPI(
    title="OPACA LLM Backend Services",
    summary="Provides services for interacting with the OPACA LLM. Mainly to be used by the frontend, but can also be called directly.",
    lifespan=lifespan
)

# Configure CORS settings
origins = os.getenv('CORS_WHITELIST', 'http://localhost:5173').split(";")

app.add_middleware(
    CORSMiddleware,
    allow_origins=origins,
    allow_credentials=True,
    allow_methods=["*"],
    allow_headers=["*"],
)


BACKENDS = {
    SimpleBackend.NAME: SimpleBackend(),
    SelfOrchestratedBackend.NAME: SelfOrchestratedBackend(),
    ToolLLMBackend.NAME: ToolLLMBackend(),
    SimpleToolsBackend.NAME: SimpleToolsBackend(),
}


# Simple dict to store session data
# Keep in mind: The session data is only reset upon restarting the application
sessions_lock = asyncio.Lock()
sessions: Dict[str, SessionData] = {}

logger = logging.getLogger("uvicorn")


@app.get("/backends", description="Get list of available 'backends'/LLM-prompting-methods, to be used as parameter for other routes.")
async def get_backends() -> list:
    return list(BACKENDS)

@app.get("/models", description="Get supported models, grouped by LLM server URL")
async def get_models() -> dict[str, list[str]]:
    return {
        url: models
        for url, _key, models in get_supported_models()
    }

@app.post("/connect", description="Connect to OPACA Runtime Platform. Returns the status code of the original request (to differentiate from errors resulting from this call itself).")
async def connect(request: Request, response: Response, connect: ConnectRequest) -> int:
    session = await handle_session_id(request, response)
    return await session.opaca_client.connect(connect.url, connect.user, connect.pwd)

@app.get("/connection", description="Get URL of currently connected OPACA Runtime Platform, if any, or null.")
async def get_connection(request: Request, response: Response) -> str | None:
    session = await handle_session_id(request, response)
    return session.opaca_client.url

@app.post("/disconnect", description="Reset OPACA Runtime Connection.")
async def disconnect(request: Request, response: Response) -> Response:
    session = await handle_session_id(request, response)
    await session.opaca_client.disconnect()
    return Response(status_code=204)


@app.get("/actions", description="Get available actions on connected OPACA Runtime Platform, grouped by Agent, using the same format as the OPACA platform itself.")
async def get_actions(request: Request, response: Response) -> dict[str, List[Dict[str, Any]]]:
    session = await handle_session_id(request, response)
    return await session.opaca_client.get_actions_simple()


<<<<<<< HEAD
@app.post("/upload", description="Upload a file to be backend, to be sent to the LLM for consideration with the next user queries. Currently only supports PDF.")
async def upload_files(request: Request, response: Response, files: List[UploadFile]):
    session = await handle_session_id(request, response)
    uploaded = []
    for file in files:
        try:
            contents = await file.read()

            file_model = OpacaFile(
                content_type=file.content_type,
                sent=False
            )
            file_model._content = io.BytesIO(contents)

            # Store in session.uploaded_files
            session.uploaded_files[file.filename] = file_model
            uploaded.append(file.filename)

        except Exception as e:
            raise HTTPException(
                status_code=500,
                detail=f"Failed to process file {file.filename}: {str(e)}"
            )

    return JSONResponse(status_code=201, content={"uploaded_files": uploaded})


=======
>>>>>>> adbcfe4b
@app.post("/query/{backend}", description="Send message to the given LLM backend. Returns the final LLM response along with all intermediate messages and different metrics. This method does not include, nor is the message and response added to, any chat history.")
async def query_no_history(request: Request, response: Response, backend: str, message: QueryRequest) -> QueryResponse:
    session = await handle_session_id(request, response)
    session.abort_sent = False
    try:
        return await BACKENDS[backend].query(message.user_query, session, Chat(chat_id=''))
    except Exception as e:
        return exception_to_result(message.user_query, e)


@app.post("/stop", description="Abort generation for every query of the current session.")
async def stop_query(request: Request, response: Response) -> None:
    session = await handle_session_id(request, response)
    session.abort_sent = True


@app.post("/reset_all", description="Reset all sessions (message histories and configurations)")
async def reset_all():
    async with sessions_lock:
        sessions.clear()

### CHAT ROUTES

@app.get("/chats", description="Get available chats, just their names and IDs, but NOT the messages.")
async def get_chats(request: Request, response: Response) -> List[Chat]:
    session = await handle_session_id(request, response)
    chats = [
        Chat(chat_id=chat.chat_id, name=chat.name, time_created=chat.time_created, time_modified=chat.time_modified)
        for chat in session.chats.values()
    ]
    chats.sort(key=lambda chat: chat.time_modified, reverse=True)
    return chats


<<<<<<< HEAD
@app.get("/chats/{chat_id}", description="Get a chat's full history (user queries and LLM responses, no internal/intermediate messages).")
async def get_chat_history(request: Request, response: Response, chat_id: str) -> Chat:
=======
@app.get("/chats/{chat_id}", description="Get a chat's full history (including user queries, LLM responses, internal/intermediate messages, metrics, etc.).")
async def get_chat_history(request: Request, response: FastAPIResponse, chat_id: str) -> Chat:
>>>>>>> adbcfe4b
    session = await handle_session_id(request, response)
    chat = handle_chat_id(session, chat_id)
    return chat


@app.post("/chats/{chat_id}/query/{backend}", description="Send message to the given LLM backend; the history is stored in the backend and will be sent to the actual LLM along with the new message. Returns the final LLM response along with all intermediate messages and different metrics.")
async def query_chat(request: Request, response: Response, backend: str, chat_id: str, message: QueryRequest) -> QueryResponse:
    session = await handle_session_id(request, response)
    chat = handle_chat_id(session, chat_id, True)
    create_chat_name(chat, message)
    session.abort_sent = False
    result = None
    try:
        result = await BACKENDS[backend].query(message.user_query, session, chat)
    except Exception as e:
        result = exception_to_result(message.user_query, e)
    finally:
        await store_message(chat, result)
        return result


@app.websocket("/chats/{chat_id}/stream/{backend}")
async def query_stream(websocket: WebSocket, chat_id: str, backend: str):
    await websocket.accept()
    session = await handle_session_id(websocket)
    chat = handle_chat_id(session, chat_id, True)
    session.abort_sent = False
    message = None
    result = None
    try:
        data = await websocket.receive_json()
        message = QueryRequest(**data)
        create_chat_name(chat, message)
        result = await BACKENDS[backend].query_stream(message.user_query, session, chat, websocket)
    except Exception as e:
        result = exception_to_result(message.user_query, e)
    finally:
        await store_message(chat, result)
        await websocket.send_json(result.model_dump_json())
        await websocket.close()


@app.put("/chats/{chat_id}", description="Update a chat's name.")
async def update_chat(request: Request, response: Response, chat_id: str, new_name: str) -> None:
    session = await handle_session_id(request, response)
    chat = handle_chat_id(session, chat_id)
    chat.name = new_name
    update_chat_time(chat)


@app.delete("/chats/{chat_id}", description="Delete a single chat.")
async def delete_chat(request: Request, response: Response, chat_id: str) -> bool:
    session = await handle_session_id(request, response)
    try:
        handle_chat_id(session, chat_id)
        async with sessions_lock:
            del session.chats[chat_id]
        return True
    except Exception as e:  # not found
        logger.error(f"Failed to delete chat {chat_id}: {str(e)}\nTraceback: {traceback.format_exc()}")
        return False


@app.post("/chats/search", description="Search through all chats for a given query.")
async def search_chats(request: Request, response: Response, query: str) -> Dict[str, List[SearchResult]]:
    def make_excerpt(text: str, query: str, index: int, buffer_length: int = 30) -> str:
        start = max(0, index - buffer_length)
        stop = min(len(text), index + len(query) + buffer_length)
        excerpt = message.content[start:stop]
        if start > 0:
            excerpt = f'...{excerpt}'
        if stop < len(text):
            excerpt = f'{excerpt}...'
        return excerpt

    if len(query) < 1: return {}
    session = await handle_session_id(request, response)
    results = {}
    query = query.lower()
    for chat in session.chats.values():
        for message_id, message in enumerate(chat.messages):
            index = -1
            while (index := message.content.lower().find(query, index+1)) >= 0:
                if chat.chat_id not in results:
                    results[chat.chat_id] = []
                results[chat.chat_id].append(SearchResult(
                    chat_id=chat.chat_id,
                    chat_name=chat.name,
                    message_id=message_id,
                    excerpt=make_excerpt(message.content, query, index),
                ))

    return results

## CONFIG ROUTES

@app.get("/config/{backend}", description="Get current configuration of the given prompting method.")
async def get_config(request: Request, response: Response, backend: str) -> ConfigPayload:
    session = await handle_session_id(request, response)
    if backend not in session.config:
        session.config[backend] = BACKENDS[backend].default_config()
    return ConfigPayload(config_values=session.config[backend], config_schema=BACKENDS[backend].config_schema)


@app.put("/config/{backend}", description="Update configuration of the given prompting method.")
async def set_config(request: Request, response: Response, backend: str, conf: dict) -> ConfigPayload:
    session = await handle_session_id(request, response)
    try:
        validate_config_input(conf, BACKENDS[backend].config_schema)
    except HTTPException as e:
        raise e
    session.config[backend] = conf
    return ConfigPayload(config_values=session.config[backend], config_schema=BACKENDS[backend].config_schema)


@app.delete("/config/{backend}", description="Resets the configuration of the prompting method to its default.")
async def reset_config(request: Request, response: Response, backend: str) -> ConfigPayload:
    session = await handle_session_id(request, response)
    session.config[backend] = BACKENDS[backend].default_config()
    return ConfigPayload(config_values=session.config[backend], config_schema=BACKENDS[backend].config_schema)


## FILE ROUTES

@app.get("/files", description="Get a list of all uploaded files.")
async def get_files(request: Request, response: FastAPIResponse) -> dict:
    session = await handle_session_id(request, response)
    return session.uploaded_files


@app.post("/files", description="Upload a file to the backend, to be sent to the LLM for consideration "
                                "with the next user queries. Currently only supports PDF.")
async def upload_files(request: Request, response: FastAPIResponse, files: List[UploadFile]):
    session = await handle_session_id(request, response)
    uploaded = []
    for file in files:
        try:
            contents = await file.read()

            file_id = str(uuid.uuid4())
            base_name, _ = os.path.splitext(file.filename)

            file_model = OpacaFile(
                content_type=file.content_type,
                file_id=file_id,
                file_name=file.filename,
                suspended=False
            )
            file_model._content = io.BytesIO(contents)

            # Store in session.uploaded_files
            session.uploaded_files[file_id] = file_model
            uploaded.append(file_model)

        except Exception as e:
            raise HTTPException(
                status_code=500,
                detail=f"Failed to process file {file.filename}: {str(e)}"
            )

    return {"uploaded_files": uploaded}


@app.delete("/files/{file_id}", description="Delete an uploaded file.")
async def delete_file(request: Request, response: FastAPIResponse, file_id: str) -> bool:
    session = await handle_session_id(request, response)
    files = session.uploaded_files

    if file_id in files:
        return await delete_file_from_all_clients(session, file_id)

    return False


@app.patch("/files/{file_id}", description="Mark a file as suspended or unsuspended.")
async def update_file(request: Request, response: FastAPIResponse, file_id: str, suspend: bool) -> bool:
    session = await handle_session_id(request, response)
    files = session.uploaded_files

    if file_id in files:
        file = files[file_id]
        file.suspended = suspend
        return True
    return False


## Utility functions

async def handle_session_id(source: Union[Request, WebSocket], response: Response = None) -> SessionData:
    """
    Unified session handler for both HTTP requests and WebSocket connections.
    If no valid session ID is found, a new one is created and optionally set in the response cookie.
    """

    # Extract cookies from headers
    headers = Headers(scope=source.scope)
    cookies = headers.get("cookie")
    session_id = None

    # Extract session_id from cookies
    if cookies:
        cookie_dict = dict(cookie.split("=", 1) for cookie in cookies.split("; "))
        session_id = cookie_dict.get("session_id")

    # Session lock to avoid race conditions
    async with sessions_lock:
        max_age = 60 * 60 * 24 * 30  # 30 days
        # create Cookie (or just update max-age if already exists)
        session_id = create_or_refresh_session(session_id, max_age)

        # If it's an HTTP request and you want to set a cookie
        if response is not None:
            response.set_cookie("session_id", session_id, max_age=max_age)

        # Return the session data for the session ID
        return sessions[session_id]


def create_or_refresh_session(session_id, max_age=None):
    if not session_id or session_id not in sessions:
        session_id = str(uuid.uuid4())
        logger.info(f"Creating new Session {session_id}")
        sessions[session_id] = SessionData()
        sessions[session_id].opaca_client = OpacaClient()
    if max_age is not None:
        sessions[session_id].valid_until = time.time() + max_age
    return session_id


def handle_chat_id(session: SessionData, chat_id: str, create_if_missing: bool = False) -> Chat | None:
    chat = session.chats.get(chat_id, None)
    if chat is None and create_if_missing:
        chat = Chat(chat_id=chat_id)
        session.chats[chat_id] = chat
    elif chat is None and not create_if_missing:
        raise HTTPException(status_code=404, detail="Chat not found")
    return chat


def create_chat_name(chat: Chat | None, message: QueryRequest | None) -> None:
    if (chat is not None) and (message is not None) and not chat.name:
        chat.name = (f'{message.user_query[:32]}…'
            if len(message.user_query) > 32
            else message.user_query)


def update_chat_time(chat: Chat) -> None:
    chat.time_modified = datetime.now(tz=timezone.utc)


<<<<<<< HEAD
async def store_message(chat: Chat, message: QueryRequest, result: QueryResponse):
    if message:
        chat.messages.extend([
            ChatMessage(role="user", content=message.user_query),
            ChatMessage(role="assistant", content=result.content)
        ])
        update_chat_time(chat)
=======
async def store_message(chat: Chat, result: Response):
    chat.responses.append(result)
    update_chat_time(chat)
>>>>>>> adbcfe4b


async def cleanup_old_sessions(delay_seconds=3600):
    while True:
        logger.info("Checking for old Sessions...")
        now = time.time()
        async with sessions_lock:
            for session_id, session_data in list(sessions.items()):
                if session_data.valid_until < now:
                    logger.info(f"Removing old session {session_id}")
                    sessions.pop(session_id)
        await asyncio.sleep(delay_seconds)



# run as `python3 -m Backend.server`
if __name__ == "__main__":
    import uvicorn
    uvicorn.run(app, host="0.0.0.0", port=3001)<|MERGE_RESOLUTION|>--- conflicted
+++ resolved
@@ -14,18 +14,15 @@
 from contextlib import asynccontextmanager
 
 import io
-from fastapi import FastAPI, Request, Response, HTTPException, UploadFile
+from fastapi import FastAPI, Request, HTTPException, UploadFile
+from fastapi import Response as FastAPIResponse
 from fastapi.responses import JSONResponse
 from fastapi.middleware.cors import CORSMiddleware
 from starlette.datastructures import Headers
 from starlette.websockets import WebSocket
 
 from .utils import validate_config_input, exception_to_result, get_supported_models
-<<<<<<< HEAD
-from .models import ConnectRequest, QueryRequest, QueryResponse, SessionData, ConfigPayload, ChatMessage, OpacaFile, Chat, \
-=======
-from .models import ConnectInfo, Message, Response, SessionData, ConfigPayload, OpacaFile, Chat, \
->>>>>>> adbcfe4b
+from .models import ConnectRequest, QueryRequest, QueryResponse, SessionData, ConfigPayload, OpacaFile, Chat, \
     SearchResult
 from .opaca_client import OpacaClient
 from .simple import SimpleBackend
@@ -112,36 +109,6 @@
     return await session.opaca_client.get_actions_simple()
 
 
-<<<<<<< HEAD
-@app.post("/upload", description="Upload a file to be backend, to be sent to the LLM for consideration with the next user queries. Currently only supports PDF.")
-async def upload_files(request: Request, response: Response, files: List[UploadFile]):
-    session = await handle_session_id(request, response)
-    uploaded = []
-    for file in files:
-        try:
-            contents = await file.read()
-
-            file_model = OpacaFile(
-                content_type=file.content_type,
-                sent=False
-            )
-            file_model._content = io.BytesIO(contents)
-
-            # Store in session.uploaded_files
-            session.uploaded_files[file.filename] = file_model
-            uploaded.append(file.filename)
-
-        except Exception as e:
-            raise HTTPException(
-                status_code=500,
-                detail=f"Failed to process file {file.filename}: {str(e)}"
-            )
-
-    return JSONResponse(status_code=201, content={"uploaded_files": uploaded})
-
-
-=======
->>>>>>> adbcfe4b
 @app.post("/query/{backend}", description="Send message to the given LLM backend. Returns the final LLM response along with all intermediate messages and different metrics. This method does not include, nor is the message and response added to, any chat history.")
 async def query_no_history(request: Request, response: Response, backend: str, message: QueryRequest) -> QueryResponse:
     session = await handle_session_id(request, response)
@@ -176,13 +143,8 @@
     return chats
 
 
-<<<<<<< HEAD
-@app.get("/chats/{chat_id}", description="Get a chat's full history (user queries and LLM responses, no internal/intermediate messages).")
+@app.get("/chats/{chat_id}", description="Get a chat's full history (including user queries, LLM responses, internal/intermediate messages, metrics, etc.).")
 async def get_chat_history(request: Request, response: Response, chat_id: str) -> Chat:
-=======
-@app.get("/chats/{chat_id}", description="Get a chat's full history (including user queries, LLM responses, internal/intermediate messages, metrics, etc.).")
-async def get_chat_history(request: Request, response: FastAPIResponse, chat_id: str) -> Chat:
->>>>>>> adbcfe4b
     session = await handle_session_id(request, response)
     chat = handle_chat_id(session, chat_id)
     return chat
@@ -433,19 +395,9 @@
     chat.time_modified = datetime.now(tz=timezone.utc)
 
 
-<<<<<<< HEAD
-async def store_message(chat: Chat, message: QueryRequest, result: QueryResponse):
-    if message:
-        chat.messages.extend([
-            ChatMessage(role="user", content=message.user_query),
-            ChatMessage(role="assistant", content=result.content)
-        ])
-        update_chat_time(chat)
-=======
-async def store_message(chat: Chat, result: Response):
+async def store_message(chat: Chat, result: QueryResponse):
     chat.responses.append(result)
     update_chat_time(chat)
->>>>>>> adbcfe4b
 
 
 async def cleanup_old_sessions(delay_seconds=3600):
