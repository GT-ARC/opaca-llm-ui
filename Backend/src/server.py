"""
FastAPI Server providing HTTP/REST routes to be used by the Frontend.
Provides a list of available  LLM prompting methods that can be used,
and different routes for posting questions, updating the configuration, etc.
"""
import os
import traceback
from datetime import datetime, timezone
from pathlib import Path
from typing import Dict, Any, List, Union, Optional
import asyncio
import logging
import time
from contextlib import asynccontextmanager

from fastapi import FastAPI, Request, Response, HTTPException, UploadFile
from fastapi.middleware.cors import CORSMiddleware
from starlette.datastructures import Headers
from starlette.websockets import WebSocket

from .utils import validate_config_input, exception_to_result
from .models import ConnectRequest, QueryRequest, QueryResponse, SessionData, ConfigPayload, OpacaFile, Chat, \
    SearchResult, get_supported_models
from .simple import SimpleMethod
from .simple_tools import SimpleToolsMethod
from .toolllm import ToolLLMMethod
from .orchestrated import SelfOrchestratedMethod
from .file_utils import delete_file_from_all_clients
from .mongo_driver import load_session, save_session, delete_session


@asynccontextmanager
async def lifespan(app):
    # before start
    asyncio.create_task(cleanup_old_sessions())
    # app running
    yield
    # after shutdown
    pass

app = FastAPI(
    title="OPACA LLM Backend Services",
    summary="Provides services for interacting with the OPACA LLM. Mainly to be used by the frontend, but can also be called directly.",
    lifespan=lifespan
)

# Configure CORS settings
origins = os.getenv('CORS_WHITELIST', 'http://localhost:5173').split(";")

app.add_middleware(
    CORSMiddleware,
    allow_origins=origins,
    allow_credentials=True,
    allow_methods=["*"],
    allow_headers=["*"],
)


METHODS = {
    SimpleMethod.NAME: SimpleMethod,
    SimpleToolsMethod.NAME: SimpleToolsMethod,
    ToolLLMMethod.NAME: ToolLLMMethod,
    SelfOrchestratedMethod.NAME: SelfOrchestratedMethod,
}


# Simple dict to store session data
# Keep in mind: The session data is only reset upon restarting the application
sessions_lock = asyncio.Lock()
sessions: Dict[str, SessionData] = {}

logger = logging.getLogger("uvicorn")


@app.get("/methods", description="Get list of available LLM-prompting-methods, to be used as parameter for other routes.")
async def get_methods() -> list:
    return list(METHODS)

@app.get("/models", description="Get supported models, grouped by LLM server URL")
async def get_models() -> dict[str, list[str]]:
    return {
        url: models
        for url, _key, models in get_supported_models()
    }

@app.post("/connect", description="Connect to OPACA Runtime Platform. Returns the status code of the original request (to differentiate from errors resulting from this call itself).")
async def connect(request: Request, response: Response, connect: ConnectRequest) -> int:
    session = await handle_session_id(request, response)
    return await session.opaca_client.connect(connect.url, connect.user, connect.pwd)

@app.get("/connection", description="Get URL of currently connected OPACA Runtime Platform, if any, or null.")
async def get_connection(request: Request, response: Response) -> str | None:
    session = await handle_session_id(request, response)
    return session.opaca_client.url

@app.post("/disconnect", description="Reset OPACA Runtime Connection.")
async def disconnect(request: Request, response: Response) -> Response:
    session = await handle_session_id(request, response)
    await session.opaca_client.disconnect()
    return Response(status_code=204)


@app.get("/actions", description="Get available actions on connected OPACA Runtime Platform, grouped by Agent, using the same format as the OPACA platform itself.")
async def get_actions(request: Request, response: Response) -> dict[str, List[Dict[str, Any]]]:
    session = await handle_session_id(request, response)
    return await session.opaca_client.get_actions_simple()


@app.post("/query/{method}", description="Send message to the given LLM method. Returns the final LLM response along with all intermediate messages and different metrics. This method does not include, nor is the message and response added to, any chat history.")
async def query_no_history(request: Request, response: Response, method: str, message: QueryRequest) -> QueryResponse:
    session = await handle_session_id(request, response)
    session.abort_sent = False
    try:
        return await METHODS[method](session).query(message.user_query, Chat(chat_id=''))
    except Exception as e:
        return exception_to_result(message.user_query, e)


@app.post("/stop", description="Abort generation for every query of the current session.")
async def stop_query(request: Request, response: Response) -> None:
    session = await handle_session_id(request, response)
    session.abort_sent = True


@app.post("/reset_all", description="Reset all sessions (message histories and configurations)")
async def reset_all():
    async with sessions_lock:
        for session_id in sessions:
            sessions.pop(session_id)
            await delete_session(session_id)

### CHAT ROUTES

@app.get("/chats", description="Get available chats, just their names and IDs, but NOT the messages.")
async def get_chats(request: Request, response: Response) -> List[Chat]:
    session = await handle_session_id(request, response)
    chats = [
        Chat(chat_id=chat.chat_id, name=chat.name, time_created=chat.time_created, time_modified=chat.time_modified)
        for chat in session.chats.values()
    ]
    chats.sort(key=lambda chat: chat.time_modified, reverse=True)
    return chats


@app.get("/chats/{chat_id}", description="Get a chat's full history (including user queries, LLM responses, internal/intermediate messages, metrics, etc.).")
async def get_chat_history(request: Request, response: Response, chat_id: str) -> Chat:
    session = await handle_session_id(request, response)
    chat = handle_chat_id(session, chat_id)
    return chat


@app.post("/chats/{chat_id}/query/{method}", description="Send message to the given LLM method; the history is stored in the backend and will be sent to the actual LLM along with the new message. Returns the final LLM response along with all intermediate messages and different metrics.")
async def query_chat(request: Request, response: Response, method: str, chat_id: str, message: QueryRequest) -> QueryResponse:
    session = await handle_session_id(request, response)
    chat = handle_chat_id(session, chat_id, True)
    create_chat_name(chat, message)
    session.abort_sent = False
    result = None
    try:
        result = await METHODS[method](session).query(message.user_query, chat)
    except Exception as e:
        result = exception_to_result(message.user_query, e)
    finally:
        await store_message(chat, result)
        await store_session_data(session)
        return result


@app.websocket("/chats/{chat_id}/stream/{method}")
async def query_stream(websocket: WebSocket, chat_id: str, method: str):
    await websocket.accept()
    session = await handle_session_id(websocket)
    chat = handle_chat_id(session, chat_id, True)
    session.abort_sent = False
    message = None
    result = None
    try:
        data = await websocket.receive_json()
        message = QueryRequest(**data)
        create_chat_name(chat, message)
        result = await METHODS[method](session, websocket).query_stream(message.user_query, chat)
    except Exception as e:
        result = exception_to_result(message.user_query, e)
    finally:
        await store_message(chat, result)
        await store_session_data(session)
        await websocket.send_json(result.model_dump_json())
        await websocket.close()


@app.put("/chats/{chat_id}", description="Update a chat's name.")
async def update_chat(request: Request, response: Response, chat_id: str, new_name: str) -> None:
    session = await handle_session_id(request, response)
    chat = handle_chat_id(session, chat_id)
    chat.name = new_name
    update_chat_time(chat)
    await store_session_data(session)


@app.delete("/chats/{chat_id}", description="Delete a single chat.")
async def delete_chat(request: Request, response: Response, chat_id: str) -> bool:
    session = await handle_session_id(request, response)
    try:
        handle_chat_id(session, chat_id)
        async with sessions_lock:
            del session.chats[chat_id]
            await delete_session(session.session_id)
        return True
    except Exception as e:  # not found
        logger.error(f"Failed to delete chat {chat_id}: {str(e)}\nTraceback: {traceback.format_exc()}")
        return False


@app.post("/chats/search", description="Search through all chats for a given query.")
async def search_chats(request: Request, response: Response, query: str) -> Dict[str, List[SearchResult]]:
    def make_excerpt(text: str, query: str, index: int, buffer_length: int = 30) -> str:
        start = max(0, index - buffer_length)
        stop = min(len(text), index + len(query) + buffer_length)
        excerpt = message.content[start:stop]
        if start > 0:
            excerpt = f'...{excerpt}'
        if stop < len(text):
            excerpt = f'{excerpt}...'
        return excerpt

    if len(query) < 1: return {}
    session = await handle_session_id(request, response)
    results = {}
    query = query.lower()
    for chat in session.chats.values():
        for message_id, message in enumerate(chat.messages):
            index = -1
            while (index := message.content.lower().find(query, index+1)) >= 0:
                if chat.chat_id not in results:
                    results[chat.chat_id] = []
                results[chat.chat_id].append(SearchResult(
                    chat_id=chat.chat_id,
                    chat_name=chat.name,
                    message_id=message_id,
                    excerpt=make_excerpt(message.content, query, index),
                ))

    return results

## CONFIG ROUTES

@app.get("/config/{method}", description="Get current configuration of the given prompting method.")
async def get_config(request: Request, response: Response, method: str) -> ConfigPayload:
    session = await handle_session_id(request, response)
    if method not in session.config:
        session.config[method] = METHODS[method].default_config()
    return ConfigPayload(config_values=session.config[method], config_schema=METHODS[method].config_schema())


@app.put("/config/{method}", description="Update configuration of the given prompting method.")
async def set_config(request: Request, response: Response, method: str, conf: dict) -> ConfigPayload:
    session = await handle_session_id(request, response)
    try:
        validate_config_input(conf, METHODS[method].config_schema())
    except HTTPException as e:
        raise e
    session.config[method] = conf
<<<<<<< HEAD
    await store_session_data(session)
    return ConfigPayload(config_values=session.config[method], config_schema=METHODS[method].config_schema)
=======
    return ConfigPayload(config_values=session.config[method], config_schema=METHODS[method].config_schema())
>>>>>>> 122966b6


@app.delete("/config/{method}", description="Resets the configuration of the prompting method to its default.")
async def reset_config(request: Request, response: Response, method: str) -> ConfigPayload:
    session = await handle_session_id(request, response)
    session.config[method] = METHODS[method].default_config()
<<<<<<< HEAD
    await store_session_data(session)
    return ConfigPayload(config_values=session.config[method], config_schema=METHODS[method].config_schema)
=======
    return ConfigPayload(config_values=session.config[method], config_schema=METHODS[method].config_schema())
>>>>>>> 122966b6

## FILE ROUTES

@app.get("/files", description="Get a list of all uploaded files.")
async def get_files(request: Request, response: Response) -> dict:
    session = await handle_session_id(request, response)
    return session.uploaded_files


@app.post("/files", description="Upload a file to the backend, to be sent to the LLM for consideration "
                                "with the next user queries. Currently only supports PDF.")
async def upload_files(request: Request, response: Response, files: List[UploadFile]):
    session = await handle_session_id(request, response)
    uploaded = []
    for file in files:
        try:
            # save file to disk
            file_path = Path(f'/data/files/{session.session_id}/{file.filename}')
            file_path.parent.mkdir(parents=True, exist_ok=True)
            logger.info(f'Saving file to "{file_path}"')
            with open(file_path, 'wb') as f:
                while chunk := await file.read(1024 * 1024):
                    f.write(chunk)

            # Store in session.uploaded_files
            filedata = OpacaFile(content_type=file.content_type, file_path=file_path)
            session.uploaded_files[filedata.file_id] = filedata

            uploaded.append(filedata)

        except Exception as e:
            raise HTTPException(
                status_code=500,
                detail=f"Failed to process file {file.filename}: {str(e)}"
            )

    await store_session_data(session)
    return {"uploaded_files": uploaded}


@app.delete("/files/{file_id}", description="Delete an uploaded file.")
async def delete_file(request: Request, response: Response, file_id: str) -> bool:
    session = await handle_session_id(request, response)
    files = session.uploaded_files

    if file_id in files:
        result = await delete_file_from_all_clients(session, file_id)
        await store_session_data(session)
        return result

    return False


@app.patch("/files/{file_id}", description="Mark a file as suspended or unsuspended.")
async def update_file(request: Request, response: Response, file_id: str, suspend: bool) -> bool:
    session = await handle_session_id(request, response)
    files = session.uploaded_files

    if file_id in files:
        file = files[file_id]
        file.suspended = suspend
        await store_session_data(session)
        return True

    return False


## Utility functions

async def handle_session_id(source: Union[Request, WebSocket], response: Response = None) -> SessionData:
    """
    Unified session handler for both HTTP requests and WebSocket connections.
    If no valid session ID is found, a new one is created and optionally set in the response cookie.
    """

    # Extract cookies from headers
    headers = Headers(scope=source.scope)
    cookies = headers.get("cookie")
    session_id = None

    # Extract session_id from cookies
    if cookies:
        cookie_dict = dict(cookie.split("=", 1) for cookie in cookies.split("; "))
        session_id = cookie_dict.get("session_id")

    max_age = 60 * 60 * 24 * 30  # 30 days
    # create Cookie (or just update max-age if already exists)
    session_id = await create_or_refresh_session(session_id, max_age)

    # If it's an HTTP request and you want to set a cookie
    if response is not None:
        response.set_cookie("session_id", session_id, max_age=max_age)

    # Return the session data for the session ID
    return sessions[session_id]


async def create_or_refresh_session(session_id: Optional[str], max_age: int = 0) -> str:
    async with sessions_lock:
<<<<<<< HEAD
        session = await load_session(session_id)
        if session is None:
            logger.info(f"Creating new Session {session_id}")
            session = SessionData()
            session_id = session.session_id
            sessions[session_id] = session
        if session.opaca_client is None:
            session.opaca_client = OpacaClient()
        if max_age > 0:
            session.valid_until = time.time() + max_age

    await store_session_data(session)
=======
        max_age = 60 * 60 * 24 * 30  # 30 days
        # create Cookie (or just update max-age if already exists)
        session_id = create_or_refresh_session(session_id, max_age)

        # If it's an HTTP request and you want to set a cookie
        if response is not None:
            response.set_cookie("session_id", session_id, max_age=max_age)

        # Return the session data for the session ID
        return sessions[session_id]


def create_or_refresh_session(session_id, max_age=None):
    if not session_id or session_id not in sessions:
        session_id = str(uuid.uuid4())
        logger.info(f"Creating new Session {session_id}")
        sessions[session_id] = SessionData()
    if max_age is not None:
        sessions[session_id].valid_until = time.time() + max_age
>>>>>>> 122966b6
    return session_id


def handle_chat_id(session: SessionData, chat_id: str, create_if_missing: bool = False) -> Chat | None:
    chat = session.chats.get(chat_id, None)
    if chat is None and create_if_missing:
        chat = Chat(chat_id=chat_id)
        session.chats[chat_id] = chat
    elif chat is None and not create_if_missing:
        raise HTTPException(status_code=404, detail="Chat not found")
    return chat


def create_chat_name(chat: Chat | None, message: QueryRequest | None) -> None:
    if (chat is not None) and (message is not None) and not chat.name:
        chat.name = (f'{message.user_query[:32]}…'
            if len(message.user_query) > 32
            else message.user_query)


def update_chat_time(chat: Chat) -> None:
    chat.time_modified = datetime.now(tz=timezone.utc)


async def store_message(chat: Chat, result: QueryResponse):
    chat.responses.append(result)
    update_chat_time(chat)


async def store_session_data(session: SessionData) -> None:
    if session is None: return
    async with sessions_lock:
        sessions[session.session_id] = session
        await save_session(session)


async def cleanup_old_sessions(delay_seconds: int = 60 * 60 * 24) -> None:
    """
    Delete all expired sessions.

    :param delay_seconds: Number of seconds between cleanups.
    """
    while True:
        logger.info("Checking for old Sessions...")
        now = time.time()
        for session_id, session in sessions.items():
                with session:
                    if session.valid_until < now:
                        logger.info(f"Removing old session {session_id}")
                        sessions.pop(session_id)
                        await delete_session(session_id)

        await asyncio.sleep(delay_seconds)



# run as `python3 -m Backend.server`
if __name__ == "__main__":
    import uvicorn
    uvicorn.run(app, host="0.0.0.0", port=3001)<|MERGE_RESOLUTION|>--- conflicted
+++ resolved
@@ -260,24 +260,16 @@
     except HTTPException as e:
         raise e
     session.config[method] = conf
-<<<<<<< HEAD
     await store_session_data(session)
-    return ConfigPayload(config_values=session.config[method], config_schema=METHODS[method].config_schema)
-=======
     return ConfigPayload(config_values=session.config[method], config_schema=METHODS[method].config_schema())
->>>>>>> 122966b6
 
 
 @app.delete("/config/{method}", description="Resets the configuration of the prompting method to its default.")
 async def reset_config(request: Request, response: Response, method: str) -> ConfigPayload:
     session = await handle_session_id(request, response)
     session.config[method] = METHODS[method].default_config()
-<<<<<<< HEAD
     await store_session_data(session)
-    return ConfigPayload(config_values=session.config[method], config_schema=METHODS[method].config_schema)
-=======
     return ConfigPayload(config_values=session.config[method], config_schema=METHODS[method].config_schema())
->>>>>>> 122966b6
 
 ## FILE ROUTES
 
@@ -377,40 +369,16 @@
 
 async def create_or_refresh_session(session_id: Optional[str], max_age: int = 0) -> str:
     async with sessions_lock:
-<<<<<<< HEAD
         session = await load_session(session_id)
         if session is None:
             logger.info(f"Creating new Session {session_id}")
             session = SessionData()
             session_id = session.session_id
             sessions[session_id] = session
-        if session.opaca_client is None:
-            session.opaca_client = OpacaClient()
         if max_age > 0:
             session.valid_until = time.time() + max_age
 
     await store_session_data(session)
-=======
-        max_age = 60 * 60 * 24 * 30  # 30 days
-        # create Cookie (or just update max-age if already exists)
-        session_id = create_or_refresh_session(session_id, max_age)
-
-        # If it's an HTTP request and you want to set a cookie
-        if response is not None:
-            response.set_cookie("session_id", session_id, max_age=max_age)
-
-        # Return the session data for the session ID
-        return sessions[session_id]
-
-
-def create_or_refresh_session(session_id, max_age=None):
-    if not session_id or session_id not in sessions:
-        session_id = str(uuid.uuid4())
-        logger.info(f"Creating new Session {session_id}")
-        sessions[session_id] = SessionData()
-    if max_age is not None:
-        sessions[session_id].valid_until = time.time() + max_age
->>>>>>> 122966b6
     return session_id
 
 
