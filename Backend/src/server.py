"""
FastAPI Server providing HTTP/REST routes to be used by the Frontend.
Provides a list of available "backends", or LLM clients that can be used,
and different routes for posting questions, updating the configuration, etc.
"""
import os
import uuid
from typing import List, Dict, Any
import asyncio

from fastapi import FastAPI, Request, HTTPException
from fastapi import Response as FastAPIResponse
from fastapi.middleware.cors import CORSMiddleware
from starlette.datastructures import Headers
from starlette.websockets import WebSocket

from .utils import validate_config_input
from .models import Url, Message, Response, SessionData, ConfigPayload, ChatMessage
from .toolllm import *
from .simple import SimpleBackend
from .opaca_client import OpacaClient
from .orchestrated import SelfOrchestratedBackend


app = FastAPI(
    title="OPACA LLM Backend Services",
    summary="Provides services for interacting with the OPACA LLM. Mainly to be used by the frontend, but can also be called directly."
)

# Configure CORS settings
origins = [
    f"{os.getenv('FRONTEND_BASE_URL', 'http://localhost:5173')}",
]

app.add_middleware(
    CORSMiddleware,
    allow_origins=origins,
    allow_credentials=True,
    allow_methods=["*"],
    allow_headers=["*"],
)


BACKENDS = {
    SimpleBackend.NAME: SimpleBackend(),
    SelfOrchestratedBackend.NAME: SelfOrchestratedBackend(),
    ToolLLMBackend.NAME: ToolLLMBackend(),
}


# Simple dict to store session data
# Keep in mind: The session data is only reset upon restarting the application
sessions_lock = asyncio.Lock()
sessions = {}



@app.get("/backends", description="Get list of available backends/LLM client IDs, to be used as parameter for other routes.")
async def get_backends() -> list:
    return list(BACKENDS)

@app.post("/connect", description="Connect to OPACA Runtime Platform. Returns the status code of the original request (to differentiate from errors resulting from this call itself).")
async def connect(request: Request, response: FastAPIResponse, url: Url) -> int:
<<<<<<< HEAD
    session = await handle_session_id(request, response)
    session.client = OpacaClient()
    return await session.client.connect(url.url, url.user, url.pwd)

@app.get("/actions", description="Get available actions on connected OPACA Runtime Platform.")
async def actions(request: Request, response: FastAPIResponse) -> dict[str, List[Dict[str, Any]]]:
    session = await handle_session_id(request, response)
    return await session.client.get_actions()

@app.post("/{backend}/query", description="Send message to the given LLM backend; the history is stored in the backend and will be sent to the actual LLM along with the new message.")
async def query(request: Request, response: FastAPIResponse, backend: str, message: Message) -> Response:
    session = await handle_session_id(request, response)
=======
    session = handle_session_id(request, response)
    session.opaca_client = OpacaClient()
    return await session.opaca_client.connect(url.url, url.user, url.pwd)

@app.get("/actions", description="Get available actions on connected OPACA Runtime Platform.")
async def actions(request: Request, response: FastAPIResponse) -> dict[str, List[Dict[str, Any]]]:
    session = handle_session_id(request, response)
    return await session.opaca_client.get_actions()

@app.post("/{backend}/query", description="Send message to the given LLM backend; the history is stored in the backend and will be sent to the actual LLM along with the new message.")
async def query(request: Request, response: FastAPIResponse, backend: str, message: Message) -> Response:
    session = handle_session_id(request, response)
    await BACKENDS[backend].init_models(session)
>>>>>>> 56f75c1d
    result = await BACKENDS[backend].query(message.user_query, session)
    session.messages.extend([ChatMessage(role="user", content=message.user_query),
                             ChatMessage(role="assistant", content=result.content)])
    return result

@app.websocket("/{backend}/query_stream")
async def query_stream(websocket: WebSocket, backend: str):
    await websocket.accept()
    session = await handle_session_id_for_websocket(websocket)
    try:
        data = await websocket.receive_json()
        message = Message(**data)
        await BACKENDS[backend].init_models(session)
        result = await BACKENDS[backend].query_stream(message.user_query, session, websocket)
        session.messages.extend([ChatMessage(role="user", content=message.user_query),
                                 ChatMessage(role="assistant", content=result.content)])
        await websocket.send_json(result.model_dump_json())
    finally:
        await websocket.close()

@app.get("/history", description="Get full message history of given LLM client since last reset.")
async def history(request: Request, response: FastAPIResponse) -> list:
    session = await handle_session_id(request, response)
    return session.messages

@app.post("/reset", description="Reset message history for the current session.")
async def reset(request: Request, response: FastAPIResponse) -> FastAPIResponse:
    session = await handle_session_id(request, response)
    session.messages.clear()
    return FastAPIResponse(status_code=204)

@app.post("/reset_all", description="Reset all sessions")
async def reset_all():
    async with sessions_lock:
        sessions.clear()

@app.get("/{backend}/config", description="Get current configuration of the given LLM client.")
async def get_config(request: Request, response: FastAPIResponse, backend: str) -> ConfigPayload:
    session = await handle_session_id(request, response)
    if backend not in session.config:
        session.config[backend] = BACKENDS[backend].default_config()
    return ConfigPayload(value=session.config[backend], config_schema=BACKENDS[backend].config_schema)

@app.put("/{backend}/config", description="Update configuration of the given LLM client.")
async def set_config(request: Request, response: FastAPIResponse, backend: str, conf: dict) -> ConfigPayload:
    session = await handle_session_id(request, response)
    try:
        validate_config_input(conf, BACKENDS[backend].config_schema)
    except HTTPException as e:
        raise e
    session.config[backend] = conf
    return ConfigPayload(value=session.config[backend], config_schema=BACKENDS[backend].config_schema)

@app.post("/{backend}/config/reset", description="Resets the configuration of the LLM client to its default.")
async def reset_config(request: Request, response: FastAPIResponse, backend: str) -> ConfigPayload:
    session = await handle_session_id(request, response)
    session.config[backend] = BACKENDS[backend].default_config()
    return ConfigPayload(value=session.config[backend], config_schema=BACKENDS[backend].config_schema)

async def handle_session_id(request: Request, response: FastAPIResponse) -> SessionData:
    """
    Gets the session id from the request object. If no session id was found or the id is unknown, creates a new
    session id and adds an empty list of messages to that session id. Also sets the same session-id in the 
    response and return the SessionData associated with that session-id.
    """
    session_id = request.cookies.get("session_id")
    async with sessions_lock:
        if not session_id or session_id not in sessions:
            session_id = str(uuid.uuid4())
            sessions[session_id] = SessionData()
        response.set_cookie("session_id", session_id)
        return sessions[session_id]

async def handle_session_id_for_websocket(websocket: WebSocket) -> SessionData:
    """
    Gets the session id from a websocket and returns the corresponding session data. If no session id was found
    or the id is unknown, creates a new session id and adds an empty list of messages to that session id.
    """
    # Extract cookies from headers
    headers = Headers(scope=websocket.scope)
    cookies = headers.get("cookie")
    session_id = None

    if cookies:
        cookie_dict = {cookie.split("=")[0]: cookie.split("=")[1] for cookie in cookies.split("; ")}
        session_id = cookie_dict.get("session_id")

    async with sessions_lock:
        # If session ID is not found or invalid, create a new one
        if not session_id or session_id not in sessions:
            session_id = str(uuid.uuid4())
            sessions[session_id] = SessionData()

        # Return the session data for the session ID
        return sessions[session_id]

# run as `python3 -m Backend.server`
if __name__ == "__main__":
    import uvicorn
    uvicorn.run(app, host="0.0.0.0", port=3001)<|MERGE_RESOLUTION|>--- conflicted
+++ resolved
@@ -61,34 +61,19 @@
 
 @app.post("/connect", description="Connect to OPACA Runtime Platform. Returns the status code of the original request (to differentiate from errors resulting from this call itself).")
 async def connect(request: Request, response: FastAPIResponse, url: Url) -> int:
-<<<<<<< HEAD
     session = await handle_session_id(request, response)
-    session.client = OpacaClient()
-    return await session.client.connect(url.url, url.user, url.pwd)
-
-@app.get("/actions", description="Get available actions on connected OPACA Runtime Platform.")
-async def actions(request: Request, response: FastAPIResponse) -> dict[str, List[Dict[str, Any]]]:
-    session = await handle_session_id(request, response)
-    return await session.client.get_actions()
-
-@app.post("/{backend}/query", description="Send message to the given LLM backend; the history is stored in the backend and will be sent to the actual LLM along with the new message.")
-async def query(request: Request, response: FastAPIResponse, backend: str, message: Message) -> Response:
-    session = await handle_session_id(request, response)
-=======
-    session = handle_session_id(request, response)
     session.opaca_client = OpacaClient()
     return await session.opaca_client.connect(url.url, url.user, url.pwd)
 
 @app.get("/actions", description="Get available actions on connected OPACA Runtime Platform.")
 async def actions(request: Request, response: FastAPIResponse) -> dict[str, List[Dict[str, Any]]]:
-    session = handle_session_id(request, response)
+    session = await handle_session_id(request, response)
     return await session.opaca_client.get_actions()
 
 @app.post("/{backend}/query", description="Send message to the given LLM backend; the history is stored in the backend and will be sent to the actual LLM along with the new message.")
 async def query(request: Request, response: FastAPIResponse, backend: str, message: Message) -> Response:
-    session = handle_session_id(request, response)
+    session = await handle_session_id(request, response)
     await BACKENDS[backend].init_models(session)
->>>>>>> 56f75c1d
     result = await BACKENDS[backend].query(message.user_query, session)
     session.messages.extend([ChatMessage(role="user", content=message.user_query),
                              ChatMessage(role="assistant", content=result.content)])
