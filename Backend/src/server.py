--- conflicted
+++ resolved
@@ -77,15 +77,12 @@
 async def get_backends() -> list:
     return list(BACKENDS)
 
-<<<<<<< HEAD
 @app.get("/models", description="Get supported models, grouped by LLM server URL")
 async def get_models() -> dict[str, list[str]]:
     return {
         url: models
         for url, _key, models in get_supported_models()
     }
-=======
->>>>>>> b1d036ca
 
 @app.post("/connect", description="Connect to OPACA Runtime Platform. Returns the status code of the original request (to differentiate from errors resulting from this call itself).")
 async def connect(request: Request, response: FastAPIResponse, connect: ConnectInfo) -> int:
