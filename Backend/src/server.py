"""
FastAPI Server providing HTTP/REST routes to be used by the Frontend.
Provides a list of available "backends", or LLM clients that can be used,
and different routes for posting questions, updating the configuration, etc.
"""
import os
import uuid
from typing import List, Dict, Any

from fastapi import FastAPI, Request, HTTPException
from fastapi import Response as FastAPIResponse
from fastapi.middleware.cors import CORSMiddleware
from starlette.datastructures import Headers
from starlette.websockets import WebSocket

from .utils import validate_config_input
from .models import Url, Message, Response, SessionData, ConfigPayload
from .toolllm import *
from .restgpt import RestGptBackend
from .simple import SimpleOpenAIBackend, SimpleLlamaBackend
from .opaca_client import OpacaClient
from .proxy import KnowledgeBackend, DataAnalysisBackend
from .orchestrated import SelfOrchestratedBackend


app = FastAPI(
    title="OPACA LLM Backend Services",
    summary="Provides services for interacting with the OPACA LLM. Mainly to be used by the frontend, but can also be called directly."
)

# Configure CORS settings
<<<<<<< HEAD
origins = [
    f"{os.getenv('FRONTEND_BASE_URL', 'http://localhost:5173')}",
=======
origins = [""
    "*",
    "http://localhost",
    "http://localhost:5173",  # Assuming Vue app is running on this port
>>>>>>> 5a978843
]

app.add_middleware(
    CORSMiddleware,
    allow_origins=origins,
    allow_credentials=True,
    allow_methods=["*"],
    allow_headers=["*"],
)


BACKENDS = {
    RestGptBackend.NAME_OPENAI: RestGptBackend(use_llama=False),
    RestGptBackend.NAME_LLAMA: RestGptBackend(use_llama=True),
    SimpleOpenAIBackend.NAME: SimpleOpenAIBackend(),
    SimpleLlamaBackend.NAME: SimpleLlamaBackend(),
    # special backends
    KnowledgeBackend.NAME: KnowledgeBackend(),
    DataAnalysisBackend.NAME: DataAnalysisBackend(),
    # multi-agent backend
    SelfOrchestratedBackend.NAME: SelfOrchestratedBackend(),
}

BACKENDS |= {method: ToolLLMBackend(method) for method in ToolMethodRegistry.registry.keys()}


# Simple dict to store session data
# Keep in mind: The session data is only reset upon restarting the application
sessions = {}



@app.get("/backends", description="Get list of available backends/LLM client IDs, to be used as parameter for other routes.")
async def get_backends() -> list:
    return list(BACKENDS)

@app.post("/connect", description="Connect to OPACA Runtime Platform. Returns the status code of the original request (to differentiate from errors resulting from this call itself).")
async def connect(request: Request, response: FastAPIResponse, url: Url) -> int:
    session = handle_session_id(request, response)
    session.client = OpacaClient()
    return await session.client.connect(url.url, url.user, url.pwd)

@app.get("/actions", description="Get available actions on connected OPACA Runtime Platform.")
async def actions(request: Request, response: FastAPIResponse) -> dict[str, List[Dict[str, Any]]]:
    session = handle_session_id(request, response)
    return await session.client.get_actions()

@app.post("/{backend}/query", description="Send message to the given LLM backend; the history is stored in the backend and will be sent to the actual LLM along with the new message.")
async def query(request: Request, response: FastAPIResponse, backend: str, message: Message) -> Response:
    session = handle_session_id(request, response)
    return await BACKENDS[backend].query(message.user_query, session)

@app.websocket("/{backend}/query_stream")
async def query_stream(websocket: WebSocket, backend: str):
    await websocket.accept()
    session = handle_session_id_for_websocket(websocket)
    try:
        data = await websocket.receive_json()
        message = Message(**data)
        response = await BACKENDS[backend].query_stream(message.user_query, session, websocket)
        await websocket.send_json(response.model_dump_json())
    finally:
        await websocket.close()

@app.get("/history", description="Get full message history of given LLM client since last reset.")
async def history(request: Request, response: FastAPIResponse) -> list:
    session = handle_session_id(request, response)
    return session.messages

@app.post("/reset", description="Reset message history for the current session.")
async def reset(request: Request, response: FastAPIResponse) -> None:
    session = handle_session_id(request, response)
    session.messages.clear()

@app.post("/reset_all", description="Reset all sessions")
async def reset_all():
    sessions.clear()

@app.get("/{backend}/config", description="Get current configuration of the given LLM client.")
async def get_config(request: Request, response: FastAPIResponse, backend: str) -> ConfigPayload:
    session = handle_session_id(request, response)
    if backend not in session.config:
        session.config[backend] = BACKENDS[backend].default_config()
    return ConfigPayload(value=session.config[backend], config_schema=BACKENDS[backend].config_schema)

@app.put("/{backend}/config", description="Update configuration of the given LLM client.")
async def set_config(request: Request, response: FastAPIResponse, backend: str, conf: dict) -> ConfigPayload:
    session = handle_session_id(request, response)
    try:
        validate_config_input(conf, BACKENDS[backend].config_schema)
    except HTTPException as e:
        raise e
    session.config[backend] = conf
    return ConfigPayload(value=session.config[backend], config_schema=BACKENDS[backend].config_schema)

@app.post("/{backend}/config/reset", description="Resets the configuration of the LLM client to its default.")
async def reset_config(request: Request, response: FastAPIResponse, backend: str) -> ConfigPayload:
    session = handle_session_id(request, response)
    session.config[backend] = BACKENDS[backend].default_config()
    return ConfigPayload(value=session.config[backend], config_schema=BACKENDS[backend].config_schema)

def handle_session_id(request: Request, response: FastAPIResponse) -> SessionData:
    """
    Gets the session id from the request object. If no session id was found or the id is unknown, creates a new
    session id and adds an empty list of messages to that session id. Also sets the same session-id in the 
    response and return the SessionData associated with that session-id.
    """
    session_id = request.cookies.get("session_id")
    if not session_id or session_id not in sessions:
        session_id = str(uuid.uuid4())
        sessions[session_id] = SessionData()
    response.set_cookie("session_id", session_id)
    return sessions[session_id]

def handle_session_id_for_websocket(websocket: WebSocket) -> SessionData:
    """
    Gets the session id from a websocket and returns the corresponding session data. If no session id was found
    or the id is unknown, creates a new session id and adds an empty list of messages to that session id.
    """
    # Extract cookies from headers
    headers = Headers(scope=websocket.scope)
    cookies = headers.get("cookie")
    session_id = None

    if cookies:
        cookie_dict = {cookie.split("=")[0]: cookie.split("=")[1] for cookie in cookies.split("; ")}
        session_id = cookie_dict.get("session_id")

    # If session ID is not found or invalid, create a new one
    if not session_id or session_id not in sessions:
        session_id = str(uuid.uuid4())
        sessions[session_id] = SessionData()

    # Return the session data for the session ID
    return sessions[session_id]

# run as `python3 -m Backend.server`
if __name__ == "__main__":
    import uvicorn
    uvicorn.run(app, host="0.0.0.0", port=3001)<|MERGE_RESOLUTION|>--- conflicted
+++ resolved
@@ -29,15 +29,8 @@
 )
 
 # Configure CORS settings
-<<<<<<< HEAD
 origins = [
     f"{os.getenv('FRONTEND_BASE_URL', 'http://localhost:5173')}",
-=======
-origins = [""
-    "*",
-    "http://localhost",
-    "http://localhost:5173",  # Assuming Vue app is running on this port
->>>>>>> 5a978843
 ]
 
 app.add_middleware(
