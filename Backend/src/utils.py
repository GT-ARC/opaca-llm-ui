import os
import logging
import traceback
from typing import Dict, List, Optional, Any

import jsonref
from fastapi import HTTPException

from .models import ConfigParameter, OpacaException, QueryResponse


logger = logging.getLogger(__name__)

class Parameter:
    type: str
    required: bool

    def __init__(self, type_in: str, required: bool, items: Optional = None):
        self.type = type_in
        self.required = required
        self.items = items

    def __repr__(self):
        return self.__str__()

    def __str__(self):
        return (f'{{type: {self.type}, required: {self.required}'
                f'{", " + str(self.items) + "}" if self.items is not None else "}"}')

    class ArrayItems:
        type: str

        def __init__(self, type_in: str, items: Optional = None):
            self.type = type_in
            self.items = items

        def __repr__(self):
            return self.__str__()

        def __str__(self):
            return f'{{type: {self.type}{", " + str(self.items) + "}" if self.items is not None else "}"}'


class Action:

    action_name: str
    description: Optional[str]
    params_in: Optional[Dict]
    param_out: Optional[str]
    agent_name: str
    container_id: str
    custom_params: Optional[Dict]

    def __init__(self):
        self.action_name = ""
        self.description = ""
        self.params_in = {}
        self.param_out = ""
        self.agent_name = ""
        self.container_id = ""
        self.custom_params = {}

    def __repr__(self):
        return self.__str__()

    def __str__(self):
        return (f'{{{self.action_name};{self.description};{self.params_in};{self.param_out};{self.agent_name};'
                f'{self.container_id};{self.custom_params}}}')

    def planner_str(self, agentName: bool = False):
        return (f'{{Name: {(self.agent_name + "--" + self.action_name) if agentName else self.action_name}, '
                f'Description: {self.description}, Parameters: {self.params_in}}}')

    def selector_str(self, agentName: bool = False):
        return (f'{{Name: {(self.agent_name + "--" + self.action_name) if agentName else self.action_name}, '
                f'Description: {self.description}, Parameters: {self.params_in}, '
                f'Custom Types: {self.custom_params}}}')


def get_supported_models():
    return [
        (url, key, models.split(","))
        for url, key, models in zip(
            os.getenv("LLM_URLS", "openai").split(";"), 
            os.getenv("LLM_APIKEYS", "").split(";"), 
            os.getenv("LLM_MODELS", "gpt-4o-mini,gpt-4o").split(";"),
        )
    ]


def add_dicts(d1: dict, d2: dict) -> dict:
    result = {}
    for key in d1.keys() | d2.keys():
        if isinstance(d1[key], dict) and isinstance(d2[key], dict):
            result[key] = add_dicts(d1[key], d2[key])
        else:
            result[key] = d1.get(key, 0) + d2.get(key, 0)
    return result


def resolve_array_items(p_type: Dict) -> Parameter.ArrayItems:
    if p_type["items"]["type"] == "array":
        array_item = Parameter.ArrayItems("array")
        array_item.items = resolve_array_items(p_type["items"])
        return array_item
    else:
        return Parameter.ArrayItems(p_type["items"]["type"])


def resolve_reference(action_spec: Dict, ref: str) -> Dict:
    if ref[0] != '#':
        raise RuntimeError("Unknown reference in action spec")
    out = action_spec
    for component in ref[2:].split('/'):
        out = out[component]
    return out


def openapi_to_functions(openapi_spec, agent: str | None = None, strict: bool = False):
    functions = []
    error_msg = ""

    for path, methods in openapi_spec.get("paths", {}).items():
        for method, spec_with_ref in methods.items():
            # Resolve JSON references.
            try:
                spec = jsonref.replace_refs(spec_with_ref)
            except Exception as e:
                error_msg += f'Error while replacing references for unknown action. Cause: {e}\n'
                continue

            # Extract a name for the functions
            try:
                # The operation id is formatted as 'containerId-agentName-actionName'
                container_id, agent_name, function_name = spec.get("operationId").split(';')
                # action relevant for selected agent?
                if agent and agent_name != agent:
                    continue
            except Exception as e:
                error_msg += f'Error while splitting the operation id {spec.get("operationId")}. Cause: {e}\n'
                continue

            # Extract a description and parameters.
            desc = spec.get("description", "")[:1024] or spec.get("summary", "")[:1024]

            # assemble function block
            # structure of schema: type (str), required (list), properties (the actual parameters), additionalProperties (bool)
            schema = (spec.get("requestBody", {})
                        .get("content", {})
                        .get("application/json", {})
                        .get("schema"))
            schema.setdefault("properties", {})  # must be present even if no params
            if strict:
                schema["additionalProperties"] = False
                schema["required"] = list(schema["properties"])

            functions.append(
                {
                    "type": "function",
                    "name": agent_name + '--' + function_name,
                    "description": desc,
                    "parameters": schema,
                }
            )

    return functions, error_msg


def enforce_strictness(schema):
    if isinstance(schema, dict):
        schema.pop("format", None)  # optional: clean out OpenAPI stuff
        if schema.get("type") == "object":
            props = schema.get("properties", {})
            schema["required"] = list(props.keys())
            schema["additionalProperties"] = False  # ensure strict mode
            for prop_schema in props.values():
                enforce_strictness(prop_schema)
        elif schema.get("type") == "array":
            items = schema.get("items")
            if items:
                enforce_strictness(items)
        else:
            for v in schema.values():
                enforce_strictness(v)
    elif isinstance(schema, list):
        for item in schema:
            enforce_strictness(item)


def validate_config_input(values: Dict[str, Any], schema: Dict[str, ConfigParameter]):
    """
    Validates the given input values against the Configuration Schema
    :param values: The input dict of configuration parameters that was sent by the UI
    :param schema: The schema of the selected backend that the parameters should affect
    :return: Returns true if everything was successfully validated, false otherwise
    """

    # Check if all required parameters have been provided
    if not all(key in values.keys() for key in schema.keys() if schema[key].required):
        raise HTTPException(400, f'There are required configuration parameters missing!\n'
                                 f'Expected: {[key for key in schema.keys() if schema[key].required]}\n'
                                 f'Received: {[key for key in values.keys()]}')

    for key, value in values.items():
        # Check if key exist in schema
        if key not in schema.keys():
            raise HTTPException(400, f'No option named "{key}" was found!')

        # Make config parameter a dict for easier checks of optional fields
        if isinstance(schema[key], ConfigParameter):
            config_param = schema[key].model_dump()
        else:
            config_param = schema[key]

        # Validate type consistency
        if (config_param["type"] == "number" and not isinstance(value, (float, int))) or \
            (config_param["type"] == "integer" and not isinstance(value, int)) or \
            (config_param["type"] == "string" and not isinstance(value, str)) or \
            (config_param["type"] == "boolean" and not isinstance(value, bool)):
            raise HTTPException(400, f'Parameter "{key}" does not match the expected type "{config_param["type"]}"')
        elif config_param["type"] == "null" and value is not None:
            raise HTTPException(400, f'Parameter "{key}" does not match the expected type "{config_param["type"]}"')

        # Validate min/max limit
        if config_param["type"] in ["number", "integer"]:
            if config_param.get("minimum", None) is not None and value < config_param.get("minimum"):
                raise HTTPException(400, f'Parameter "{key}" cannot be smaller than its allowed minimum ({config_param["minimum"]})')
            if config_param.get("maximum", None) is not None and value > config_param.get("maximum"):
                raise HTTPException(400, f'Parameter "{key}" cannot be larger than its allowed maximum ({config_param["maximum"]})')

        # Validate enum
        if config_param.get("enum", None) and value not in schema[key].enum and not schema[key].free_input:
            raise HTTPException(400,f'Parameter "{key}" has to be one of "{schema[key].enum}"')


def transform_schema(schema):
    """Transform a JSON schema to meet OpenAI's requirements.

    This function:
    1. Resolves $ref references from $defs
    2. Adds additionalProperties: False to all object types
    3. Removes unnecessary fields like title and default
    4. Flattens and simplifies the schema structure
    5. Adds required name field for OpenAI compatibility
    """
    # Extract $defs if present
    defs = schema.get('$defs', {})

    def resolve_ref(ref):
        """Resolve a $ref reference by getting the schema from $defs"""
        if not ref.startswith('#/$defs/'):
            return None
        def_name = ref.split('/')[-1]
        return defs.get(def_name, {})

    def clean_schema(s):
        """Remove unnecessary fields and add additionalProperties: False to objects"""
        if not isinstance(s, dict):
            return s

        # Start with a new dict to only keep what we want
        cleaned = {}

        # Copy essential fields
        if 'type' in s:
            cleaned['type'] = s['type']
        if 'description' in s:
            cleaned['description'] = s['description']
        if 'properties' in s:
            cleaned['properties'] = {
                k: clean_schema(v) for k, v in s['properties'].items()
            }
        if 'items' in s:
            cleaned['items'] = clean_schema(s['items'])
        if 'required' in s:
            cleaned['required'] = s['required']
        if 'enum' in s:
            cleaned['enum'] = s['enum']

        # Add additionalProperties: False to objects
        if s.get('type') == 'object':
            cleaned['additionalProperties'] = False

        # Handle anyOf/allOf/oneOf
        for field in ['anyOf', 'allOf', 'oneOf']:
            if field in s:
                cleaned[field] = [clean_schema(item) for item in s[field]]

        return cleaned

    def process_schema(s):
        """Process schema by resolving refs and cleaning"""
        if not isinstance(s, dict):
            return s

        # Create a new dict to store processed schema
        processed = {}

        # Handle $ref first
        if '$ref' in s:
            ref_schema = resolve_ref(s['$ref'])
            if ref_schema:
                # Merge the resolved schema with any additional properties
                processed = process_schema(ref_schema)
                # Add any additional fields from the original schema
                for k, v in s.items():
                    if k != '$ref':
                        processed[k] = process_schema(v)
                return processed

        # Process each field
        for k, v in s.items():
            if k == '$defs':
                continue  # Skip $defs as we handle them separately
            elif isinstance(v, dict):
                processed[k] = process_schema(v)
            elif isinstance(v, list):
                processed[k] = [process_schema(item) for item in v]
            else:
                processed[k] = v

        return processed

    # Process the main schema
    processed_schema = process_schema(schema)

    # Clean the processed schema
    cleaned_schema = clean_schema(processed_schema)

    # Create the final schema with the required name field
    final_schema = {
        "format": {
            "type": "json_schema",
            "strict": True,
            "name": schema.get("title", "json_response"),  # Use title if available, otherwise default
            "schema": cleaned_schema
        }
    }

    return final_schema


def exception_to_result(user_query: str, exception: Exception) -> QueryResponse:
    """Convert an exception (generic or OpacaException) to a QueryResponse to be
    returned to the Chat-UI."""
    if isinstance(exception, OpacaException):
<<<<<<< HEAD
        return QueryResponse(query=user_query, content=exception.user_message, error=exception.error_message)
    else:
        return QueryResponse(query=user_query, content='Generation failed', error=str(exception))
=======
        logger.error(f'OpacaException: {exception.error_message}\nTraceback: {traceback.format_exc()}')
        return Response(query=user_query, content=exception.user_message, error=exception.error_message)
    else:
        logger.error(f'Exception: {exception}\nTraceback: {traceback.format_exc()}')
        return Response(query=user_query, content='Generation failed', error=str(exception))
>>>>>>> adbcfe4b
<|MERGE_RESOLUTION|>--- conflicted
+++ resolved
@@ -344,14 +344,8 @@
     """Convert an exception (generic or OpacaException) to a QueryResponse to be
     returned to the Chat-UI."""
     if isinstance(exception, OpacaException):
-<<<<<<< HEAD
+        logger.error(f'OpacaException: {exception.error_message}\nTraceback: {traceback.format_exc()}')
         return QueryResponse(query=user_query, content=exception.user_message, error=exception.error_message)
     else:
-        return QueryResponse(query=user_query, content='Generation failed', error=str(exception))
-=======
-        logger.error(f'OpacaException: {exception.error_message}\nTraceback: {traceback.format_exc()}')
-        return Response(query=user_query, content=exception.user_message, error=exception.error_message)
-    else:
         logger.error(f'Exception: {exception}\nTraceback: {traceback.format_exc()}')
-        return Response(query=user_query, content='Generation failed', error=str(exception))
->>>>>>> adbcfe4b
+        return QueryResponse(query=user_query, content='Generation failed', error=str(exception))