import os
import logging
from typing import Dict, List, Optional, Any

import jsonref
from fastapi import HTTPException

from .models import ConfigParameter, OpacaException, Response


logger = logging.getLogger(__name__)

class Parameter:
    type: str
    required: bool

    def __init__(self, type_in: str, required: bool, items: Optional = None):
        self.type = type_in
        self.required = required
        self.items = items

    def __repr__(self):
        return self.__str__()

    def __str__(self):
        return (f'{{type: {self.type}, required: {self.required}'
                f'{", " + str(self.items) + "}" if self.items is not None else "}"}')

    class ArrayItems:
        type: str

        def __init__(self, type_in: str, items: Optional = None):
            self.type = type_in
            self.items = items

        def __repr__(self):
            return self.__str__()

        def __str__(self):
            return f'{{type: {self.type}{", " + str(self.items) + "}" if self.items is not None else "}"}'


class Action:

    action_name: str
    description: Optional[str]
    params_in: Optional[Dict]
    param_out: Optional[str]
    agent_name: str
    container_id: str
    custom_params: Optional[Dict]

    def __init__(self):
        self.action_name = ""
        self.description = ""
        self.params_in = {}
        self.param_out = ""
        self.agent_name = ""
        self.container_id = ""
        self.custom_params = {}

    def __repr__(self):
        return self.__str__()

    def __str__(self):
        return (f'{{{self.action_name};{self.description};{self.params_in};{self.param_out};{self.agent_name};'
                f'{self.container_id};{self.custom_params}}}')

    def planner_str(self, agentName: bool = False):
        return (f'{{Name: {(self.agent_name + "--" + self.action_name) if agentName else self.action_name}, '
                f'Description: {self.description}, Parameters: {self.params_in}}}')

    def selector_str(self, agentName: bool = False):
        return (f'{{Name: {(self.agent_name + "--" + self.action_name) if agentName else self.action_name}, '
                f'Description: {self.description}, Parameters: {self.params_in}, '
                f'Custom Types: {self.custom_params}}}')


def get_supported_models():
    return [
        (url, key, models.split(","))
        for url, key, models in zip(
            os.getenv("LLM_URLS", "openai").split(";"), 
            os.getenv("LLM_APIKEYS", "").split(";"), 
            os.getenv("LLM_MODELS", "gpt-4o-mini,gpt-4o").split(";"),
        )
    ]


def add_dicts(d1: dict, d2: dict) -> dict:
    result = {}
    for key in d1.keys() | d2.keys():
        if isinstance(d1[key], dict) and isinstance(d2[key], dict):
            result[key] = add_dicts(d1[key], d2[key])
        else:
            result[key] = d1.get(key, 0) + d2.get(key, 0)
    return result


def resolve_array_items(p_type: Dict) -> Parameter.ArrayItems:
    if p_type["items"]["type"] == "array":
        array_item = Parameter.ArrayItems("array")
        array_item.items = resolve_array_items(p_type["items"])
        return array_item
    else:
        return Parameter.ArrayItems(p_type["items"]["type"])


def resolve_reference(action_spec: Dict, ref: str) -> Dict:
    if ref[0] != '#':
        raise RuntimeError("Unknown reference in action spec")
    out = action_spec
    for component in ref[2:].split('/'):
        out = out[component]
    return out


def openapi_to_functions(openapi_spec, agent: str | None = None, strict: bool = False):
    functions = []
    error_msg = ""

    for path, methods in openapi_spec.get("paths", {}).items():
        for method, spec_with_ref in methods.items():
            # Resolve JSON references.
            try:
                spec = jsonref.replace_refs(spec_with_ref)
            except Exception as e:
                error_msg += f'Error while replacing references for unknown action. Cause: {e}\n'
                continue

            # Extract a name for the functions
            try:
                # The operation id is formatted as 'containerId-agentName-actionName'
                container_id, agent_name, function_name = spec.get("operationId").split(';')
            except Exception as e:
                error_msg += f'Error while splitting the operation id {spec.get("operationId")}. Cause: {e}\n'
                continue

            # Extract a description and parameters.
            desc = spec.get("description", "")[:1024] or spec.get("summary", "")[:1024]

            # action relevant for selected agent?
            if agent and agent_name != agent:
                continue

            # assemble function block
            # structure of schema: type (str), required (list), properties (the actual parameters), additionalProperties (bool)
            schema = (spec.get("requestBody", {})
                        .get("content", {})
                        .get("application/json", {})
                        .get("schema"))
            if "properties" not in schema:
                schema["properties"] = {}
            if strict:
                schema["additionalProperties"] = False
                schema["required"] = list(schema["properties"])

            functions.append(
                {
                    "type": "function",
                    "name": agent_name + '--' + function_name,
                    "description": desc,
                    "parameters": schema,
                }
            )

    return functions, error_msg


<<<<<<< HEAD
=======
def openapi_to_functions_strict(openapi_spec: dict, agent: str = ""):
    """
    This is an alternative strategy to transform tools into OpenAI specification.
    Only used by orchestration currently.
    Main difference is, that no 'requestBody' field is used.
    """
    functions = []
    for path, methods in openapi_spec["paths"].items():
        for method, spec_with_ref in methods.items():
            # 1. Resolve JSON references.
            try:
                spec = jsonref.replace_refs(spec_with_ref)
            except Exception as e:
                logger.warning(f'Error while replacing references for unknown action. Cause: {str(e)}\n')
                continue

            # 2. Extract a name for the functions
            try:
                # The operation id is formatted as 'containerId-agentName-actionName'
                container_id, agent_name, function_name = spec.get("operationId").split(';')
                if agent and agent_name != agent:
                    continue
            except Exception as e:
                logger.warning(f'Error while splitting the operation id: ({spec.get("operationId", "")}). '
                      f'Cause: {str(e)}\n')
                continue

            # 3. Extract a description and parameters.
            try:
                # OpenAI only allows up to 1024 characters in the description field
                desc = spec.get("description", "")[:1024] or spec.get("summary", "")[:1024]
            except Exception as e:
                logger.warning(f'Error while getting description for operation ({agent_name}--{function_name}). '
                      f'Cause: {str(e)}\n')
                continue

            request_body = spec.get("requestBody", {})

            args_schema = {
                "type": "object",
                "properties": {},
                "required": [],
                "additionalProperties": False
            }

            if request_body:
                content = request_body.get("content", {})
                if "application/json" in content:
                    body_schema = content["application/json"]["schema"]
                    if body_schema.get("type") == "object":
                        body_schema.setdefault("additionalProperties", False)
                        args_schema["properties"].update(body_schema.get("properties", {}))
                        args_schema["required"].extend(body_schema.get("required", []))

            # Remove duplicates in 'required'
            args_schema["required"] = list(set(args_schema["required"]))
            functions.append({
                "type": "function",
                "name":  agent_name + '--' + function_name,
                "description": desc,
                "parameters": args_schema,
            })

    return functions


>>>>>>> b23ea448
def enforce_strictness(schema):
    if isinstance(schema, dict):
        schema.pop("format", None)  # optional: clean out OpenAPI stuff
        if schema.get("type") == "object":
            props = schema.get("properties", {})
            schema["required"] = list(props.keys())
            schema["additionalProperties"] = False  # ensure strict mode
            for prop_schema in props.values():
                enforce_strictness(prop_schema)
        elif schema.get("type") == "array":
            items = schema.get("items")
            if items:
                enforce_strictness(items)
        else:
            for v in schema.values():
                enforce_strictness(v)
    elif isinstance(schema, list):
        for item in schema:
            enforce_strictness(item)


def validate_config_input(values: Dict[str, Any], schema: Dict[str, ConfigParameter]):
    """
    Validates the given input values against the Configuration Schema
    :param values: The input dict of configuration parameters that was sent by the UI
    :param schema: The schema of the selected backend that the parameters should affect
    :return: Returns true if everything was successfully validated, false otherwise
    """

    # Check if all required parameters have been provided
    if not all(key in values.keys() for key in schema.keys() if schema[key].required):
        raise HTTPException(400, f'There are required configuration parameters missing!\n'
                                 f'Expected: {[key for key in schema.keys() if schema[key].required]}\n'
                                 f'Received: {[key for key in values.keys()]}')

    for key, value in values.items():
        # Check if key exist in schema
        if key not in schema.keys():
            raise HTTPException(400, f'No option named "{key}" was found!')

        # Make config parameter a dict for easier checks of optional fields
        if isinstance(schema[key], ConfigParameter):
            config_param = schema[key].model_dump()
        else:
            config_param = schema[key]

        # Validate type consistency
        if (config_param["type"] == "number" and not isinstance(value, (float, int))) or \
            (config_param["type"] == "integer" and not isinstance(value, int)) or \
            (config_param["type"] == "string" and not isinstance(value, str)) or \
            (config_param["type"] == "boolean" and not isinstance(value, bool)):
            raise HTTPException(400, f'Parameter "{key}" does not match the expected type "{config_param["type"]}"')
        elif config_param["type"] == "null" and value is not None:
            raise HTTPException(400, f'Parameter "{key}" does not match the expected type "{config_param["type"]}"')

        # Validate min/max limit
        if config_param["type"] in ["number", "integer"]:
            if config_param.get("minimum", None) is not None and value < config_param.get("minimum"):
                raise HTTPException(400, f'Parameter "{key}" cannot be smaller than its allowed minimum ({config_param["minimum"]})')
            if config_param.get("maximum", None) is not None and value > config_param.get("maximum"):
                raise HTTPException(400, f'Parameter "{key}" cannot be larger than its allowed maximum ({config_param["maximum"]})')

        # Validate enum
        if config_param.get("enum", None) and value not in schema[key].enum and not schema[key].free_input:
            raise HTTPException(400,f'Parameter "{key}" has to be one of "{schema[key].enum}"')


def transform_schema(schema):
    """Transform a JSON schema to meet OpenAI's requirements.

    This function:
    1. Resolves $ref references from $defs
    2. Adds additionalProperties: False to all object types
    3. Removes unnecessary fields like title and default
    4. Flattens and simplifies the schema structure
    5. Adds required name field for OpenAI compatibility
    """
    # Extract $defs if present
    defs = schema.get('$defs', {})

    def resolve_ref(ref):
        """Resolve a $ref reference by getting the schema from $defs"""
        if not ref.startswith('#/$defs/'):
            return None
        def_name = ref.split('/')[-1]
        return defs.get(def_name, {})

    def clean_schema(s):
        """Remove unnecessary fields and add additionalProperties: False to objects"""
        if not isinstance(s, dict):
            return s

        # Start with a new dict to only keep what we want
        cleaned = {}

        # Copy essential fields
        if 'type' in s:
            cleaned['type'] = s['type']
        if 'description' in s:
            cleaned['description'] = s['description']
        if 'properties' in s:
            cleaned['properties'] = {
                k: clean_schema(v) for k, v in s['properties'].items()
            }
        if 'items' in s:
            cleaned['items'] = clean_schema(s['items'])
        if 'required' in s:
            cleaned['required'] = s['required']
        if 'enum' in s:
            cleaned['enum'] = s['enum']

        # Add additionalProperties: False to objects
        if s.get('type') == 'object':
            cleaned['additionalProperties'] = False

        # Handle anyOf/allOf/oneOf
        for field in ['anyOf', 'allOf', 'oneOf']:
            if field in s:
                cleaned[field] = [clean_schema(item) for item in s[field]]

        return cleaned

    def process_schema(s):
        """Process schema by resolving refs and cleaning"""
        if not isinstance(s, dict):
            return s

        # Create a new dict to store processed schema
        processed = {}

        # Handle $ref first
        if '$ref' in s:
            ref_schema = resolve_ref(s['$ref'])
            if ref_schema:
                # Merge the resolved schema with any additional properties
                processed = process_schema(ref_schema)
                # Add any additional fields from the original schema
                for k, v in s.items():
                    if k != '$ref':
                        processed[k] = process_schema(v)
                return processed

        # Process each field
        for k, v in s.items():
            if k == '$defs':
                continue  # Skip $defs as we handle them separately
            elif isinstance(v, dict):
                processed[k] = process_schema(v)
            elif isinstance(v, list):
                processed[k] = [process_schema(item) for item in v]
            else:
                processed[k] = v

        return processed

    # Process the main schema
    processed_schema = process_schema(schema)

    # Clean the processed schema
    cleaned_schema = clean_schema(processed_schema)

    # Create the final schema with the required name field
    final_schema = {
        "format": {
            "type": "json_schema",
            "strict": True,
            "name": schema.get("title", "json_response"),  # Use title if available, otherwise default
            "schema": cleaned_schema
        }
    }

    return final_schema


def exception_to_result(user_query: str, exception: Exception) -> Response:
    """Convert an exception (generic or OpacaException) to a Response to be
    returned to the Chat-UI."""
    if isinstance(exception, OpacaException):
        return Response(query=user_query, content=exception.user_message, error=exception.error_message)
    else:
        return Response(query=user_query, content='Generation failed', error=str(exception))<|MERGE_RESOLUTION|>--- conflicted
+++ resolved
@@ -167,75 +167,6 @@
     return functions, error_msg
 
 
-<<<<<<< HEAD
-=======
-def openapi_to_functions_strict(openapi_spec: dict, agent: str = ""):
-    """
-    This is an alternative strategy to transform tools into OpenAI specification.
-    Only used by orchestration currently.
-    Main difference is, that no 'requestBody' field is used.
-    """
-    functions = []
-    for path, methods in openapi_spec["paths"].items():
-        for method, spec_with_ref in methods.items():
-            # 1. Resolve JSON references.
-            try:
-                spec = jsonref.replace_refs(spec_with_ref)
-            except Exception as e:
-                logger.warning(f'Error while replacing references for unknown action. Cause: {str(e)}\n')
-                continue
-
-            # 2. Extract a name for the functions
-            try:
-                # The operation id is formatted as 'containerId-agentName-actionName'
-                container_id, agent_name, function_name = spec.get("operationId").split(';')
-                if agent and agent_name != agent:
-                    continue
-            except Exception as e:
-                logger.warning(f'Error while splitting the operation id: ({spec.get("operationId", "")}). '
-                      f'Cause: {str(e)}\n')
-                continue
-
-            # 3. Extract a description and parameters.
-            try:
-                # OpenAI only allows up to 1024 characters in the description field
-                desc = spec.get("description", "")[:1024] or spec.get("summary", "")[:1024]
-            except Exception as e:
-                logger.warning(f'Error while getting description for operation ({agent_name}--{function_name}). '
-                      f'Cause: {str(e)}\n')
-                continue
-
-            request_body = spec.get("requestBody", {})
-
-            args_schema = {
-                "type": "object",
-                "properties": {},
-                "required": [],
-                "additionalProperties": False
-            }
-
-            if request_body:
-                content = request_body.get("content", {})
-                if "application/json" in content:
-                    body_schema = content["application/json"]["schema"]
-                    if body_schema.get("type") == "object":
-                        body_schema.setdefault("additionalProperties", False)
-                        args_schema["properties"].update(body_schema.get("properties", {}))
-                        args_schema["required"].extend(body_schema.get("required", []))
-
-            # Remove duplicates in 'required'
-            args_schema["required"] = list(set(args_schema["required"]))
-            functions.append({
-                "type": "function",
-                "name":  agent_name + '--' + function_name,
-                "description": desc,
-                "parameters": args_schema,
-            })
-
-    return functions
-
-
->>>>>>> b23ea448
 def enforce_strictness(schema):
     if isinstance(schema, dict):
         schema.pop("format", None)  # optional: clean out OpenAPI stuff
