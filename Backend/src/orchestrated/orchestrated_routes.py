import json
import logging
import time
import traceback
from itertools import count
from typing import Dict, Any, List
import asyncio

from .prompts import (
    OUTPUT_GENERATOR_PROMPT, BACKGROUND_INFO, GENERAL_CAPABILITIES_RESPONSE, GENERAL_AGENT_DESC
)
from ..abstract_method import AbstractMethod, openapi_to_functions
<<<<<<< HEAD
from ..models import QueryResponse, AgentMessage, ChatMessage, Chat, ToolCall, MethodConfig
=======
from ..models import QueryResponse, AgentMessage, ConfigParameter, ChatMessage, Chat, ToolCall, StatusMessage
>>>>>>> e206ec5b
from .agents import (
    OrchestratorAgent,
    WorkerAgent,
    AgentEvaluator,
    OverallEvaluator,
    IterationAdvisor,
    AgentPlanner, get_current_time
)
from .models import AgentResult, AgentTask


<<<<<<< HEAD
class OrchestrationConfig(MethodConfig):
    orchestrator_model: str = MethodConfig.llm_field(title='Orchestrator', description='For delegating tasks')
    worker_model: str = MethodConfig.llm_field(title='Workers', description='For selecting tools')
    evaluator_model: str = MethodConfig.llm_field(title='Evaluators', description='For evaluating tool results')
    generator_model: str = MethodConfig.llm_field(title='Output', description='For generating the final response')
    temperature: float = MethodConfig.temperature_field()
    max_rounds: int = MethodConfig.max_rounds_field()
    max_iterations: int = MethodConfig.integer(default=3, min=1, max=10, step=1, title='Max Iterations', description='Maximum number of re-iterations (retries after failed attempts)')
    use_agent_planner: bool = MethodConfig.boolean(default=True, title='Use Agent Planner?')
    use_agent_evaluator: bool = MethodConfig.boolean(default=False, title='Use Agent Evaluator?')
=======
logger = logging.getLogger(__name__)
>>>>>>> e206ec5b


class SelfOrchestratedMethod(AbstractMethod):
    NAME = "self-orchestrated"
    CONFIG = OrchestrationConfig

    def __init__(self, session, streaming=False):
        super().__init__(session, streaming)

    async def _execute_round(
            self,
            round_tasks: List[AgentTask],
            worker_agents: Dict[str, WorkerAgent],
            config: Dict[str, Any],
            all_results: List[AgentResult],
            agent_summaries: Dict[str, Any],
            agent_messages: List[AgentMessage] = None,
            num_tools: int = 1,
    ) -> List[AgentResult]:
        """Execute a single round of tasks in parallel when possible"""
        # Create agent evaluator
        agent_evaluator = AgentEvaluator() if config.get("use_agent_evaluator", True) else None

        async def execute_round_task(
                worker_agent: WorkerAgent, 
                subtask: AgentTask, 
                orchestrator_context: str, 
                round_context: str,
                round_num: int,
        ) -> AgentResult:
            """Executes a single subtask with a WorkerAgent"""
            current_task = subtask.task

            # Build comprehensive context that includes:
            # 1. Previous orchestrator rounds
            # 2. Previous planner rounds
            # 3. Current round context
            task_context = []

            if orchestrator_context:
                task_context.append(orchestrator_context)
            if round_context:
                task_context.append(round_context)

            # Combine all contexts with proper separation
            if task_context:
                current_task = f"{current_task}\n\n{''.join(task_context)}"

            logger.debug(f"AgentPlanner executing subtask in round {round_num}: {current_task}")

            # Generate a concrete opaca action call for the given subtask
            worker_message = await self.call_llm(
                model=config["worker_model"],
                agent="WorkerAgent",
                system_prompt=worker_agent.system_prompt(),
                messages=worker_agent.messages(subtask),
                temperature=config["temperature"],
                tool_choice="required",
                tools=worker_agent.tools
            )

            # Invoke the action on the connected opaca platform
            agent_result = await self.invoke_tools(worker_agent, current_task, worker_message)

            # Create agent message and stream content via websocket
            agent_messages.append(worker_message)

            return agent_result

        async def execute_single_task(task: AgentTask) -> AgentResult:
            """Executes a single task"""
            # Get the agent name and task description that were generated for the task
            agent = worker_agents[task.agent_name]
            task_str = task.task if isinstance(task, AgentTask) else task

            # Log that the task is being executed
            logger.info(f"Executing task for {task.agent_name}: {task_str}")
            
            # Create planner if enabled
            if config.get("use_agent_planner", True) and task.agent_name != "GeneralAgent":
                planner = AgentPlanner(
                    agent_name=task.agent_name,
                    tools=agent.tools,
                    worker_agent=agent,
                    config=config
                )
                
                # Create plan first, passing previous results
                planner_message = await self.call_llm(
                    model=config["orchestrator_model"],
                    agent="AgentPlanner",
                    system_prompt=planner.system_prompt(),
                    messages=planner.messages(task, previous_results=all_results),
                    temperature=config["temperature"],
                    tools=planner.tools,
                    tool_choice="none",
                    response_format=planner.schema,
                    status_message="Planning function calls for {task.agent_name}'s task: {task_str}"
                )
                agent_messages.append(planner_message)
                plan = planner_message.formatted_output

                # If no plan was created, return empty AgentResult
                if not plan:
                    return AgentResult(
                        agent_name=task.agent_name,
                        task=task_str,
                        output="There was an error during the generation of an agent plan!",
                        tool_calls=[],
                    )
            
                await self.send_status_to_websocket("WorkerAgent", f"Executing function calls.\n\n")

                # Initialize results storage
                ex_results = []
                ex_tool_calls = []
                combined_output = []

                # Group tasks by round
                tasks_by_round = {}
                for subtask in plan.tasks:
                    tasks_by_round.setdefault(subtask.round, []).append(subtask)

                # Execute rounds sequentially
                for round_num in sorted(tasks_by_round.keys()):
                    logger.info(f"AgentPlanner executing round {round_num}")
                    current_tasks = tasks_by_round[round_num]

                    # Add context from previous planner rounds if needed
                    round_context = ""
                    if round_num > 1 and ex_results:
                        round_context = "\n\nPrevious planner round results:\n"
                        for prev_result in ex_results:
                            round_context += f"\nTask: {prev_result.task}\n"
                            round_context += f"Output: {prev_result.output}\n"
                            if any(tc.result for tc in prev_result.tool_calls):
                                round_context += f"Tool Results:\n"
                                for tc in prev_result.tool_calls:
                                    round_context += f"- {tc.name}: {tc.result}\n"

                    # Executes tasks in the same round in parallel
                    round_results = await asyncio.gather(*[
                        execute_round_task(planner.worker_agent, subtask, planner.get_orchestrator_context(all_results), round_context, round_num) 
                        for subtask in current_tasks
                    ])

                    # Process round results
                    for result in round_results:
                        ex_results.append(result)
                        ex_tool_calls.extend(result.tool_calls)
                        combined_output.append(result.output)

                # Create final combined result with clear round separation
                final_output = "\n\n".join(combined_output)
                result = AgentResult(
                    agent_name=planner.worker_agent.agent_name,  # Use worker agent's name for proper attribution
                    task=task_str,  # Use the original task string
                    output=final_output,
                    tool_calls=ex_tool_calls,
                )
            else:
                await self.send_status_to_websocket("WorkerAgent", f"Executing function calls.\n\n")

                # Execute task directly
                if agent.agent_name == "GeneralAgent":
                    # The general agent returns a pre-defined response
                    predefined_response = get_current_time() + BACKGROUND_INFO + GENERAL_CAPABILITIES_RESPONSE.format(
                                            agent_capabilities=json.dumps(agent_summaries, indent=2))
                    worker_message = AgentMessage(
                        agent="WorkerAgent",
                        content="Called GeneralAgent!",
                    )
                    result = AgentResult(
                        agent_name="GeneralAgent",
                        task=task_str,
                        output="Retrieved system capabilities",  # Keep output minimal since data is in tool result
                        tool_calls=[ToolCall(id=-1, name="GetCapabilities", args={}, result=predefined_response)],
                    )
                else:
                    # Generate a concrete tool call by the worker agent with its tools
                    worker_message = await self.call_llm(
                        model=config["worker_model"],
                        agent="WorkerAgent",
                        system_prompt=agent.system_prompt(),
                        messages=agent.messages(task),
                        temperature=config["temperature"],
                        tool_choice="required",
                        tools=agent.tools,
                    )

                    # Invoke the tool call on the connected opaca platform
                    result = await self.invoke_tools(agent, task.task, worker_message)
                    agent_messages.append(worker_message)
                
            evaluation = task.agent_name != "GeneralAgent"

            if agent_evaluator and evaluation:
                # If manual evaluation passes, run the AgentEvaluator
                if not agent_evaluator.evaluate_results(result):
                    evaluation_message = await self.call_llm(
                        model=config["evaluator_model"],
                        agent="AgentEvaluator",
                        system_prompt=agent_evaluator.system_prompt(),
                        messages=agent_evaluator.messages(task_str, result),
                        temperature=config["temperature"],
                        response_format=agent_evaluator.schema,
                        status_message=f"Evaluating {task.agent_name}'s task completion..."
                    )
                    agent_messages.append(evaluation_message)
                    evaluation = evaluation_message.formatted_output.reiterate
            
            # If evaluation indicates we need to retry, do so
            if evaluation:
                # Update task for retry
                retry_task = f"""# Evaluation 
                
The Evaluator of your task has indicated that there is crucial information missing to solve the task.. 

# Your Task: 

{task_str}

# Your previous output: 

{result.output}

# Your Previous tool calls: 

{[tc.model_dump_json() for tc in result.tool_calls]}

# YOUR GOAL:

Now, using the tools available to you and the previous results, continue with your original task and retrieve all the information necessary to complete and solve the task!"""
                
                # Execute retry
                worker_message = await self.call_llm(
                    model=config["worker_model"],
                    agent="WorkerAgent",
                    system_prompt=agent.system_prompt(),
                    messages=agent.messages(retry_task),
                    temperature=config["temperature"],
                    tool_choice="required",
                    tools=agent.tools,
                    status_message="Retrying task..."
                )

                result = await self.invoke_tools(agent, task.task, worker_message)
                agent_messages.append(worker_message)
            
            return result

        # Execute all tasks in parallel using asyncio.gather
        return await asyncio.gather(*[execute_single_task(task) for task in round_tasks])
    
    async def query(self, message: str, chat: Chat) -> QueryResponse:
        """Process a user message using multiple agents and stream intermediate results"""

        # Initialize response
        response = QueryResponse(query=message)
        # Track overall execution time
        overall_start_time = time.time()

        try:
<<<<<<< HEAD
            config = self.session.config.get(self.NAME, self.CONFIG())

            # Send initial waiting message
            await self.send_to_websocket(agent="preparing", message="Initializing the OPACA AI Agents")
=======
            # Get base config and merge with model config
            config = self.session.config.get(self.NAME, self.default_config())
>>>>>>> e206ec5b
            
            # Get simplified agent summaries for the orchestrator
            agent_details = {
                agent["agentId"]: {
                    "description": agent["description"],
                    "functions": [action["name"] for action in agent["actions"]]
                }
                for agent in await self.session.opaca_client.get_actions()
            }

            # Add GeneralAgent description
            agent_details["GeneralAgent"] = {"description": GENERAL_AGENT_DESC, "functions": ["GeneralAgent--getGeneralCapabilities"]}

            # Create tools from agent details
            orchestrator_tools = self.get_agents_as_tools(agent_details)
            
            # Initialize Orchestrator
            orchestrator = OrchestratorAgent(
                agent_summaries=agent_details,
                chat_history=chat.messages,  # Pass chat history to orchestrator
                tools=orchestrator_tools,
            )
            
            # Initialize evaluator and iteration advisor
            overall_evaluator = OverallEvaluator()
            iteration_advisor = IterationAdvisor()
            
            # Initialize worker agents
            worker_agents = {
                "GeneralAgent": WorkerAgent("GeneralAgent", "", [], None),
            }
            
            all_results = []
            rounds = 0
            
            while rounds < config["max_rounds"]:
                # Create orchestration plan
                orchestrator_message = await self.call_llm(
                    model=config["orchestrator_model"],
                    agent="Orchestrator",
                    system_prompt=orchestrator.system_prompt(),
                    messages=orchestrator.messages(message),
                    temperature=config["temperature"],
                    tools=orchestrator.tools,
                    tool_choice='none',
                    response_format=orchestrator.schema,
                    status_message="Creating detailed orchestration plan..."
                )

                # Extract pre-formatted Orchestrator Plan
                plan = orchestrator_message.formatted_output
                response.agent_messages.append(orchestrator_message)

                # If the plan was not formatted properly, let the user know and ask for a retry
                if not plan:
                    response.content = ("I am sorry, but I was unable to generate a plan for your problem. Please "
                                        "try to reformulate your request!")
                    response.error = "Orchestrator was unable to generate a well-formatted plan!"
                    response.execution_time = time.time() - overall_start_time
                    return response
                
                # Then send the tasks
                await self.send_status_to_websocket("Orchestrator", f"Created execution plan with {len(plan.tasks)} tasks:\n{json.dumps([task.model_dump() for task in plan.tasks], indent=2)}")
                
                # Iterate through every generated plan and add needed agents as worker agents
                for task in plan.tasks:
                    # Match the generated agent name with all existing agents
                    try:
                        task.agent_name = agent_name = next(_name for _name in agent_details.keys() if _name in task.agent_name)
                    except StopIteration:
                        # If the generated agent name is invalid, assign the general agent to it
                        task.task = (f"You have been given a task which was assigned to the agent {task.agent_name}. "
                                     f"This agent does not exist however. Check if the task could be solved by the "
                                     f"current environment. This was the original task:\n\n{task.task}")
                        task.agent_name = agent_name = "GeneralAgent"

                    if agent_name not in worker_agents:
                        agent_data = agent_details[agent_name]["description"]
                        
                        # Get functions from platform
                        agent_tools = await self.session.opaca_client.get_actions_openapi(inline_refs=True)
                        agent_tools, errors = openapi_to_functions(agent_tools, agent=agent_name, strict=True)
                        if errors:
                            logger.warning(errors)
                        
                        # Create worker agents for each unique agent in the plan
                        worker_agents[agent_name] = WorkerAgent(
                            agent_name=agent_name,
                            summary=agent_data,
                            tools=agent_tools,
                            session_client=self.session.opaca_client,
                        )
                
                # Group tasks by round
                tasks_by_round = {}
                for task in plan.tasks:
                    tasks_by_round.setdefault(task.round, []).append(task)  # Use task directly since it's already an AgentTask
                
                # Execute each round
                for round_num in sorted(tasks_by_round.keys()):
                    await self.send_status_to_websocket("Orchestrator", f"Starting execution round {round_num}")
                    
                    round_results = await self._execute_round(
                        tasks_by_round[round_num],
                        worker_agents,
                        config,
                        all_results,
                        agent_details,
                        response.agent_messages,
                        sum(len(message.tools) for message in response.agent_messages) + 1,
                    )
                    
                    all_results.extend(round_results)

                # Evaluate overall progress
                if not (evaluation := overall_evaluator.evaluate_results(all_results)):
                    evaluation_message = await self.call_llm(
                        model=config["evaluator_model"],
                        agent="OverallEvaluator",
                        system_prompt=overall_evaluator.system_prompt(),
                        messages=overall_evaluator.messages(message, all_results),
                        temperature=config["temperature"],
                        response_format=overall_evaluator.schema,
                        status_message="Overall evaluation..."
                    )
                    evaluation = evaluation_message.formatted_output.reiterate
                    response.agent_messages.append(evaluation_message)
                            
                if evaluation:
                    # Get iteration advice before continuing
                    advisor_message = await self.call_llm(
                        model=config["orchestrator_model"],
                        agent="IterationAdvisor",
                        system_prompt=iteration_advisor.system_prompt(),
                        messages=iteration_advisor.messages(message, all_results),
                        temperature=config["temperature"],
                        response_format=iteration_advisor.schema,
                        status_message="Analyzing results and preparing advice for next iteration..."
                    )
                    advice = advisor_message.formatted_output
                    response.agent_messages.append(advisor_message)

                    # If no advice context was successfully generated, assume that the final response can be generated
                    if not advice:
                        await self.send_status_to_websocket("IterationAdvisor", "Tasks completed successfully. Proceeding to final output.")
                        break

                    # Handle follow-up questions from iteration advisor
                    if advice.needs_follow_up and advice.follow_up_question:
                        response.content = advice.follow_up_question
                        response.execution_time = time.time() - overall_start_time
                        return response

                    # If advisor suggests not to retry, proceed to output generation
                    if not advice.should_retry:
                        await self.send_status_to_websocket("IterationAdvisor", "Tasks completed successfully. Proceeding to final output with the following summary:\n\n" + advice.context_summary)
                        break
                    
                    # Add the advice to the message for the next iteration
                    message = f"""Original request: {message}

Previous iteration summary: {advice.context_summary}

Issues identified:
{chr(10).join(f'- {issue}' for issue in advice.issues)}

Please address these specific improvements:
{chr(10).join(f'- {step}' for step in advice.improvement_steps)}"""
                    
                    await self.send_status_to_websocket("IterationAdvisor", "Proceeding with next iteration using provided advice ✓")
                else:
                    break
                
                rounds += 1
            
            # Stream the final response
            final_output = await self.call_llm(
                model=config["generator_model"],
                agent="Output Generator",
                system_prompt=OUTPUT_GENERATOR_PROMPT,
                messages=[ChatMessage(role="user", content=f"Based on the following execution results, please provide a clear response to this user request: {message}\n\nExecution results:\n{json.dumps([r.model_dump() for r in all_results], indent=2)}")],
                temperature=config["temperature"],
                status_message="Generating final response...",
                is_output=True,
            )
            response.agent_messages.append(final_output)

            # Set the complete response content after streaming
            response.content = final_output.content

            # Calculate and set total execution time
            response.execution_time = time.time() - overall_start_time
            
            logger.info(f"TOTAL EXECUTION TIME: {response.execution_time:.2f} seconds")

            return response

        # If any errors were encountered, capture error desc and send to debug view
        except Exception as e:
            logger.error(f"Error in query_stream: {str(e)}\n{traceback.format_exc()}", exc_info=True)
            response.error = str(e)
            response.execution_time = time.time() - overall_start_time
            return response

    @staticmethod
    def get_agents_as_tools(agent_details: Dict) -> List[Dict]:
        return [
            {
                "type": "function",
                "name": name,
                "description": f"{content['description']}\n\nFunctions:\n{content['functions']}",
                "parameters": {
                    "type": "object",
                    "properties": {
                        "task": {
                            "type": "string",
                            "description": "A clear task description including all necessary steps and information "
                                           "to be fulfilled by this agent."
                        },
                        "round": {
                            "type": "integer",
                            "description": "The round in which this tool should be executed. First round is 1."
                        }
                    },
                    "required": ["task", "round"],
                    "additionalProperties": False
                },
                "strict": True
            }
            for name, content in agent_details.items()
        ]

    async def send_status_to_websocket(self, agent, message):
        await self.send_to_websocket(StatusMessage(agent=agent, status=message))

    async def invoke_tools(self, agent: WorkerAgent, task_str: str, message: AgentMessage) -> AgentResult:
        tool_results = await asyncio.gather(*[
            self.invoke_tool(tool.name, tool.args, tool.id)
            for tool in message.tools
        ])
        tool_output = "\n".join(
            f"- Worker Agent Executed: {tool.name}."
            for tool in tool_results
            if not (isinstance(tool.result, str) and tool.result.startswith("Failed") )
        )
        return AgentResult(
            agent_name=agent.agent_name,
            task=task_str,
            output=tool_output,
            tool_calls=tool_results,
        )<|MERGE_RESOLUTION|>--- conflicted
+++ resolved
@@ -2,7 +2,6 @@
 import logging
 import time
 import traceback
-from itertools import count
 from typing import Dict, Any, List
 import asyncio
 
@@ -10,11 +9,7 @@
     OUTPUT_GENERATOR_PROMPT, BACKGROUND_INFO, GENERAL_CAPABILITIES_RESPONSE, GENERAL_AGENT_DESC
 )
 from ..abstract_method import AbstractMethod, openapi_to_functions
-<<<<<<< HEAD
-from ..models import QueryResponse, AgentMessage, ChatMessage, Chat, ToolCall, MethodConfig
-=======
-from ..models import QueryResponse, AgentMessage, ConfigParameter, ChatMessage, Chat, ToolCall, StatusMessage
->>>>>>> e206ec5b
+from ..models import QueryResponse, AgentMessage, ChatMessage, Chat, ToolCall, StatusMessage, MethodConfig
 from .agents import (
     OrchestratorAgent,
     WorkerAgent,
@@ -26,7 +21,9 @@
 from .models import AgentResult, AgentTask
 
 
-<<<<<<< HEAD
+logger = logging.getLogger(__name__)
+
+
 class OrchestrationConfig(MethodConfig):
     orchestrator_model: str = MethodConfig.llm_field(title='Orchestrator', description='For delegating tasks')
     worker_model: str = MethodConfig.llm_field(title='Workers', description='For selecting tools')
@@ -37,9 +34,6 @@
     max_iterations: int = MethodConfig.integer(default=3, min=1, max=10, step=1, title='Max Iterations', description='Maximum number of re-iterations (retries after failed attempts)')
     use_agent_planner: bool = MethodConfig.boolean(default=True, title='Use Agent Planner?')
     use_agent_evaluator: bool = MethodConfig.boolean(default=False, title='Use Agent Evaluator?')
-=======
-logger = logging.getLogger(__name__)
->>>>>>> e206ec5b
 
 
 class SelfOrchestratedMethod(AbstractMethod):
@@ -303,15 +297,7 @@
         overall_start_time = time.time()
 
         try:
-<<<<<<< HEAD
             config = self.session.config.get(self.NAME, self.CONFIG())
-
-            # Send initial waiting message
-            await self.send_to_websocket(agent="preparing", message="Initializing the OPACA AI Agents")
-=======
-            # Get base config and merge with model config
-            config = self.session.config.get(self.NAME, self.default_config())
->>>>>>> e206ec5b
             
             # Get simplified agent summaries for the orchestrator
             agent_details = {
