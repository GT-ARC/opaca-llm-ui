import json
import logging
import time
import traceback
from collections import defaultdict
from typing import Dict, Any, List, Tuple
import asyncio

from .prompts import (
    OUTPUT_GENERATOR_PROMPT, BACKGROUND_INFO, GENERAL_CAPABILITIES_RESPONSE, GENERAL_AGENT_DESC
)
<<<<<<< HEAD
from ..abstract_method import AbstractMethod, openapi_to_functions
from ..models import QueryResponse, SessionData, AgentMessage, ConfigParameter, ChatMessage, Chat, ToolCall
=======
from ..abstract_method import AbstractMethod
from ..models import QueryResponse, AgentMessage, ConfigParameter, ChatMessage, Chat, ToolCall
>>>>>>> 80ac6059
from .agents import (
    OrchestratorAgent,
    WorkerAgent,
    AgentEvaluator,
    OverallEvaluator,
    IterationAdvisor,
    AgentPlanner, get_current_time
)
from .models import AgentResult, AgentTask


class SelfOrchestratedMethod(AbstractMethod):
    NAME = "self-orchestrated"

    def __init__(self, session, streaming=False):
        super().__init__(session, streaming)
        self.logger = logging.getLogger(__name__)

    @classmethod
    def config_schema(cls) -> Dict[str, ConfigParameter]:
        return {
            # Which model to use for the orchestrator and worker agents
            "orchestrator_model": cls.make_llm_config_param(name="Orchestrator", description="For delegating tasks"),
            "worker_model": cls.make_llm_config_param(name="Workers", description="For selecting tools"),
            "evaluator_model": cls.make_llm_config_param(name="Evaluators", description="For evaluating tool results"),
            "generator_model": cls.make_llm_config_param(name="Output", description="For generating the final response"),
            "temperature": ConfigParameter(
                name="Temperature",
                description="Temperature for the orchestrator and worker agents",
                type="number",
                required=True, 
                default=0.0, 
                minimum=0.0, 
                maximum=2.0,
                step=0.1,
            ),
            "max_rounds": ConfigParameter(
                name="Max Rounds",
                description="Maximum number of orchestration and worker rounds",
                type="integer",
                required=True, 
                default=5, 
                minimum=1, 
                maximum=10,
                step=1,
            ),
            "max_iterations": ConfigParameter(
                name="Max Iterations",
                description="Maximum number of re-iterations (retries after failed attempts)",
                type="integer",
                required=True, 
                default=3, 
                minimum=1, 
                maximum=10,
                step=1,
            ),
            "use_agent_planner": ConfigParameter(
                name="Use Agent Planner?",
                description="Whether to use the planner agent or not",
                type="boolean",
                required=True, 
                default=True,
            ),
            "use_agent_evaluator": ConfigParameter(
                name="Use Agent Evaluator?",
                description="Whether to use the agent evaluator or not",
                type="boolean",
                required=True, 
                default=False,
            ),
        }

    async def _execute_round(
        self,
        round_tasks: List[AgentTask],
        worker_agents: Dict[str, WorkerAgent],
        config: Dict[str, Any],
        all_results: List[AgentResult],
        agent_summaries: Dict[str, Any],
        agent_messages: List[AgentMessage] = None,
        num_tools: int = 1,
    ) -> Tuple[List[AgentResult], List[AgentMessage]]:
        """Execute a single round of tasks in parallel when possible"""
        # Create agent evaluator
        agent_evaluator = AgentEvaluator() if config.get("use_agent_evaluator", True) else None
        tool_counter = num_tools
        tool_counter_lock = asyncio.Lock()

        async def execute_round_task(worker_agent, subtask, orchestrator_context, round_context,
                                     round_num):
            """Executes a single subtask with a WorkerAgent"""
            current_task = subtask.task
            nonlocal tool_counter

            # Build comprehensive context that includes:
            # 1. Previous orchestrator rounds
            # 2. Previous planner rounds
            # 3. Current round context
            task_context = []

            if orchestrator_context:
                task_context.append(orchestrator_context)
            if round_context:
                task_context.append(round_context)

            # Combine all contexts with proper separation
            if task_context:
                current_task = f"{current_task}\n\n{''.join(task_context)}"

            self.logger.debug(f"AgentPlanner executing subtask in round {round_num}: {current_task}")

            # Generate a concrete opaca action call for the given subtask
            worker_message = await self.call_llm(
                model=config["worker_model"],
                agent="WorkerAgent",
                system_prompt=worker_agent.system_prompt(),
                messages=worker_agent.messages(subtask),
                temperature=config["temperature"],
                tool_choice="required",
                tools=worker_agent.tools
            )

            # Update the tool ids
            async with tool_counter_lock:
                for tool in worker_message.tools:
                    tool.id = tool_counter
                    tool_counter += 1

            # Invoke the action on the connected opaca platform
            agent_result = await worker_agent.invoke_tools(current_task, worker_message)

            # Create agent message and stream content via websocket
            agent_messages.append(worker_message)
            await self.send_to_websocket(agent_message=worker_message)

            return agent_result

        async def execute_single_task(task: AgentTask):
            """Executes a single task"""
            # Get the agent name and task description that were generated for the task
            agent = worker_agents[task.agent_name]
            task_str = task.task if isinstance(task, AgentTask) else task

            # Keep track of the tool ids
            nonlocal tool_counter
            
            # Log that the task is being executed
            self.logger.info(f"Executing task for {task.agent_name}: {task_str}")
            
            # Create planner if enabled
            if config.get("use_agent_planner", True) and task.agent_name != "GeneralAgent":
                await self.send_to_websocket("AgentPlanner", f"Planning function calls for {task.agent_name}'s task: {task_str} \n\n")
                planner = AgentPlanner(
                    agent_name=task.agent_name,
                    tools=agent.tools,
                    worker_agent=agent,
                    config=config
                )
                
                # Create plan first, passing previous results
                planner_message = await self.call_llm(
                    model=config["orchestrator_model"],
                    agent="AgentPlanner",
                    system_prompt=planner.system_prompt(),
                    messages=planner.messages(task, previous_results=all_results),
                    temperature=config["temperature"],
                    tools=planner.tools,
                    tool_choice="none",
                    response_format=planner.schema,
                )
                agent_messages.append(planner_message)
                plan = planner_message.formatted_output

                # Send plan via websocket if needed
                await self.send_to_websocket(agent_message=planner_message)

                # If no plan was created, return empty AgentResult
                if not plan:
                    return AgentResult(
                        agent_name=task.agent_name,
                        task=task_str,
                        output="There was an error during the generation of an agent plan!",
                        tool_calls=[],
                    )
            
                await self.send_to_websocket("WorkerAgent", f"Executing function calls.\n\n")

                # Initialize results storage
                ex_results = []
                ex_tool_calls = []
                combined_output = []

                # Group tasks by round
                tasks_by_round = {}
                for subtask in plan.tasks:
                    tasks_by_round.setdefault(subtask.round, []).append(subtask)

                # Execute rounds sequentially
                for round_num in sorted(tasks_by_round.keys()):
                    self.logger.info(f"AgentPlanner executing round {round_num}")
                    current_tasks = tasks_by_round[round_num]

                    # Add context from previous planner rounds if needed
                    round_context = ""
                    if round_num > 1 and ex_results:
                        round_context = "\n\nPrevious planner round results:\n"
                        for prev_result in ex_results:
                            round_context += f"\nTask: {prev_result.task}\n"
                            round_context += f"Output: {prev_result.output}\n"
                            if any(tc.result for tc in prev_result.tool_calls):
                                round_context += f"Tool Results:\n"
                                for tc in prev_result.tool_calls:
                                    round_context += f"- {tc.name}: {tc.result}\n"

                    # Executes tasks in the same round in parallel
                    round_results = await asyncio.gather(*[execute_round_task(planner.worker_agent, subtask, planner.get_orchestrator_context(all_results), round_context, round_num) for subtask in current_tasks])

                    # Process round results
                    for result in round_results:
                        ex_results.append(result)
                        ex_tool_calls.extend(result.tool_calls)
                        combined_output.append(result.output)

                # Create final combined result with clear round separation
                final_output = "\n\n".join(combined_output)
                result = AgentResult(
                    agent_name=planner.worker_agent.agent_name,  # Use worker agent's name for proper attribution
                    task=task_str,  # Use the original task string
                    output=final_output,
                    tool_calls=ex_tool_calls,
                )
            else:
                await self.send_to_websocket("WorkerAgent", f"Executing function calls.\n\n")

                # Execute task directly
                if agent.agent_name == "GeneralAgent":
                    # The general agent returns a pre-defined response
                    predefined_response = get_current_time() + BACKGROUND_INFO + GENERAL_CAPABILITIES_RESPONSE.format(
                                            agent_capabilities=json.dumps(agent_summaries, indent=2))
                    worker_message = AgentMessage(
                        agent="WorkerAgent",
                        content="Called GeneralAgent!",
                    )
                    result = AgentResult(
                        agent_name="GeneralAgent",
                        task=task_str,
                        output="Retrieved system capabilities",  # Keep output minimal since data is in tool result
                        tool_calls=[ToolCall(id=-1, name="GetCapabilities", args={}, result=predefined_response)],
                    )
                else:
                    # Generate a concrete tool call by the worker agent with its tools
                    worker_message = await self.call_llm(
                        model=config["worker_model"],
                        agent="WorkerAgent",
                        system_prompt=agent.system_prompt(),
                        messages=agent.messages(task),
                        temperature=config["temperature"],
                        tool_choice="required",
                        tools=agent.tools,
                    )

                    # Update the tool ids
                    async with tool_counter_lock:
                        for tool in worker_message.tools:
                            tool.id = tool_counter
                            tool_counter += 1

                    # Invoke the tool call on the connected opaca platform
                    result = await agent.invoke_tools(task.task, worker_message)
                    agent_messages.append(worker_message)
                
                # Send tool calls and results via websocket or generic GeneralAgent message
                await self.send_to_websocket(agent_message=worker_message)

            evaluation = task.agent_name != "GeneralAgent"

            if agent_evaluator and evaluation:
                # Now evaluate the result after we have it
                await self.send_to_websocket("AgentEvaluator", f"Evaluating {task.agent_name}'s task completion...\n\n")

                # If manual evaluation passes, run the AgentEvaluator
                if not agent_evaluator.evaluate_results(result):
                    evaluation_message = await self.call_llm(
                        model=config["evaluator_model"],
                        agent="AgentEvaluator",
                        system_prompt=agent_evaluator.system_prompt(),
                        messages=agent_evaluator.messages(task_str, result),
                        temperature=config["temperature"],
                        response_format=agent_evaluator.schema,
                    )
                    agent_messages.append(evaluation_message)
                    evaluation = evaluation_message.formatted_output.reiterate
            
                    # Send evaluation results via websocket
                    await self.send_to_websocket(agent_message=evaluation_message)

                else:
                    await self.send_to_websocket("AgentEvaluator", f"Evaluation result for {task.agent_name}: {evaluation}")
            
            # If evaluation indicates we need to retry, do so
            if evaluation:
                # Update task for retry
                retry_task = f"""# Evaluation 
                
The Evaluator of your task has indicated that there is crucial information missing to solve the task.. 

# Your Task: 

{task_str}

# Your previous output: 

{result.output}

# Your Previous tool calls: 

{[tc.model_dump_json() for tc in result.tool_calls]}

# YOUR GOAL:

Now, using the tools available to you and the previous results, continue with your original task and retrieve all the information necessary to complete and solve the task!"""

                await self.send_to_websocket("WorkerAgent", f"Retrying task...\n\n")
                
                # Execute retry
                worker_message = await self.call_llm(
                    model=config["worker_model"],
                    agent="WorkerAgent",
                    system_prompt=agent.system_prompt(),
                    messages=agent.messages(retry_task),
                    temperature=config["temperature"],
                    tool_choice="required",
                    tools=agent.tools
                )

                # Update the tool ids
                async with tool_counter_lock:
                    for tool in worker_message.tools:
                        tool.id = tool_counter
                        tool_counter += 1

                result = await agent.invoke_tools(task.task, worker_message)
                agent_messages.append(worker_message)
                
                # Send only tool calls and results via websocket
                await self.send_to_websocket(agent_message=worker_message)
            
            return result

        # Execute all tasks in parallel using asyncio.gather
        results = await asyncio.gather(*[execute_single_task(task) for task in round_tasks])
        
        return results, agent_messages
    
    async def query(self, message: str, chat: Chat) -> QueryResponse:
        """Process a user message using multiple agents and stream intermediate results"""

        # Initialize response
        response = QueryResponse(query=message)
        # Track overall execution time
        overall_start_time = time.time()

        try:
            # Get base config and merge with model config
            config = self.session.config.get(self.NAME, self.default_config())
            
            # Send initial waiting message
            await self.send_to_websocket(agent="preparing", message="Initializing the OPACA AI Agents")
            
            # Get simplified agent summaries for the orchestrator
            agent_details = {
                agent["agentId"]: {
                    "description": agent["description"],
                    "functions": [action["name"] for action in agent["actions"]]
                }
                for agent in await self.session.opaca_client.get_actions()
            }

            # Add GeneralAgent description
            agent_details["GeneralAgent"] = {"description": GENERAL_AGENT_DESC, "functions": ["GeneralAgent--getGeneralCapabilities"]}

            # Create tools from agent details
            orchestrator_tools = self.get_agents_as_tools(agent_details)
            
            # Initialize Orchestrator
            orchestrator = OrchestratorAgent(
                agent_summaries=agent_details,
                chat_history=chat.messages,  # Pass chat history to orchestrator
                tools=orchestrator_tools,
            )
            
            # Initialize evaluator and iteration advisor
            overall_evaluator = OverallEvaluator()
            iteration_advisor = IterationAdvisor()
            
            # Initialize worker agents
            worker_agents = {
                "GeneralAgent": WorkerAgent("GeneralAgent", "", [], None),
            }
            
            all_results = []
            rounds = 0
            
            while rounds < config["max_rounds"]:
                # Get execution plan from orchestrator
                await self.send_to_websocket("Orchestrator", "Creating detailed orchestration plan...\n\n")
                
                # Create orchestration plan
                orchestrator_message = await self.call_llm(
                    model=config["orchestrator_model"],
                    agent="Orchestrator",
                    system_prompt=orchestrator.system_prompt(),
                    messages=orchestrator.messages(message),
                    temperature=config["temperature"],
                    tools=orchestrator.tools,
                    tool_choice='none',
                    response_format=orchestrator.schema,
                )

                # Extract pre-formatted Orchestrator Plan
                plan = orchestrator_message.formatted_output
                response.agent_messages.append(orchestrator_message)

                # If the plan was not formatted properly, let the user know and ask for a retry
                if not plan:
                    response.content = ("I am sorry, but I was unable to generate a plan for your problem. Please "
                                        "try to reformulate your request!")
                    response.error = "Orchestrator was unable to generate a well-formatted plan!"
                    response.execution_time = time.time() - overall_start_time
                    return response
                
                # Then send the tasks
                await self.send_to_websocket(agent_message=orchestrator_message, message=f"Created execution plan with {len(plan.tasks)} tasks:\n{json.dumps([task.model_dump() for task in plan.tasks], indent=2)}\n\n")
                
                # Mark planning phase complete
                await self.send_to_websocket("Orchestrator", "Execution plan created ✓\n\n")
                
                # Iterate through every generated plan and add needed agents as worker agents
                for task in plan.tasks:
                    # Match the generated agent name with all existing agents
                    try:
                        task.agent_name = agent_name = next(_name for _name in agent_details.keys() if _name in task.agent_name)
                    except StopIteration:
                        # If the generated agent name is invalid, assign the general agent to it
                        task.task = (f"You have been given a task which was assigned to the agent {task.agent_name}. "
                                     f"This agent does not exist however. Check if the task could be solved by the "
                                     f"current environment. This was the original task:\n\n{task.task}")
                        task.agent_name = agent_name = "GeneralAgent"

                    if agent_name not in worker_agents:
                        agent_data = agent_details[agent_name]["description"]
                        
                        # Get functions from platform
                        agent_tools = await self.session.opaca_client.get_actions_openapi(inline_refs=True)
                        agent_tools, errors = openapi_to_functions(agent_tools, agent=agent_name, strict=True)
                        if errors:
                            self.logger.warning(errors)
                        
                        # Create worker agents for each unique agent in the plan
                        worker_agents[agent_name] = WorkerAgent(
                            agent_name=agent_name,
                            summary=agent_data,
                            tools=agent_tools,
                            session_client=self.session.opaca_client,
                        )
                
                # Group tasks by round
                tasks_by_round = {}
                for task in plan.tasks:
                    tasks_by_round.setdefault(task.round, []).append(task)  # Use task directly since it's already an AgentTask
                
                # Execute each round
                for round_num in sorted(tasks_by_round.keys()):
                    await self.send_to_websocket("Orchestrator", f"Starting execution round {round_num}\n\n")
                    
                    round_results, agent_messages = await self._execute_round(
                        tasks_by_round[round_num],
                        worker_agents,
                        config,
                        all_results,
                        agent_details,
                        response.agent_messages,
                        sum(len(message.tools) for message in response.agent_messages) + 1,
                    )
                    
                    all_results.extend(round_results)

                await self.send_to_websocket("OverallEvaluator", "Overall evaluation...\n\n")

                # Evaluate overall progress
                if not (evaluation := overall_evaluator.evaluate_results(all_results)):
                    evaluation_message = await self.call_llm(
                        model=config["evaluator_model"],
                        agent="OverallEvaluator",
                        system_prompt=overall_evaluator.system_prompt(),
                        messages=overall_evaluator.messages(message, all_results),
                        temperature=config["temperature"],
                        response_format=overall_evaluator.schema,
                    )
                    evaluation = evaluation_message.formatted_output.reiterate
                    response.agent_messages.append(evaluation_message)
                    await self.send_to_websocket(agent_message=evaluation_message)
                else:
                    await self.send_to_websocket("OverallEvaluator", f"Overall evaluation result: {evaluation}\n\nOverall evaluation complete ✓")
                            
                if evaluation:
                    # Get iteration advice before continuing
                    await self.send_to_websocket("IterationAdvisor", "Analyzing results and preparing advice for next iteration...\n\n")

                    advisor_message = await self.call_llm(
                        model=config["orchestrator_model"],
                        agent="IterationAdvisor",
                        system_prompt=iteration_advisor.system_prompt(),
                        messages=iteration_advisor.messages(message, all_results),
                        temperature=config["temperature"],
                        response_format=iteration_advisor.schema
                    )
                    advice = advisor_message.formatted_output
                    response.agent_messages.append(advisor_message)

                    await self.send_to_websocket(agent_message=advisor_message)

                    # If no advice context was successfully generated, assume that the final response can be generated
                    if not advice:
                        await self.send_to_websocket("IterationAdvisor", "Tasks completed successfully. Proceeding to final output.")
                        break

                    # Handle follow-up questions from iteration advisor
                    if advice.needs_follow_up and advice.follow_up_question:
                        response.content = advice.follow_up_question
                        response.execution_time = time.time() - overall_start_time
                        return response

                    # If advisor suggests not to retry, proceed to output generation
                    if not advice.should_retry:
                        await self.send_to_websocket("IterationAdvisor", "Tasks completed successfully. Proceeding to final output with the following summary:\n\n" + advice.context_summary)
                        break
                    
                    # Add the advice to the message for the next iteration
                    message = f"""Original request: {message}

Previous iteration summary: {advice.context_summary}

Issues identified:
{chr(10).join(f'- {issue}' for issue in advice.issues)}

Please address these specific improvements:
{chr(10).join(f'- {step}' for step in advice.improvement_steps)}"""
                    
                    await self.send_to_websocket("IterationAdvisor", "Proceeding with next iteration using provided advice ✓")
                else:
                    break
                
                rounds += 1
            
            # Generate final output with streaming
            await self.send_to_websocket("Output Generator", "Generating final response...\n\n")

            # Stream the final response
            final_output = await self.call_llm(
                model=config["generator_model"],
                agent="Output Generator",
                system_prompt=OUTPUT_GENERATOR_PROMPT,
                messages=[ChatMessage(role="user", content=f"Based on the following execution results, please provide a clear response to this user request: {message}\n\nExecution results:\n{json.dumps([r.model_dump() for r in all_results], indent=2)}")],
                temperature=config["temperature"],
            )
            response.agent_messages.append(final_output)
            await self.send_to_websocket(agent_message=final_output)

            # Set the complete response content after streaming
            response.content = final_output.content

            # Calculate and set total execution time
            response.execution_time = time.time() - overall_start_time
            
            # Send completion message for output generator
            await self.send_to_websocket("Output Generator", "Final response generated ✓")

            self.logger.info(f"\n\n TOTAL EXECUTION TIME: \nMultiAgentMethod completed analysis in {response.execution_time:.2f} seconds\n\n")

            # Extract the execution times with 2 decimal places in seconds from the agent messages and save them in a dict with the agent name as the key
            execution_times_data = defaultdict(int)
            token_usage = {msg.agent: {'total_tokens': 0, 'prompt_tokens': 0, 'completion_tokens': 0} for msg in response.agent_messages}
            for msg in response.agent_messages:
                execution_times_data[msg.agent] += msg.execution_time
                token_usage[msg.agent]['total_tokens'] += msg.response_metadata.get('total_tokens', 0)
                token_usage[msg.agent]['prompt_tokens'] += msg.response_metadata.get('prompt_tokens', 0)
                token_usage[msg.agent]['completion_tokens'] += msg.response_metadata.get('completion_tokens', 0)

            execution_times = {agent: f"{data:.2f} seconds" for agent, data in execution_times_data.items()}
            token_usage = {agent: f"{usage['total_tokens']} ({usage['prompt_tokens']}, {usage['completion_tokens']})" for agent, usage in token_usage.items()}

            # Send the execution times in a final websocket message from system agent
            await self.send_to_websocket("system", f"⏱️ Execution Times:\n\nTotal Execution Time: {response.execution_time:.2f} seconds\n {json.dumps(execution_times, indent=2)}\n"
                                                         f"Total Tokens used: {sum([msg.response_metadata.get('total_tokens', 0) for msg in response.agent_messages])}\nTotal (Prompt, Complete)\n{json.dumps(token_usage, indent=2)}\nExecution complete ✓")
            
            return response

        # If any errors were encountered, capture error desc and send to debug view
        except Exception as e:
            self.logger.error(f"Error in query_stream: {str(e)}\n{traceback.format_exc()}", exc_info=True)
            response.error = str(e)
            await self.send_to_websocket("system", f"\n\nError: {str(e)}\n\n")
            response.execution_time = time.time() - overall_start_time
            return response

    @staticmethod
    def get_agents_as_tools(agent_details: Dict):
        tools = []
        for name, content in agent_details.items():
            tools.append({
                "type": "function",
                "name": name,
                "description": f"{content['description']}\n\nFunctions:\n{content['functions']}",
                "parameters": {
                    "type": "object",
                    "properties": {
                        "task": {
                            "type": "string",
                            "description": "A clear task description including all necessary steps and information "
                                           "to be fulfilled by this agent."
                        },
                        "round": {
                            "type": "integer",
                            "description": "The round in which this tool should be executed. First round is 1."
                        }
                    },
                    "required": ["task", "round"],
                    "additionalProperties": False
                },
                "strict": True
            })
        return tools

    async def send_to_websocket(self, agent: str = "system", message: str = "", agent_message: AgentMessage = None):
        """
        Sends either a given message or a full agent message via the given websocket.
        """
        if not isinstance(agent, str):
            # quick fix for overwriting super class method
            await AbstractMethod.send_to_websocket(self, agent)
            return
        if self.session.has_websocket() and self.streaming:
            if not agent_message:
                agent_message = AgentMessage(agent=agent)
            if message:
                agent_message.content = message
            await self.session.websocket_send(agent_message)<|MERGE_RESOLUTION|>--- conflicted
+++ resolved
@@ -9,13 +9,8 @@
 from .prompts import (
     OUTPUT_GENERATOR_PROMPT, BACKGROUND_INFO, GENERAL_CAPABILITIES_RESPONSE, GENERAL_AGENT_DESC
 )
-<<<<<<< HEAD
 from ..abstract_method import AbstractMethod, openapi_to_functions
-from ..models import QueryResponse, SessionData, AgentMessage, ConfigParameter, ChatMessage, Chat, ToolCall
-=======
-from ..abstract_method import AbstractMethod
 from ..models import QueryResponse, AgentMessage, ConfigParameter, ChatMessage, Chat, ToolCall
->>>>>>> 80ac6059
 from .agents import (
     OrchestratorAgent,
     WorkerAgent,
