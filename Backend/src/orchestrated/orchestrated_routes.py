--- conflicted
+++ resolved
@@ -4,10 +4,6 @@
 import traceback
 from collections import defaultdict
 from typing import Dict, Any, List, Tuple
-<<<<<<< HEAD
-=======
-
->>>>>>> b23ea448
 import asyncio
 
 from .prompts import (
@@ -23,16 +19,8 @@
     IterationAdvisor,
     AgentPlanner, get_current_time
 )
-<<<<<<< HEAD
-from .models import AgentEvaluation, AgentResult, AgentTask
+from .models import AgentResult, AgentTask
 from ..utils import openapi_to_functions
-=======
-from .models import (
-    AgentResult,
-    AgentTask
-)
-from ..utils import openapi_to_functions_strict
->>>>>>> b23ea448
 
 
 class SelfOrchestratedBackend(AbstractMethod):
