--- conflicted
+++ resolved
@@ -9,13 +9,8 @@
 from .prompts import (
     OUTPUT_GENERATOR_PROMPT, BACKGROUND_INFO, GENERAL_CAPABILITIES_RESPONSE, GENERAL_AGENT_DESC
 )
-<<<<<<< HEAD
-from ..abstract_method import AbstractMethod
+from ..abstract_method import AbstractMethod, openapi_to_functions
 from ..models import QueryResponse, AgentMessage, ConfigParameter, ChatMessage, Chat, ToolCall, StatusMessage
-=======
-from ..abstract_method import AbstractMethod, openapi_to_functions
-from ..models import QueryResponse, AgentMessage, ConfigParameter, ChatMessage, Chat, ToolCall
->>>>>>> 06ff89df
 from .agents import (
     OrchestratorAgent,
     WorkerAgent,
