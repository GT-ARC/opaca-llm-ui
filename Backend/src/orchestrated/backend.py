--- conflicted
+++ resolved
@@ -91,25 +91,6 @@
                 default=False,
                 description="Whether to use the agent evaluator or not"),
         }
-
-
-
-    async def init_models(self, session: SessionData) -> None:
-        # Get base config and merge with model config
-        config = session.config.get(self.NAME, self.default_config())
-        model_config_loader = ModelConfigLoader()
-        model_config = model_config_loader.get_model_config(config.get("model_config_name"))
-        config.update(model_config)  # Merge model config into session config
-
-        # Initialize either OpenAI model or vllm model
-        models = [model_config["orchestrator_model"], model_config["worker_model"], model_config["evaluator_model"], model_config["generator_model"]]
-        base_urls = [model_config["base_url"], model_config["worker_base_url"], model_config["evaluator_base_url"], model_config["generator_base_url"]]
-        for model, base_url in zip(models, base_urls):
-            if (base_url or "gpt") not in session.llm_clients.keys():
-                if model.startswith(("gpt", "o1", "o3")):
-                    session.llm_clients[base_url] = AsyncOpenAI()  # Uses api key stored in OPENAI_API_KEY
-                else:
-                    session.llm_clients[base_url] = AsyncOpenAI(api_key=os.getenv("VLLM_API_KEY"), base_url=base_url)
     
     async def _execute_round(
         self,
@@ -508,16 +489,7 @@
                         task.agent_name = agent_name = "GeneralAgent"
 
                     if agent_name not in worker_agents:
-<<<<<<< HEAD
-                        agent_data = self.agents_data["agents_simple"][agent_name]
-                        
-                        # Get functions from platform instead of JSON file
-                        agent_tools = []
-                        actions_spec = await session.opaca_client.get_actions_with_refs()
-                        functions, error = openapi_to_functions(actions_spec, use_agent_names=True)
-=======
                         agent_data = agent_details[agent_name]["description"]
->>>>>>> 326ea17f
                         
                         # Get functions from platform
                         agent_tools = await session.client.get_actions_with_refs()
@@ -528,12 +500,7 @@
                             agent_name=agent_name,
                             summary=agent_data,
                             tools=agent_tools,
-<<<<<<< HEAD
-                            session_client=session.opaca_client,
-                            config=config
-=======
                             session_client=session.client,
->>>>>>> 326ea17f
                         )
                 
                 # Group tasks by round
