import io
import logging
import shutil
from pathlib import Path

import litellm
from fastapi import UploadFile
from .models import SessionData, OpacaFile

logger = logging.getLogger(__name__)


FILES_PATH = '/data/files'


async def upload_files(session: SessionData, model: str):
    """Uploads all unsent files to the connected LLM. Returns a list of file messages including file IDs."""

    host = model.rsplit("/", 1)[0]

    # Upload all files that haven't been uploaded to this host
    for file_id, file_data in session.uploaded_files.items():
        # Skip suspended files
        if file_data.suspended:
            continue

        # Check if the selected host supports file upload
        if not host in ["openai", "azure", "vertex_ai", "bedrock"]:
            logger.warning(f"Host {host} does not support file upload.")
            break

        # If this host already has an uploaded id for this file, skip
<<<<<<< HEAD
        if host_url in file_data.host_ids:
=======
        if host in filedata.host_ids:
>>>>>>> 04651890
            continue

        # prepare file for upload
        file_path = create_path(session.session_id, file_id)
        with open(file_path, 'rb') as f:
            file_obj = io.BytesIO(f.read())
            file_obj.name = file_data.file_name  # Required by OpenAI SDK

        # Upload to the current host and store host-specific id
        uploaded = await litellm.acreate_file(file=file_obj, purpose="assistants", custom_llm_provider=host)
        logger.info(f"Uploaded file ID={uploaded.id} for file_id={file_id} (host={host})")
        # record host id under this host_url
<<<<<<< HEAD
        file_data.host_ids[host_url] = uploaded.id
=======
        filedata.host_ids[host] = uploaded.id
>>>>>>> 04651890

    return [
        {"type": "input_file", "file_id": filedata.host_ids[host]}
        for filedata in session.uploaded_files.values()
        if (not filedata.suspended) and (host in filedata.host_ids)
    ]


async def delete_file_from_all_clients(session: SessionData, file_id: str) -> bool:
    """
    Delete a file (identified by file_id) from all LLM hosts
    it was uploaded to. Also removes it from session.uploaded_files.

    Args:
        session (SessionData): Current session containing uploaded_files and clients.
        file_id (str): The file identifier.
    """
    filedata = session.uploaded_files.get(file_id, None)
    if not filedata:
        return False

    for host, host_file_id in filedata.host_ids.items():
        # Check if the selected host supports file deletion
        if not host in ["openai", "azure"]:
            logger.warning(f"Host {host} does not support file deletion.")
            continue

        try:
            await litellm.afile_delete(file_id=host_file_id, custom_llm_provider=host)
            logger.info(f"Deleted file {host_file_id} from host {host}")

        except Exception as e:
            logger.warning(
                f"Failed to delete file {host_file_id} from host {host}: {e}"
            )
            return False

    # Remove from session after deletion attempts
    session.uploaded_files.pop(file_id, None)

    return True


async def save_file_to_disk(file: UploadFile, session_id: str) -> OpacaFile:
    """
    Save an UploadFile to disk.
    """
    file_data = OpacaFile(content_type=file.content_type, file_name=file.filename)
    file_path = create_path(session_id, file_data.file_id)
    file_path.parent.mkdir(parents=True, exist_ok=True)
    logger.info(f'Saving file to "{file_path}"')
    with open(file_path, 'wb') as f:
        while chunk := await file.read(1024 * 1024):
            f.write(chunk)
    return file_data


def delete_files_for_session(session_id: str) -> None:
    dir_path = create_path(session_id)
    if dir_path.is_dir():
        logger.info(f'Deleting files for session "{session_id}": {dir_path}')
        shutil.rmtree(dir_path)


def create_path(session_id: str, file_id: str = None) -> Path:
    if not file_id:
        return Path(FILES_PATH, session_id)
    return Path(FILES_PATH, session_id, file_id)<|MERGE_RESOLUTION|>--- conflicted
+++ resolved
@@ -30,11 +30,7 @@
             break
 
         # If this host already has an uploaded id for this file, skip
-<<<<<<< HEAD
-        if host_url in file_data.host_ids:
-=======
-        if host in filedata.host_ids:
->>>>>>> 04651890
+        if host in file_data.host_ids:
             continue
 
         # prepare file for upload
@@ -47,11 +43,7 @@
         uploaded = await litellm.acreate_file(file=file_obj, purpose="assistants", custom_llm_provider=host)
         logger.info(f"Uploaded file ID={uploaded.id} for file_id={file_id} (host={host})")
         # record host id under this host_url
-<<<<<<< HEAD
-        file_data.host_ids[host_url] = uploaded.id
-=======
-        filedata.host_ids[host] = uploaded.id
->>>>>>> 04651890
+        file_data.host_ids[host] = uploaded.id
 
     return [
         {"type": "input_file", "file_id": filedata.host_ids[host]}
