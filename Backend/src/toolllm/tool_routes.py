--- conflicted
+++ resolved
@@ -42,26 +42,8 @@
 
 
 class ToolLLMBackend:
-<<<<<<< HEAD
-    llm_type: str
-=======
-    messages: List = []
->>>>>>> d4e96f4e
     llm: BaseChatModel | ChatOpenAI
     max_iter: int = 5
-
-<<<<<<< HEAD
-    def __init__(self, llm_type: str):
-        self.llm_type = llm_type
-=======
-    def __init__(self):
-        # This is the DEFAULT config
-        self.config = {
-            "gpt_model": "gpt-4o-mini",
-            "temperature": 0,
-            "use_agent_names": True,
-        }
->>>>>>> d4e96f4e
 
     async def query(self, message: str, debug: bool, api_key: str, session: SessionData) -> Response:
 
@@ -79,7 +61,7 @@
         response.query = message
 
         # Set config
-        config = session.config.get(f'tool-llm-{self.llm_type}', await self.get_config())
+        config = session.config.get(f'tool-llm', await self.get_config())
 
         # Model initialization here since openai requires api key in constructor
         try:
@@ -226,27 +208,19 @@
         Declares the default configuration
         """
         return {
+            "gpt_model": "gpt-4o-mini",
             "temperature": 0,
             "use_agent_names": True,
         }
 
     def init_model(self, api_key: str, config: dict):
         api_key = api_key or os.getenv("OPENAI_API_KEY")  # if empty, use from Env
-<<<<<<< HEAD
-        if self.llm_type == "gpt-4o":
-            self.check_for_key(api_key)
-            self.llm = ChatOpenAI(model="gpt-4o", temperature=config["temperature"], openai_api_key=api_key)
-        elif self.llm_type == "gpt-4o-mini":
-            self.check_for_key(api_key)
-            self.llm = ChatOpenAI(model="gpt-4o-mini", temperature=config["temperature"], openai_api_key=api_key)
-=======
         self.check_for_key(api_key)
         self.llm = ChatOpenAI(
-            model=self.config["gpt_model"],
-            temperature=float(self.config["temperature"]),
+            model=config["gpt_model"],
+            temperature=float(config["temperature"]),
             openai_api_key=api_key
         )
->>>>>>> d4e96f4e
 
     @staticmethod
     def check_for_key(api_key: str):
