import re
import time

from langchain_core.messages import HumanMessage, AIMessage

from .tool_method import ToolMethod
from ..models import Response, SessionData, OpacaLLMBackend


class ToolLLMBackend(OpacaLLMBackend):
    max_iter: int = 5
    method: ToolMethod

    def __init__(self, method: str):
        self.method = ToolMethod.create_method(method)

    @property
    def default_config(self):
        return self.method.config

    async def query(self, message: str, session: SessionData) -> Response:
        return await self.query_stream(message, session)

    async def query_stream(self, message: str, session: SessionData, websocket = None) -> Response:

        # Initialize parameters
        tool_names = []
        tool_params = []
        tool_results = []
        tool_responses = []
        result = None
        c_it = 0
        should_continue = True

        # Initialize the response object
        response = Response()
        response.query = message

        # Set config
        config = session.config.get(self.method.name, self.default_config)

        # Save time before execution
        total_exec_time = time.time()

        try:
<<<<<<< HEAD
            self.method.init_agents(session, config, websocket=websocket)
=======
            await self.method.init_agents(session, config)
>>>>>>> 73246c0e
        except Exception as e:
            print(e)
            response.error = str(e)
            response.content = ("I am sorry, but I encountered a problem during initialization. This is the error that "
                                f"was given to me:\n\n\"{e}\"")
            return response

        # Run until request is finished or maximum number of iterations is reached
        while should_continue and c_it < self.max_iter:
            result = await self.method.invoke_generator(session, message, tool_responses, config)

            # Check the generated tool calls for errors and regenerate them if necessary
            # Correction limit is set to 3 to check iteratively:
            # 1. Valid action name 2. Parameters were generated in the "requestBody" field 3. Parameter validity
            # These steps are sequentially dependent and require at most 3 steps
            correction_limit = 0
            full_err = '\n'
            while (err_msg := self.method.check_valid_action(result.tools)) and correction_limit < 3:
                full_err += err_msg
                result = await self.method.invoke_generator(session, message, tool_responses, config, full_err)
                correction_limit += 1

            response.agent_messages.append(result)
            tools = result.tools.copy()
            result.tools = []

            # Check if tools were generated and if so, execute them by calling the opaca-proxy
            for call in tools:

                tool_names.append(call['name'])
                tool_params.append(call['args'])
                try:
                    if config['use_agent_names']:
                        agent_name, action_name = call['name'].split('--', maxsplit=1)
                    else:
                        agent_name = None
                        action_name = call['name']
                    tool_results.append(
                        await session.client.invoke_opaca_action(
                            action_name,
                            agent_name,
                            call['args']['requestBody'] if 'requestBody' in call['args'] else {}
                        ))
                except Exception as e:
                    tool_results.append(str(e))
                response.agent_messages[-1].tools.append(f'Tool {len(tool_names)}: '
                                                         f'{call["name"]}, '
                                                         f'{call["args"]["requestBody"] if "requestBody" in call["args"] else {} }, '
                                                         f'{tool_results[-1]}\n')

            # If tools were created, summarize their result in natural language
            # either for the user or for the first model for better understanding
            if len(result.tools) > 0:
                result = await self.method.invoke_evaluator(
                    message,  # Original user query
                    tool_names,  # ALL the tools used so far
                    tool_params,  # ALL the parameters used for the tools
                    tool_results  # ALL the results from the opaca action calls
                )
                response.agent_messages.append(result)

                # Check if llm agent thinks user query has not been fulfilled yet
                should_continue = True if re.search(r"\bCONTINUE\b", result.content) else False

                # Remove the keywords from the generated response
                result.content = re.sub(r'\b(CONTINUE|FINISHED)\b', '', result.content).strip()

                # Add generated response to internal history to give result to first llm agent
                tool_responses.append(AIMessage(result.content))
            else:
                should_continue = False

            c_it += 1

        # Add query and final response to global message history
        session.messages.append(HumanMessage(message))
        session.messages.append(AIMessage(result.content))

        response.execution_time = time.time() - total_exec_time
        response.iterations = c_it
        response.content = result.content
        return response<|MERGE_RESOLUTION|>--- conflicted
+++ resolved
@@ -43,11 +43,7 @@
         total_exec_time = time.time()
 
         try:
-<<<<<<< HEAD
-            self.method.init_agents(session, config, websocket=websocket)
-=======
-            await self.method.init_agents(session, config)
->>>>>>> 73246c0e
+            await self.method.init_agents(session, config, websocket=websocket)
         except Exception as e:
             print(e)
             response.error = str(e)
