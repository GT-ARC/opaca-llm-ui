--- conflicted
+++ resolved
@@ -160,12 +160,6 @@
 
             result.tools = await asyncio.gather(*tasks)
 
-<<<<<<< HEAD
-=======
-            # If a websocket was defined, send the tools WITH their results to the frontend
-            await self.send_to_websocket(result)
-
->>>>>>> 80ac6059
             called_tools[c_it] = self._build_tool_desc(c_it, result.tools)
 
             # If tools were created, summarize their result in natural language
