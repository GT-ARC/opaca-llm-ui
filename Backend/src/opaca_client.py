import decimal
import functools
import logging

import httpx
import jsonref
from typing import Optional, List, Dict, Any
from .internal_tools import InternalTools, MAGIC_NAME

logger = logging.getLogger(__name__)

class OpacaClient:
    """
    Client for OPACA Runtime Platform, for establishing a connection, managing access tokens,
    getting list of available actions in different formats, and invoking actions.
    """

    def __init__(self, internal_tools: InternalTools):
        self.url = None
        self.token = None
<<<<<<< HEAD
        self.actions = "(No services, not connected yet.)"
        self.actions_dict = {}
        self.internal_tools = internal_tools
        
=======

>>>>>>> 122966b6
    async def connect(self, url: str, user: str, pwd: str):
        """Connect with OPACA platform, get access token if necessary and try to fetch actions.
        Returns the original HTTP Status code returned by the OPACA Platform as the result body.
        """
        self.url = url
        try:
            await self._get_token(user, pwd)
            await self.get_actions_simple()
            logger.info(f"Connected to {url}")
            return 200
        except httpx.ConnectError as e:
            logger.warning(f"Could not connect: {e}")
            return 404
        except httpx.HTTPStatusError as e:
            logger.warning(f"Connected with error: {e}")
            return e.response.status_code if e.response is not None else 400
<<<<<<< HEAD
        
    async def get_actions(self) -> dict[str, List[Dict[str, Any]]]:
        return dict(**{
            agent["agentId"]: agent["actions"] for agent in self.actions_dict
        }, **self.internal_tools.get_internal_tools())

    async def get_agent_details(self) -> Dict[str, Dict[str, Any]]:
        try:
            await self._update_opaca_actions()
        except:
            # exception is handled within the above method
            pass
        return {
            agent["agentId"]: {
                "description": agent["description"],
                "functions": [action["name"] for action in agent["actions"]]
            }
            for agent in self.actions_dict
        }
    
    async def invoke_opaca_action(self, action: str, agent: Optional[str], params: dict) -> dict:
        if agent == MAGIC_NAME:
            return await self.internal_tools.call_internal_tool(action, params)

        agent = f"/{agent}" if agent else ""
        async with httpx.AsyncClient() as client:
            res = await client.post(f"{self.url}/invoke/{action}{agent}", json=params, headers=self._headers(), timeout=None)
        res.raise_for_status()
        return res.json()
=======

    async def disconnect(self) -> None:
        """Clears authentication and connection state."""
        self.token = None
        self.url = None
        logger.info(f"Disconnected")
>>>>>>> 122966b6

    async def get_actions(self) -> dict:
        """Get actions of OPACA agents, in original OPACA format."""
        try:
            if not self.url:
                return {}
            async with httpx.AsyncClient() as client:
                res = await client.get(f"{self.url}/agents", headers=self._headers())
            res.raise_for_status()
            return res.json()
        except Exception as e:
            logger.error(f"Could not get Actions: {e}")
            raise e

    async def get_actions_simple(self) -> dict[str, List[Dict[str, Any]]]:
        """Get actions of OPACA agents, grouped by agent, but a bit simplified: just agent-ids and actions"""
        return {
            agent["agentId"]: agent["actions"] for agent in await self.get_actions()
        }

    async def get_actions_openapi(self, inline_refs=False):
        """Get actions of OPACA agents in OpenAPI format; if inline_refs is true, datatypes will be
        inlined directly into the action JSON instead of being a separate block.
        """
        try:
            if not self.url:
                return {}
            async with httpx.AsyncClient() as client:
                res = await client.get(f"{self.url}/v3/api-docs/actions", headers=self._headers())
            res.raise_for_status()
            if inline_refs:
                loader = functools.partial(jsonref.jsonloader, parse_float=decimal.Decimal)
                return jsonref.load(res, loader=loader)
            else:
                return res.json()
        except Exception as e:
            logger.error(f"Could not get Actions: {e}")
            raise e

    async def invoke_opaca_action(self, action: str, agent: Optional[str], params: dict) -> dict:
        """Invoke the given OPACA agent at the given agent (or any agent) with given parameters."""
        agent = f"/{agent}" if agent else ""
        async with httpx.AsyncClient() as client:
            res = await client.post(f"{self.url}/invoke/{action}{agent}", json=params, headers=self._headers(), timeout=None)
        res.raise_for_status()
        return res.json()

    def _headers(self):
        return {'Authorization': f'Bearer {self.token}'} if self.token else None

    async def _get_token(self, user, pwd):
        """Get and store JWT access token for OPACA RP"""
        self.token = None
        if user and pwd:
            async with httpx.AsyncClient() as client:
                res = await client.post(f"{self.url}/login", json={"username": user, "password": pwd})
            res.raise_for_status()
            self.token = res.text<|MERGE_RESOLUTION|>--- conflicted
+++ resolved
@@ -5,7 +5,6 @@
 import httpx
 import jsonref
 from typing import Optional, List, Dict, Any
-from .internal_tools import InternalTools, MAGIC_NAME
 
 logger = logging.getLogger(__name__)
 
@@ -15,17 +14,10 @@
     getting list of available actions in different formats, and invoking actions.
     """
 
-    def __init__(self, internal_tools: InternalTools):
+    def __init__(self):
         self.url = None
         self.token = None
-<<<<<<< HEAD
-        self.actions = "(No services, not connected yet.)"
-        self.actions_dict = {}
-        self.internal_tools = internal_tools
-        
-=======
 
->>>>>>> 122966b6
     async def connect(self, url: str, user: str, pwd: str):
         """Connect with OPACA platform, get access token if necessary and try to fetch actions.
         Returns the original HTTP Status code returned by the OPACA Platform as the result body.
@@ -42,44 +34,12 @@
         except httpx.HTTPStatusError as e:
             logger.warning(f"Connected with error: {e}")
             return e.response.status_code if e.response is not None else 400
-<<<<<<< HEAD
-        
-    async def get_actions(self) -> dict[str, List[Dict[str, Any]]]:
-        return dict(**{
-            agent["agentId"]: agent["actions"] for agent in self.actions_dict
-        }, **self.internal_tools.get_internal_tools())
-
-    async def get_agent_details(self) -> Dict[str, Dict[str, Any]]:
-        try:
-            await self._update_opaca_actions()
-        except:
-            # exception is handled within the above method
-            pass
-        return {
-            agent["agentId"]: {
-                "description": agent["description"],
-                "functions": [action["name"] for action in agent["actions"]]
-            }
-            for agent in self.actions_dict
-        }
-    
-    async def invoke_opaca_action(self, action: str, agent: Optional[str], params: dict) -> dict:
-        if agent == MAGIC_NAME:
-            return await self.internal_tools.call_internal_tool(action, params)
-
-        agent = f"/{agent}" if agent else ""
-        async with httpx.AsyncClient() as client:
-            res = await client.post(f"{self.url}/invoke/{action}{agent}", json=params, headers=self._headers(), timeout=None)
-        res.raise_for_status()
-        return res.json()
-=======
 
     async def disconnect(self) -> None:
         """Clears authentication and connection state."""
         self.token = None
         self.url = None
         logger.info(f"Disconnected")
->>>>>>> 122966b6
 
     async def get_actions(self) -> dict:
         """Get actions of OPACA agents, in original OPACA format."""
