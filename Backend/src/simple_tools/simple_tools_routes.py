--- conflicted
+++ resolved
@@ -101,10 +101,5 @@
         return {
             "model": self.make_llm_config_param(),
             "temperature": ConfigParameter(type="number", required=True, default=0.0, minimum=0.0, maximum=2.0),
-<<<<<<< HEAD
-            "use_agent_names": ConfigParameter(type="boolean", required=False, default=True),
-=======
-            "vllm_base_url": ConfigParameter(type="string", required=False, default='gpt'),
             "max_rounds": ConfigParameter(type="integer", required=True, default=5, minimum=1, maximum=10),
->>>>>>> b1d036ca
         }