import json
from typing import Any, Dict, List, Tuple
import re
import logging

from langchain.chains.base import Chain

from .utils import OpacaLLM

logger = logging.getLogger()

examples = [
    {"input": "Instruction: Get the temperature for the room kitchen.", "output": """
API Call: GetTemperature;{"room": "kitchen"}
API Response: The temperature in the kitchen is 23 degrees."""},
    {"input": "Instruction: Book the desk with id 5.", "output": """
API Call: BookDesk;{"desk": 5}
API Response: Successfully booked the desk with id 5."""},
    {"input": "Instruction: Check if the desk with id 3 is free.", "output": """
API Call: IsFree;{"desk": 3}
API Response: The desk with id 3 is free."""},
    {"input": "Instruction: Check if the shelf with id 1 contains plates.", "output": """
API Call: GetContents;{"shelf": 1}
API Response: The shelf with id 1 contains plates."""},
    {"input": """
Instruction: Get a list of all desks ids for the office.
API Call: GetDesks;{}
API Response: Error: The action 'GetDesks' is not found. Please check the action name or the parameters used.
Instruction: Continue""", "output": """
API Call: GetDesks;{"room": "office"}
API Response: The list of desks ids in the office room is (0, 1, 2, 3, 4, 5)."""},
    {"input": """
Instruction: Get all available shelf ids.
API Call: GetShelfs;{}
API Response: The available shelves are (0, 1, 2, 3).
Instruction: Check if the shelf with id 3 has cups in it.
API Call: GetContents;{"shelf": 3}
API Response: The contents of shelf 3 are: plates, cups, and glasses.
Instruction: Close the shelf with id 3.""",
     "output": """
API Call: CloseShelf;{"shelf": 3}
API Response: Shelf 3 is now closed."""},
    {"input": """
Instruction Find the id of the shelf which contains the plates.
API Call: FindShelf;{"item": "plates"}
API Response: Your selected action does not exist. Pleas only use actions from the provided list of actions.""",
     "output": """
API Call: FindInShelf;{"item": "plates"}
API Response: The item "plates" can be found on shelf 3."""}
]

ACTION_SELECTOR_PROMPT = """
You are a planner that plans a sequence of RESTful API calls to assist with user queries against an API. 
You will receive a list of known services. These services will include actions. 
Only use the exact action names from this list. 
Also use the description of each service to better understand what the action does, if such a description is available.
Create a valid HTTP request which would succeed when called. Your http requests will always be of the type of POST. 
If an action requires further parameters, use the most fitting parameters from the user request. 
If an action requires a parameter but there were no suitable parameters in the user request, generate a fitting value 
for the missing required parameter field. For example, if you notice from the action list that the required parameter
"room" was not given in the user query, try to guess a valid value for this parameter based on its type.
If an action does not require parameters, just output an empty Json array like {}.
Take note of the type of each parameter and output the type accordingly. For example, if the type is string, it should
include quotation marks around the value. If the type is an integer, it should just be a number without quotation marks.
If the type is a float, it should be a number without quotation mark and a floating point.
If you think there were no fitting parameters in the user request, 
just create imaginary values for them based on their names. 
Do not use actions or parameters that are not included in the list. If there are no fitting actions in the list, 
include within your response the absence of such an action. If the list is empty, include in your response that there 
are no available services at all. If you think there is a fitting action, then your answer should only include the API 
call and the required parameters of that call, which will be included in a Json style format after the request URL. 
If you receive "Continue" as an input, that means that your last API call was not successful. In this case you should 
modify the last call either by adding or removing parameters, changing the value for specific parameters, or even try 
to call a different action.
<<<<<<< HEAD
Your answer should only include the request url and the parameters in a JSON format, nothing else. 
Here is the format in which you should answer:
=======
Your answer should only include the request URL and the parameters in a JSON format, nothing else. Here is the format in which you should answer:
>>>>>>> f73d8b2f

API Call: {action_name};{\"parameter_name\": \"value\"}

Here is the list you should use to create the API Call
"""


class ActionSelector(Chain):
    llm: OpacaLLM
    action_spec: List
    action_selector_prompt: str

    def __init__(self, llm: OpacaLLM, action_spec: List, action_selector_prompt=ACTION_SELECTOR_PROMPT) -> None:
        super().__init__(llm=llm, action_spec=action_spec, action_selector_prompt=action_selector_prompt)

    @property
    def _chain_type(self) -> str:
        return "Opaca-LLM Action Selector"

    @property
    def input_keys(self) -> List[str]:
        return ["plan"]

    @property
    def output_keys(self) -> List[str]:
        return ["result"]

    @property
    def observation_prefix(self) -> str:
        """Prefix to append the observation with."""
        return "API Response: "

    @property
    def llm_prefix(self) -> str:
        """Prefix to append the llm call with."""
        return "API Call: "

    @property
    def _stop(self) -> List[str]:
        return [
            f"\n{self.observation_prefix.rstrip()}",
            f"\n\t{self.observation_prefix.rstrip()}",
        ]

    @staticmethod
    def _check_valid_action(action_plan: str, actions: List) -> str:
        err_out = ""

        # Check if exactly one semicolon was generated
        if not len(action_plan.split(';')) == 2:
            err_out += ("Your generated action call is not properly formatted. It should include exactly one action, "
                        "a semicolon and a list of parameters in json format.\n")
            return err_out

        # Check if the action name is contained in the list of available actions and retrieve the action
        action, parameters = action_plan.split(';')
        action_from_list = None
        for a in actions:
            if a.name == action:
                action_from_list = a
        if not action_from_list:
            err_out += ("Your selected action does not exist. "
                        "Please only use actions from the provided list of actions.\n")
            return err_out

        # Check if all required parameters are present
        p_json = json.loads(parameters)
        for parameter in [p for p in action_from_list.parameters.keys()
                          if action_from_list.parameters.get(p).get("required")]:
            if parameter not in p_json.keys():
                err_out += (f'You have not included the required parameter {parameter} in '
                            f'your generated list of parameters for the action {action}.\n')

        # Check if no parameter is hallucinated
        for parameter in p_json.keys():
            if parameter not in [p for p in action_from_list.parameters.keys()]:
                err_out += (f'You have included the improper parameter {parameter} in your generated list of '
                            f'parameters. Please only use parameters that are given in the action description.\n')
        return err_out

    def _construct_scratchpad(
            self, history: List[Tuple[str, str]]
    ) -> str:
        if len(history) == 0:
            return ""
        scratchpad = ""
        for i, (plan, api_call, api_response) in enumerate(history):
            scratchpad += f'Instruction: {plan}\n'
            scratchpad += self.llm_prefix + api_call + "\n"
            scratchpad += self.observation_prefix + api_response + "\n"
        return scratchpad

    def _call(self, inputs: Dict[str, Any]) -> Dict[str, str]:
        scratchpad = self._construct_scratchpad(inputs["history"])
        action_list = ""
        for action in inputs["actions"]:
            action_list += "{" + action.__str__() + "}"
        action_list = re.sub(r"\{", "{{", action_list)
        action_list = re.sub(r"}", "}}", action_list)

        messages = [{"role": "system", "content": self.action_selector_prompt + action_list}]
        for example in examples:
            messages.append({"role": "human", "content": example["input"]})
            messages.append({"role": "ai", "content": example["output"]})
        messages.append({"role": "human", "content": scratchpad + f'Instruction: {inputs["plan"]}'})

        action_selector_output = self.llm.bind(stop=self._stop).call(messages)

        action_plan = re.sub(r"API Call+:", "", action_selector_output).split('\n')[0].strip()

        correction_limit = 0
        while (err_msg := self._check_valid_action(action_plan, inputs["actions"])) != "" and correction_limit < 3:
            logger.info(f'API Selector: Correction needed for request {action_plan}\nCause: {err_msg}')
            messages.append({"role": "human", "content": err_msg})

            action_selector_output = self.llm.bind(stop=self._stop).call(messages)
            action_plan = re.sub(r"API Call:", "", action_selector_output).split('\n')[0].strip()

            correction_limit += 1

        logger.info(f"API Selector: {action_plan}")

        return {"result": action_plan}<|MERGE_RESOLUTION|>--- conflicted
+++ resolved
@@ -72,12 +72,8 @@
 If you receive "Continue" as an input, that means that your last API call was not successful. In this case you should 
 modify the last call either by adding or removing parameters, changing the value for specific parameters, or even try 
 to call a different action.
-<<<<<<< HEAD
 Your answer should only include the request url and the parameters in a JSON format, nothing else. 
 Here is the format in which you should answer:
-=======
-Your answer should only include the request URL and the parameters in a JSON format, nothing else. Here is the format in which you should answer:
->>>>>>> f73d8b2f
 
 API Call: {action_name};{\"parameter_name\": \"value\"}
 
