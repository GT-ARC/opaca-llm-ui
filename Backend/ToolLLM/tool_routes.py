import re
import time
from typing import Dict, List, Any

import logging
import os

from colorama import Fore
from langchain_core.language_models import BaseChatModel
from langchain_core.messages import HumanMessage, AIMessage
from langchain_core.prompts import PromptTemplate
from langchain_openai import ChatOpenAI

from ..RestGPT import build_prompt, Response, AgentMessage
from ..opaca_proxy import proxy as opaca_proxy
from .utils import openapi_to_functions


class ColorPrint:
    def __init__(self):
        self.color_mapping = {
            "Tools": Fore.RED,
            "AI Answer": Fore.GREEN,
            "Query": Fore.WHITE,
        }

    def write(self, data):
        module = data.split(':')[0]
        if module not in self.color_mapping:
            print(data, end="")
        else:
            print(self.color_mapping[module] + data + Fore.RESET, end="")


logger = logging.getLogger()

logging.basicConfig(
    format="%(message)s",
    handlers=[logging.StreamHandler(ColorPrint())],
    level=logging.INFO
)


class ToolLLMBackend:
    messages: List = []
    llm_type: str
    llm: BaseChatModel | ChatOpenAI
    should_continue: bool = True
    max_iter: int = 5

    def __init__(self, llm_type: str):
        self.llm_type = llm_type
        # This is the DEFAULT config
        self.config = {
            "temperature": 0,
            "use_agent_names": True,
        }

    async def query(self, message: str, debug: bool, api_key: str) -> Dict[str, Any]:

        # Initialize parameters
        tool_names = []
        tool_params = []
        tool_results = []
        tool_responses = []
        result = None
        c_it = 0
        self.should_continue = True

        # Initialize the response object
        response = Response()
        response.query = message

        # Model initialization here since openai requires api key in constructor
        try:
            self.init_model(api_key)
        except ValueError as e:
            response.error = str(e)
            response.content = ("You are trying to use a model which uses an api key but provided none. Please "
                                "enter a valid api key and try again.")
            return {"result": response}

        # Convert openapi schema to openai function schema
        try:
<<<<<<< HEAD
            tools = openapi_to_functions(opaca_proxy.get_actions_with_refs(), self.config['use_agent_names'])
            if len(tools) > 128:
                response.error += (f"WARNING: Your number of tools ({len(tools)}) exceeds the maximum tool limit of "
                                   f"128. All tools after index 128 will be ignored!\n")
=======
            # Convert openapi schema to openai function schema
            tools, error = openapi_to_functions(opaca_proxy.get_actions_with_refs(), self.config['use_agent_names'])
            if len(tools) > 128:
                self.debug_output += (f"WARNING: Your number of tools ({len(tools)}) exceed the maximum tool limit of "
                                      f"128. All tools after index 128 will be ignored!")
            if error:
                self.debug_output += error
>>>>>>> 9d7928f2
        except Exception as e:
            response.error += str(e)
            response.content = ("It appears no actions were returned by the Opaca Platform. Make sure you are "
                                "connected to the Opaca Runtime Platform and the platform contains at least one "
                                "action.")
            return {"result": response}

        total_exec_time = time.time()

        # Run until request is finished or maximum number of iterations is reached
        while self.should_continue and c_it < self.max_iter:

            # Build first llm agent
            prompt = build_prompt(
                system_prompt="You are a helpful ai assistant that plans solution to user queries with the help of "
                              "tools. You can find those tools in the tool section. Do not generate optional "
                              "parameters for those tools if the user has not explicitly told you to."
                              "Some queries require sequential calls with those tools. If other tool calls have been "
                              "made already, you will receive the generated AI response of these tool calls. In that "
                              "case you should continue to fulfill the user query with the additional knowledge. "
                              "If you are unable to fulfill the user queries with the given tools, let the user know. "
                              "You are only allowed to use those given tools. If a user asks about tools directly, "
                              "answer them with the required information. Tools can also be described as services.",
                examples=[],
                input_variables=['input'],
                message_template="Human: {input}{scratchpad}"
            )
            chain = prompt | self.llm.bind_tools(tools=tools[:128])

            tool_generator_time = time.time()
            result = chain.invoke({
                'input': message,
                'scratchpad': self.build_scratchpad(tool_responses),  # scratchpad contains ai responses
                'history': self.messages
            })

            tool_generator_time = time.time() - tool_generator_time
            res_meta_data = result.response_metadata.get("token_usage", {})
            response.agent_messages.append(AgentMessage(
                agent="Tool Generator",
                content=result.content,
                response_metadata=res_meta_data,
                execution_time=tool_generator_time,
            ))

            # Check if tools were generated and if so, execute them by calling the opaca-proxy
            for call in result.tool_calls:
                tool_names.append(call['name'])
                tool_params.append(call['args'])
                try:
                    if self.config['use_agent_names']:
                        agent_name, action_name = call['name'].split('--', maxsplit=1)
                    else:
                        agent_name = None
                        action_name = call['name']
                    tool_results.append(
                        opaca_proxy.invoke_opaca_action(
                            action_name,
                            agent_name,
                            call['args']['requestBody'] if 'requestBody' in call['args'] else {}
                        ))
                except Exception as e:
                    tool_results.append(str(e))
                response.agent_messages[-1].tools.append(f'Tool {len(tool_names)}: '
                                                         f'{call["name"]}, '
                                                         f'{call["args"]["requestBody"] if "requestBody" in call["args"] else {} }, '
                                                         f'{tool_results[-1]}\n')

            # If tools were created, summarize their result in natural language
            # either for the user or for the first model for better understanding
            if len(result.tool_calls) > 0:
                # Build second llm agent
                prompt_template = PromptTemplate(
                    template="A user had the following request: {query}\n"
                             "You just used the tools {tool_names} with the following parameters: {parameters}\n"
                             "The results were {results}\n"
                             "Generate a response explaining the result to a user. Decide if the user request "
                             "requires further tools by outputting 'CONTINUE' or 'FINISHED' at the end of your "
                             "response.",
                    input_variables=['query', 'tool_names', 'parameters', 'results'],
                )
                response_chain = prompt_template | self.llm.bind_tools(tools=tools[:128])

                tool_evaluator_time = time.time()
                result = response_chain.invoke({
                    'query': message,  # Original user query
                    'tool_names': tool_names,  # ALL the tools used so far
                    'parameters': tool_params,  # ALL the parameters used for the tools
                    'results': tool_results  # ALL the results from the opaca action calls
                })

                tool_evaluator_time = time.time() - tool_generator_time
                res_meta_data = result.response_metadata.get("token_usage", {})
                response.agent_messages.append(AgentMessage(
                    agent="Tool Evaluator",
                    content=result.content,
                    response_metadata=res_meta_data,
                    execution_time=tool_evaluator_time,
                ))

                # Check if llm agent thinks user query has not been fulfilled yet
                self.should_continue = True if re.search(r"\bCONTINUE\b", result.content) else False

                # Remove the keywords from the generated response
                result.content = re.sub(r'\b(CONTINUE|FINISHED)\b', '', result.content).strip()

                # Add generated response to internal history to give result to first llm agent
                tool_responses.append(AIMessage(result.content))
            else:
                self.should_continue = False

            c_it += 1

        # Add query and final response to global message history
        self.messages.append(HumanMessage(message))
        self.messages.append(AIMessage(result.content))

        response.execution_time = time.time() - total_exec_time
        response.iterations = c_it
        response.content = result.content

        # "result" contains the answer intended for a normal user
        # "debug" contains all internal messages
        return {"result": response}

    async def history(self) -> list:
        return self.messages

    async def reset(self):
        self.messages = []

    async def get_config(self) -> dict:
        return self.config

    async def set_config(self, conf: dict):
        self.config = conf

    def init_model(self, api_key: str):
        api_key = api_key or os.getenv("OPENAI_API_KEY")  # if empty, use from Env
        if self.llm_type == "gpt-4o":
            self.check_for_key(api_key)
            self.llm = ChatOpenAI(model="gpt-4o", temperature=self.config["temperature"], openai_api_key=api_key)
        elif self.llm_type == "gpt-4o-mini":
            self.check_for_key(api_key)
            self.llm = ChatOpenAI(model="gpt-4o-mini", temperature=self.config["temperature"], openai_api_key=api_key)

    @staticmethod
    def check_for_key(api_key: str):
        if not api_key:
            raise ValueError("No api key provided")

    @staticmethod
    def build_scratchpad(messages: List[AIMessage]) -> str:
        out = ''
        for message in messages:
            out += f'\nAI: {message.content}'
        return out<|MERGE_RESOLUTION|>--- conflicted
+++ resolved
@@ -80,22 +80,14 @@
                                 "enter a valid api key and try again.")
             return {"result": response}
 
-        # Convert openapi schema to openai function schema
         try:
-<<<<<<< HEAD
-            tools = openapi_to_functions(opaca_proxy.get_actions_with_refs(), self.config['use_agent_names'])
+            # Convert openapi schema to openai function schema
+            tools, error = openapi_to_functions(opaca_proxy.get_actions_with_refs(), self.config['use_agent_names'])
             if len(tools) > 128:
                 response.error += (f"WARNING: Your number of tools ({len(tools)}) exceeds the maximum tool limit of "
                                    f"128. All tools after index 128 will be ignored!\n")
-=======
-            # Convert openapi schema to openai function schema
-            tools, error = openapi_to_functions(opaca_proxy.get_actions_with_refs(), self.config['use_agent_names'])
-            if len(tools) > 128:
-                self.debug_output += (f"WARNING: Your number of tools ({len(tools)}) exceed the maximum tool limit of "
-                                      f"128. All tools after index 128 will be ignored!")
             if error:
-                self.debug_output += error
->>>>>>> 9d7928f2
+                response.error += error
         except Exception as e:
             response.error += str(e)
             response.content = ("It appears no actions were returned by the Opaca Platform. Make sure you are "
