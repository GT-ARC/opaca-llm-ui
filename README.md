--- conflicted
+++ resolved
@@ -98,15 +98,8 @@
 ### Backend
 
 * `OPENAI_API_KEY`: OpenAI API key needed to use GPT models; go to [their website](https://platform.openai.com) to get one.
-<<<<<<< HEAD
 * `VLLM_API_KEY`: API key for the vLLM API, if any; this is used if the `vllm_base_url` found in the configuration of the different LLM prompting methods has a value different than "gpt".
-* `FRONTEND_BASE_URL`: The URL of the frontend, analogous to `VITE_BACKEND_BASE_URL` (may be needed for CORS; defaults to localhost)
-* `SMARTSPACE_BASE_URL`: The URL of the Smartspace UI (may be needed for CORS; defaults to localhost)
-=======
-* `VLLM_BASE_URL`: Alternatively to using OpenAI, location of vLLM API to use (e.g. for LLAMA and other models).
-* `VLLM_API_KEY`: API key for the vLLM API, if any.
 * `CORS_WHITELIST`: Semicolon-separated list of allowed referrers; this is important for CORS; defaults to `http://localhost:5173`, but for deployment should be actual IP and port of the frontend (and any other valid referrers).
->>>>>>> 8c2823e3
 
 
 ## Getting Started
