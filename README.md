# OPACA LLM UI

Copyright 2024 - 2025, GT-ARC & DAI-Labor, TU Berlin

* Main Contributors: Robert Strehlow, Tobias Küster, Oskar Kupke, Daniel Wetzel
* Further contributions by: Cedric Braun, Brandon Llanque Kurps, Abdullah Kiwan, Benjamin Acar

This (https://github.com/gt-arc/opaca-llm-ui/) is the public repository of the OPACA LLM UI project. Feel free to create issues if you have any suggestions, or improve things yourself with a fork and pull request. The main development work still happens in the internal/private repository at https://gitlab.dai-labor.de, including most (internal) tickets, development branches, merge requests, build pipelines, etc.

This repository includes software developed in the course of the project "Offenes Innovationslabor KI zur Förderung gemeinwohlorientierter KI-Anwendungen" (aka Go-KI, https://go-ki.org/) funded by the German Federal Ministry of Labour and Social Affairs (BMAS) under the funding reference number DKI.00.00032.21.


## About

The OPACA LLM UI is a powerful chatbot that can fulfill user requests by calling actions from a connected OPACA platform. It consists of two parts: The actual UI / frontend, implemented in Javascript and Vue, and multiple "backends" connecting to an LLM API. The OPACA LLM UI does not include any specific actions but takes all its functionality from the connected OPACA platform.

![OPACA LLM UI Screenshot](docs/img/opaca-llm-ui.png)


### Frontend

The web UI is implemented in Javascript using Node and Vue. It consists of several components:

* A main chat window, showing the messages in the current interaction and an input field for submitting messages. The LLM's output is interpreted and formatted as Markdown, allowing for text formatting, code snippets, and embedded images (the LLM itself an not generate images, but it can display images if e.g. the URL to an image was returned from an action). The UI also allows for speech input and output (if the last message was spoken, the response will automatically be read out aloud). Each response by the LLM includes additional "debug" output that can be expanded.

* A collapsible sidebar providing different sections for, among others, browsing the list of available agents and actions, configuring details of the used LLM prompting method, and showing additional debug output.

* A Navigation/Header bar, allowing to connect to an OPACA Runtime Platform, switch the UI language or color schema, and the used LLM prompting method.

Several aspects of the UI, such as the selection of sample prompts, or the language can be configured in `config.js`.

The Web-UI in this project was originally based on the LLM-Chat feature of the [ZEKI Wayfinding](https://gitlab.dai-labor.de/smart-space/wayfindingzeki) by Tobias Schulz, but has since been significantly extended and refactored.

[read more...](docs/ui.md)

### Backend

The backend consists of a general part, providing a simple HTTP API to be used by the frontend for calling the LLM functions (also providing a simple FastAPI UI, useful for testing), and a client for connecting to a specific OPACA runtime platform for retrieving and calling the available agent actions, and several alternative approaches to actually querying the LLM and extracting the agent actions to be executed: 

* Simple: Using a simple prompt including the different available actions and querying the LLM in a loop, extracting the actions to call from the LLM's output.

* Tool-LLM: Three agents using the built-in 'tools' parameter of newer models.

* Orchestration: A two-staged approach, where an orchestrator delegates to several groups of worker agents, each responsible for different OPACA agents.

* Simple Tool: A single agent, as in 'Simple', but using the 'tools' parameter.


The different approaches provide additional configuration parameters, e.g. for the model version to use, and most support both **GPT** (gpt-4o & gpt-4o-mini) by OpenAI and **vLLM** to use locally deployed models (e.g. Mistral, Llama, ...)

[read more...](docs/methods_overview.md)


### Backend API

The OPACA LLM provides a RESTful API for most requests, while also providing a websocket for streaming responses. The API is used internally for communication between Frontend and Backend, so below are just the most relevant routes. 

* `/connect`: Attempts to establish a connection to the given OPACA platform.
* `/actions`: Returns a dictionary of all the available actions that were returned by the OPACA platform. The key in the dictionary represents the agent's name with a list of all its provided services as the value.
* `/backends`: Returns a list of available "backends", i.e. LLM prompting methods.
* `/{backend}/config`: Used to get, update or reset the configuration of that prompting method (e.g. the used model)
* `/{backend}/query`: Asks selected `backend` (prompting method) to generate an answer based on the given user query and the message history associated with the current session. There also exists a variant of this route that instead establishes a websocket connection to stream the message generation to the connected client.
* `/upload`: Add files to be taken into account with the next requests.
* `/history`: Get a list of the full message history associated with the current session
* `/reset`: Reset the message history associated with the current session

You can find all routes, their parameters and descriptions in the interactive FastAPI UI on port 3001, path `/docs`.


### Sessions, Message History and Configuration

The message history and configuration (model version, temperature, etc.) is stored in the backend, along with a session ID, associating it with a specific browser/user. The history is shared between different LLM backends, i.e. if the performance of one backend is not satisfactory, one can switch to another one and continue the same conversation. Also, the LLM will "remember" the past messages when revisiting the site later, or opening a second tab in the same browser. Clicking on the "Reset" button (lower right, red) will reset the message history, but not the configuration. To reset the configuration, a user can click the "Reset to Default" button in the configuration view, which resets the configuration for the currently selected backend to its default values.

The Session ID is stored as a Cookie in the frontend and sent to the backend. On the first request, when no Cookie is set, the backend will create a new random Session ID and associated session data and set the Session ID as a Cookie in the response. It will then automatically be used by the frontend in all subsequent requests.

![Tool LLM Message Handling](docs/img/Tool-LLM-Messages.png)

The message handling of the OPACA LLM is illustrated in the image above. During a request, only the initial message query which was entered by the user in the UI is sent to the backend. Upon retrieval, the session ID associated with that user is used to fetch the individual message history. It consists of message pairs, linking a user query to the final output of the OPACA LLM. These message pairs are the exact messages displayed in the UI (excluding the "welcome" message). Combined with the current user query, all messages are sent to the OPACA LLM to generate an answer. In the case of the Tool LLM method, only the Tool Generator agent needs the complete message history. The Tool Evaluator agent only requires the current query and the internal message history. The internal messages are the generated outputs of both agents, used as inputs for the next agent. The final answer generated by the OPACA LLM is then added with the current query as a message pair to the message history in the backend, associated with the session ID.

[read more...](docs/session_handling.md)


### Speech Input and Output

The chatbot-UI supports speech-to-text (STT) and text-to-speech (TTS) using either the builtin functions of the Google Chrome browser, or the Whisper model. A server with accordant API routes is included in this project under `tts-server`, and can be included in the setup, or started elsewhere. The STT server is optional; if it is not running (or the URL is not provided), the Whisper STT and TTS features will not be available. As a fallback, the builtin functions of Google Chrome can be used, but those will only work in that browser (also not in e.g. other Chromium based browsers). Also, in any case TTS and STT will only work if the frontend is using HTTPS or running on the same host (i.e. localhost).


## Configuration and Parameters

The OPACA LLM can be configured in various ways using the `config.js` file in the Frontend directory. Here, you can configure, among others, the default OPACA Platform to connect to, which sample questions to show, which backend options to show, as well as some UI settings. Some of those settings can also be configured using Environment Variables (see next section), while others can be overwritten using Query parameters (i.e. appending `?abc=foo&xyz=bar` to the request URL):

* `autoconnect`: If true, attempt to automatically connect to the default OPACA Platform (without authentication)
* `sidebar`: Which tab of the sidebar to show after connecting; possible options: `none` (hide), `info` (summary of OPACA platform), `questions` (sample questions), `agents` (agents and actions), `config`, `debug`, or `faq`.
* `samples`: Which category of sample questions to show; possible options see "headers" in the `sidebarQuestions` section in the config (special characters might have to be URL-encoded), plus `random` for a random selection.
* `lang`: Which language to use by default; possible options: "GB" (english) and "DE" (german).
* `colorscheme`: The starting color scheme, can be "light", "dark", or "system".


## Environment Variables

### Frontend

Frontend env-vars correspond to settings in `config.js`; check there for context and default values. Env vars have to start with `VITE_` so they are evaluated when the app is started (i.e. taking values defined on the host system).

* `VITE_PLATFORM_BASE_URL`: The default URL where to find the OPACA platform
* `VITE_BACKEND_BASE_URL`: The URL where to find the backend; defaults to `localhost`, which works for testing, but should be replaced with actual IP for deployment to prevent problems with CORS
* `VITE_DEFAULT_BACKEND`: The default backend to use, see options in `config.js`
* `VITE_BACKLINK`: Optional 'back' link to be shown in the top-left corner.
* `VITE_VOICE_SERVER_URL`: Where to find the TTS-server; this is optional, but if missing, speech-input is not available.
* `VITE_AUTOCONNECT`: Whether to automatically connect to the given OPACA URL on load; only if no auth is required, and can be overwritten with `autoconnect` query parameter.
* `VITE_COLOR_SCHEME`: The starting color scheme, can be "light", "dark", or "system"; can be overwritten by `colorscheme` query param.
* `VITE_DEFAULT_LANGUAGE`: The language to use by default in the UI. Possible options: "GB" (english), "DE" (german).

### Backend

<<<<<<< HEAD
* `LLM_URLS`: semicolon-separated list of LLM server URLs, e.g. OpenAI, vLLM, LiteLLM, etc. (must follow the OpenAI API standard); default is `"openai"`, which can be used as a stand-in for the OpenAI API URL.
* `LLM_APIKEYS`: semicolon-separated list of API-keys for each of the above URLs; default is `""` (for `openai`, the API Key is taken from the `OPENAI_API_KEY` env var but can be overwritten here if a non-default key is explicitly provided).
* `LLM_MODELS`: semicolon-separated list of comma-separated lists of supported models for each of the above URLs; default is `"gpt-4o-mini,gpt-4o"`.
* `FRONTEND_BASE_URL`: The URL of the frontend, analogous to `VITE_BACKEND_BASE_URL` (may be needed for CORS; defaults to localhost)
* `SMARTSPACE_BASE_URL`: The URL of the Smartspace UI (may be needed for CORS; defaults to localhost)
=======
* `OPENAI_API_KEY`: OpenAI API key needed to use GPT models; go to [their website](https://platform.openai.com) to get one.
* `VLLM_API_KEY`: API key for the vLLM API, if any; this is used if the `vllm_base_url` found in the configuration of the different LLM prompting methods has a value different than "gpt".
* `CORS_WHITELIST`: Semicolon-separated list of allowed referrers; this is important for CORS; defaults to `http://localhost:5173`, but for deployment should be actual IP and port of the frontend (and any other valid referrers).
>>>>>>> b1d036ca


## Getting Started

### Using Docker Compose

To build and start the OPACA LLM UI, simply run the Docker Compose: `docker compose up --build`. You can then find the Frontend at `http://localhost:5173` and the backend (FastAPI) at `http://localhost:3001/docs`. Specify the OPACA Platform to connect to (including login credentials, if authentication is enabled) and hit the "Connect" button. The UI should automatically switch to the view showing the available actions, and you can start interacting with the LLM via the chat window.

### Development and testing

For testing and development, you might want to run your own OPACA Platform and example containers.

1. Start the OPACA Platform

   * Clone the [OPACA-Core Repository](https://github.com/GT-ARC/opaca-core) and follow the **Getting Started** guide to build and launch an OPACA runtime platform.
   * Alternatively, pull the OPACA Docker image `docker pull ghcr.io/gt-arc/opaca/opaca-platform:main`; see the OPACA Core readme for instructions on how to start OPACA as a Docker image.

2. Deploy a container for testing
   * Create and build a sample OPACA Agent Container following the same guide. You can use the `demo-services` or `dummy-services` in the `examples` directory in the OPACA Core repository (see above).
    * Alternatively, a Smart-Office themed example container is available from Docker Hub as `rkader2811/smart-office`
    * Use the OPACA Platform's `POST /containers` route to deploy the container

3. Start the Opaca-LLM

   * In the Backend directory, run `pip3 install -r requirements.txt` and then `python3 -m src.server` to start the backend server.
   * In the Frontend directory, run `npm install` followed by `npm run dev` to run the frontend / web-UI; other than using Docker Compose, this allows for hot code replace while the application is running.
   * Alternatively, run `npm run dev_all` to start both, the backend and the frontend in parallel.

Then, as above, go to `http://localhost:5173`, connect to the OPACA platform and start interacting with the LLM.


## Read More...

* [User Interface](docs/ui.md)
* [Session Handling](docs/session_handling.md)
* [LLM Communication Methods](docs/methods_overview.md)
  * [Simple](docs/methods/simple.md)
  * [Tool-LLM](docs/methods/tool_llm.md)
  * [Orchestration](docs/methods/orchestration.md)
* [Frequently Asked Questions](docs/faq.md)<|MERGE_RESOLUTION|>--- conflicted
+++ resolved
@@ -113,17 +113,10 @@
 
 ### Backend
 
-<<<<<<< HEAD
 * `LLM_URLS`: semicolon-separated list of LLM server URLs, e.g. OpenAI, vLLM, LiteLLM, etc. (must follow the OpenAI API standard); default is `"openai"`, which can be used as a stand-in for the OpenAI API URL.
 * `LLM_APIKEYS`: semicolon-separated list of API-keys for each of the above URLs; default is `""` (for `openai`, the API Key is taken from the `OPENAI_API_KEY` env var but can be overwritten here if a non-default key is explicitly provided).
 * `LLM_MODELS`: semicolon-separated list of comma-separated lists of supported models for each of the above URLs; default is `"gpt-4o-mini,gpt-4o"`.
-* `FRONTEND_BASE_URL`: The URL of the frontend, analogous to `VITE_BACKEND_BASE_URL` (may be needed for CORS; defaults to localhost)
-* `SMARTSPACE_BASE_URL`: The URL of the Smartspace UI (may be needed for CORS; defaults to localhost)
-=======
-* `OPENAI_API_KEY`: OpenAI API key needed to use GPT models; go to [their website](https://platform.openai.com) to get one.
-* `VLLM_API_KEY`: API key for the vLLM API, if any; this is used if the `vllm_base_url` found in the configuration of the different LLM prompting methods has a value different than "gpt".
 * `CORS_WHITELIST`: Semicolon-separated list of allowed referrers; this is important for CORS; defaults to `http://localhost:5173`, but for deployment should be actual IP and port of the frontend (and any other valid referrers).
->>>>>>> b1d036ca
 
 
 ## Getting Started
