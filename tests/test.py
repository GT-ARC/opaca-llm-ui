import argparse
import asyncio
import datetime
import json
import os
import socket
import sys
from typing import List
import logging
from collections import defaultdict, Counter
from copy import deepcopy

import httpx
import subprocess
import time
import random
from rich.progress import Progress, TaskID

import requests
from openai import OpenAI
from pydantic import BaseModel

from models import EvalMatch, EvalToolParam
from question_sets.complex import complex_questions
from question_sets.simple import simple_questions


# Configure logging
logging.getLogger("requests").setLevel(logging.WARNING)
logging.getLogger("urllib3").setLevel(logging.WARNING)
logging.getLogger("httpx").setLevel(logging.WARNING)


# Parse command-line arguments
def parse_arguments():
    parser = argparse.ArgumentParser()
<<<<<<< HEAD
    parser.add_argument("-s", "--scenario", required=True, type=str, default="simple", choices=["simple", "complex", "deployment", "simple-complex", "all"], help="The scenario that should be tested. Use 'all' to test everything.")
    parser.add_argument("-b", "--backend", type=str, default="simple-tools", help="Specify the backend that should be used.")
=======
    parser.add_argument("-s", "--scenario", required=True, type=str, default="simple", choices=["simple", "complex", "all"], help="The scenario that should be tested. Use 'all' to test everything.")
    parser.add_argument("-b", "--backend", type=str, default="tool-llm", help="Specify the backend that should be used.")
>>>>>>> bd13f184
    parser.add_argument("-m", "--model", type=str, default="gpt-4o-mini", help="Specifies the model that will be used with the backend. If backend is 'multi-agent', defines the model setting that will be used.")
    parser.add_argument("-o", "--opaca-url", type=str, default=None, help="Where the OPACA platform is running.")
    parser.add_argument("-l", "--llm-url", type=str, default=f"http://localhost:3001", help="Where the OPACA-LLM Backend is running.")
    parser.add_argument("-i", "--iterations", type=int, default=1, help="The number of iterations that should be run for each question set.")
    parser.add_argument("-c", "--chunks", type=int, default=5, help="The number of chunks the question set will be split into and evaluated in parallel.")
    parser.add_argument("-j", "--judge", action=argparse.BooleanOptionalAction, help="Whether the Judge LLM should be used for evaluation.")
    parser.add_argument("-p", "--portion", type=int, default=100, help="The portion of the question set that should be evaluated in percentage.")
    parser.add_argument("--log-level", type=str, default="INFO", choices=["DEBUG", "INFO", "WARNING", "ERROR", "CRITICAL"], help="Set the logging level.")
    return parser.parse_args()


# Define the test container names (should all be located in docker hub repo "rkader2811")
test_containers = ["rkader2811/smart-office", "rkader2811/warehouse", "rkader2811/music-platform", "rkader2811/calculator"]


# Instruct the Judge LLM
judge_system_message = ("""You are given a question, expected answer, and response. Evaluate if the response was helpful and 
included the information that were mentioned in the expected answer. You are judging the quality of 
the answer by giving a score from 1 to 5. Here are the definitions of those scores:

1 – Completely Irrelevant:
The response does not include any of the expected information and does not address the initial request in a meaningful way. It may be entirely off-topic, misleading, or nonsensical.

2 – Attempted but Unsuccessful:
The response attempts to address the request but fails to include any correct or expected information. It may contain generic or off-base content with no real value in context.

3 – Partially Correct:
The response includes some of the expected information, but omits key details or contains significant inaccuracies. The answer is incomplete or only partially useful.

4 – Mostly Correct:
The response includes all key expected information, but lacks precision, clarity, or depth. It may contain minor inaccuracies, vague phrasing, or insufficient justification.

5 – Fully Correct and Precise:
The response includes all expected information and is clear, precise, well-structured, and meets the requirements of the request completely. It may also demonstrate nuance or thorough understanding.

Important: Always provide a reason for your decision.""")


# Message template for the Judge LLM
judge_template = ("A user had the following question: {question}\n\n"
                  "The expected answer for this question: {expected_answer}\n\n"
                  "This was the generated response: {response}")


# Structured output how the JudgeLLM should answer
class Metric(BaseModel):
    score: int
    reason: str


# Method to invoke the Judge LLM
async def invoke_judge(question, expected_answer, response):
    formatted_message = judge_template.format(
        question=question, expected_answer=expected_answer, response=response
    )

    messages =  [
        {"role": "system", "content": judge_system_message},
        {"role": "user", "content": formatted_message}
    ]

    client = OpenAI()
    response = client.beta.chat.completions.parse(
        model="gpt-4o",
        messages=messages,
        temperature=0,
        response_format=Metric
    )

    return response.choices[0].message.parsed


def flatten(xss):
    return [x for xs in xss for x in xs]


def split(a, n):
    k, m = divmod(len(a), n)
    return [a[i*k+min(i, m):(i+1)*k+min(i+1, m)] for i in range(n)]


async def evaluate_param(actual_args: dict[str, object], expected_args: list[EvalToolParam]):
    """
    Evaluates whether the actual arguments match the expected arguments based on specified conditions.
    """
    expected_dict = {e.key: e for e in expected_args}

    # Check if there are extra parameters
    if any(a not in expected_dict for a in actual_args):
        return False

    # Check if there are missing parameters
    if any(e.key not in actual_args for e in expected_args if not e.optional):
        return False

    # Check if all parameter values match the expected values
    def matches(act, exp):
        if type(act) != type(exp.value):
            return False
        if exp.match == EvalMatch.EXACT:
            return act == exp.value
        if exp.match == EvalMatch.PARTIAL and type(exp.value) == str:
            return exp.value.lower() in act.lower()
        return exp.match == EvalMatch.NONE
    return all(matches(actual_args[key], expected_dict[key]) for key in actual_args)


async def evaluate_tools(_actual_tools, _expected_tools):
    """
    Evaluate and compare the actual tools used with the expected tools.
    """

    # Make copy of tools, subtract matches and get missed/extra tool calls
    actual_tools = flatten(deepcopy(_actual_tools))
    expected_tools = deepcopy(_expected_tools)

    # Save results
    result = {
        "match": [],
        "missed": [],
        "extra": [],
    }

    ids = []

    # Iterate over all expected tools sorted by their ids (important for dependencies)
    for e_tool in sorted(_expected_tools, key=lambda x: x.id):

        # Iterate over list of tools until match is found
        for a_tool in actual_tools:
            if not e_tool.name in a_tool["name"]:
                continue

            # Check if any alternative tool calls have been made already
            # If yes, this expected tool call ca be disregarded
            if any(i in ids for i in e_tool.alternatives):
                expected_tools.remove(e_tool)
                continue

            # Optionally filter out the requestBody field
            a_args = a_tool["args"]
            if a_tool["args"].get('requestBody', {}):
                a_args = a_tool["args"].get('requestBody', {})

            # Evaluate the tool parameters, returns True if they match
            if not await evaluate_param(a_args, e_tool.args):
                continue

            # Check if dependent tool calls have been made
            # If not, mark this expected tool call as missed with a reason
            if not all(i in ids for i in e_tool.depends):
                e_tool.name += f"(missing dependencies: {e_tool.depends})"
                break

            ids.append(e_tool.id)
            result["match"].append(e_tool.name)
            expected_tools.remove(e_tool)
            actual_tools.remove(a_tool)
            break

    # Iterate over remaining expected tools and check if any alternatives have been found
    # Also check for optional tool calls that were not found and remove them
    remaining_tools = deepcopy(expected_tools)      # Deepcopy to avoid iteration errors while removing elements
    for e_tool in remaining_tools:
        if e_tool.optional:
            expected_tools.remove(e_tool)
        elif any(all(i in ids for i in e_ids) for e_ids in e_tool.alternatives):
            expected_tools.remove(e_tool)

    result["missed"].extend([t.name for t in expected_tools])
    result["extra"].extend([t["name"] for t in actual_tools])

    return result


async def parallel_test(question_set: List, llm_url: str, opaca_url: str, backend: str, model: str, use_judge: bool, progress: Progress, task_id: TaskID):
    # Create a unique session for requests
    async with httpx.AsyncClient(http2=False, limits=httpx.Limits(max_connections=1), headers={"Connection": "close"}) as session:

        # Make the OPACA-LLM connect with the OPACA platform
        try:
            await session.post(llm_url + "/connect", json={"url": opaca_url, "user": "", "pwd": ""})
        except Exception as e:
            logging.error(f'Unable to establish a connection to the OPACA platform: {str(e)}')
            raise RuntimeError(str(e))

        # Get default config and overwrite the model
        try:
            config = json.loads((await session.get(llm_url + f'/{backend}/config')).content)["value"]
            if backend == "self-orchestrated":
                config["model_config_name"] = model
            else:
                config["model"] = model
            await session.put(llm_url + f'/{backend}/config', json=config)
        except Exception as e:
            logging.error(f'Failed to get default config from OPACA-LLM. Does the backend ("{backend}")? exist?')
            raise RuntimeError(str(e))

        agent_time = defaultdict(float)

        results = []

        for i, call in enumerate(question_set):
            # Generate a response by the OPACA LLM
            server_time = time.time()
            result = await session.post(f'{llm_url}/{backend}/query', json={'user_query': call["input"], 'api_key': ""}, timeout=None)
            result = result.content
            server_time = time.time() - server_time
<<<<<<< HEAD
            #print("RAW RESULT:", result)
            # Load the results and evaluate them by the JudgeLLM
            result = json.loads(result)
            metric = invoke_judge(call["input"], call["output"], result["content"])
=======

            # Load the results
            try:
                result = json.loads(result)
            except json.decoder.JSONDecodeError as e:
                print(f'Encountered following error: {e}\n handling result: {result}')
                continue

            # Accumulate the time of each agent
            for agent_message in result["agent_messages"]:
                agent_time[f'{agent_message["agent"]}'] += agent_message["execution_time"]
>>>>>>> bd13f184

            # Write the results into a file
            results.append({
                "question": call["input"],
                "expected_answer": call["output"],
                "response": result["content"],
                "iterations": result["iterations"],
                "time": result["execution_time"],
                "agent_time": dict(agent_time),
                "response_metadata": {
                    "prompt_tokens": sum([message["response_metadata"].get("prompt_tokens", 0) for message in result["agent_messages"]]),
                    "completion_tokens": sum([message["response_metadata"].get("completion_tokens", 0) for message in result["agent_messages"]]),
                    "total_tokens": sum([message["response_metadata"].get("total_tokens", 0) for message in result["agent_messages"]]),
                },
                "server_time": server_time,
                "called_tools": sum(len(message["tools"]) for message in result["agent_messages"]),
                "tools": [message["tools"] for message in result["agent_messages"] if message["tools"]],
            })

            # Let results be evaluated by judge llm
            if use_judge:
                metric = await invoke_judge(call["input"], call["output"], result["content"])
                results[-1]["reason"] = metric.reason
                results[-1]["score"] = metric.score

            # Evaluate the tools against the expected tools
            results[-1]["tool_matches"] = await evaluate_tools(results[-1]["tools"], call["tools"])

            # Reset the message history
            await session.post(llm_url + "/reset", timeout=None)

            # Update progress bar
            progress.advance(task_id)

    return results


def setUp(opaca_url: str) -> None:
    """
    Starts an already available container of the OPACA platform and then deploys all test containers to it.
    Also starts the OPACA-LLM. Returns the object for the server process of the OPACA-LLM (so it can be terminated
    afterwards) and a list of the created container ids.
    """

    # If an opaca platform is already running, delete all running containers and deploy the benchmark containers
    # This is necessary to restore the initial variable states
    try:
        requests.get(opaca_url + "/info")
        logging.info("OPACA platform already running. Cleaning up container environment...")
        response = requests.get(opaca_url + "/containers")
        c_ids = [c["containerId"] for c in json.loads(response.content)]
        for c_id in c_ids:
            requests.delete(opaca_url + f'/containers/{c_id}', json={})
            logging.info(f'Removed container {c_id}')
        for name in test_containers:
            requests.post(opaca_url + "/containers", json={"image": {"imageName": name}})
            logging.info(f"Deployed {name}!")
        return
    except requests.exceptions.RequestException as e:
        logging.info("Creating new OPACA platform environment...")

    # Login to docker registry
    try:
        subprocess.run(["docker", "login", "registry.gitlab.dai-labor.de"], check=True)
    except Exception as e:
        raise Exception("Unable to login to gitlab.dai-labor.de")

    with open(".env", "w", encoding="utf-8") as f:
        f.write(f'OPACA_URL="{opaca_url}"\n')

    # Start the OPACA platform
    # The compose stack should have been started and exited previously...
    logging.info("Starting OPACA platform and OPACA-LLM...")
    subprocess.run(["docker", "compose", "up", "-d", "--build"], cwd=os.path.dirname(os.path.realpath(__file__)))

    # Wait until OPACA platform has started, set timeout to 15 seconds
    start_time = time.time()
    while time.time() - start_time < 15:
        try:
            response = requests.get(opaca_url + "/info")
            if response.status_code == 200:
                logging.info("OPACA platform and OPACA-LLM successfully started.")
                break
        except requests.RequestException as e:
            pass    # OPACA platform not started yet
        time.sleep(1)

    # Deploy containers to OPACA platform
    logging.info("Deploying OPACA containers for testing...")
    for name in test_containers:
        requests.post(opaca_url + "/containers", json={"image": {"imageName": name}})
        logging.info(f"Deployed {name}!")

    logging.info("Setup finished")
    return


<<<<<<< HEAD
def tearDown(opaca_url, container_ids):
    """
    Cleans up the testing environment. Deletes the created containers from the specified OPACA platform,
    """
    logging.info(f'Tearing down benchmark environment...')
    for container_id in container_ids:
        requests.delete(opaca_url + f'/containers/{container_id}', json={})
        logging.info(f'Removed container {container_id}')
    subprocess.run(["docker", "compose", "rm", "-s", "-f"])
    os.remove(".env")
    logging.info(f'Teardown finished!')

def print_backend_logs(verbose=False):
    logger = logging.getLogger("backend_logger")

    # Clear previous handlers and reconfigure from scratch
    logger.handlers.clear()

    handler = logging.StreamHandler()
    handler.setLevel(logging.INFO)
    formatter = logging.Formatter('%(levelname)s: %(message)s')
    handler.setFormatter(formatter)

    logger.addHandler(handler)
    logger.setLevel(logging.INFO)

    # Prevent logs from propagating to the root logger
    logger.propagate = False

    container_name = "tests-opaca-llm-backend-1"
    logger.info(f"📦 Fetching logs from container: {container_name}")
    
    try:
        logs = subprocess.check_output(["docker", "logs", container_name], text=True)
        logger.info("🪵 Backend logs:\n" + logs)
    except subprocess.CalledProcessError as e:
        logger.error(f"❌ Failed to fetch logs from {container_name}: {e}")
    except Exception as e:
        logger.error(f"❌ Unexpected error: {type(e)} - {e}")

    logger.debug("✅ Debug: Finished fetching logs.")



        
def main():
=======
async def main():
>>>>>>> bd13f184
    args = parse_arguments()

    # Extract arguments
    scenario = args.scenario
    backend = args.backend
    model = args.model
    opaca_url = args.opaca_url
    iterations = args.iterations
    chunk_size = args.chunks
    llm_url = args.llm_url
    use_judge = args.judge
    portion = args.portion
    # Set the logging level
    logging.basicConfig(
        level=getattr(logging, args.log_level.upper(), logging.INFO),
        format="%(asctime)s - %(levelname)s - %(message)s",
        stream=sys.stdout,
    )

    if opaca_url is None:
        opaca_url = f"http://{socket.gethostbyname(socket.gethostname())}:8000"
        if "127.0" in opaca_url:
            logging.error("Unable to determine own IP. Please provide full OPACA Platform URL using -o parameter.")
            exit(1)

    # Define question sets for scenarios
    questions = {
        "simple": simple_questions,
        "complex": complex_questions,
        "all": simple_questions + complex_questions,
    }

    # Check if selected scenario is available
    if not scenario in questions.keys():
        logging.error(f'The scenario "{scenario}" is not supported.')
        exit(1)

    # Create a unique file name for the results
    file_name = f'{scenario}-{model}-{datetime.datetime.now().strftime("%Y%m%d_%H%M%S")}.json'

    # Setup the OPACA platform
    try:
        setUp(opaca_url)
    except Exception as e:
        logging.error(f'Failed to setup the test environment: {str(e)}')
        exit(1)

    question_set = questions[scenario]
    results = {}

    # Samples a random portion of the selected question set
    if portion != 100:
        question_set = random.sample(question_set, int(len(question_set) * portion / 100))

    # Main test loop
    for i in range(1, iterations+1):
        logging.info(f'Iteration {i}/{iterations}')

        # Split the question set into chunks for parallel execution
        chunks = split(question_set, chunk_size)

        # Visualize progress
        progress = Progress()
        progress.start()
        tasks = [progress.add_task(f'Chunk-{i}', total=len(data)) for i, data in enumerate(chunks)]

        # Execute Tests and combine results
        q_results = await asyncio.gather(*(parallel_test(chunks[j], llm_url, opaca_url, backend, model, use_judge, progress, task_id) for task_id, j in zip(tasks, range(len(chunks)))))
        q_results = flatten(q_results)

        # Init benchmark values
        agent_time = Counter()
        correct_tool_usage = 0
        perfect_tool_usage = 0
        total_token_usage = 0
        total_time = 0
        total_server_time = 0
        average_score = 0.0

        # Extract benchmark results
        for q in q_results:
            agent_time += Counter(q["agent_time"])
            if len(q["tool_matches"]["missed"]) == 0:
                correct_tool_usage += 1
                if len(q["tool_matches"]["extra"]) == 0:
                    perfect_tool_usage += 1
            total_token_usage += q["response_metadata"]["total_tokens"]
            total_time += q["time"]
            total_server_time += q["server_time"]
            average_score += q.get("score", 0)
        average_score /= len(q_results)

        # Create a summary of the test run
        result = {"questions": q_results, "summary": {
            "backend": backend,
            "model": model,
            "questions": len(question_set),
            "correct_tool_usage": correct_tool_usage,
            "perfect_tool_usage": perfect_tool_usage,
            "total_time": total_time,
            "total_server_time": total_server_time,
            "agent_time": agent_time,
            "total_token_usage": total_token_usage,
        }}
        if use_judge:
            result["summary"]["average_score"] = average_score

        # If there is more than one iteration, save results into separated field
        if iterations > 1:
            results[f'iteration_{i}'] = result
        else:
            results = result
        progress.stop()

    # If there was more than one iteration, create a total summary
    if iterations > 1:
        results["total_summary"] = {
            "backend": backend,
            "model": model,
            "questions": len(question_set) * iterations,
            "correct_tool_usage": 0,
            "perfect_tool_usage": 0,
            "total_time": 0,
            "total_server_time": 0,
            "agent_time": Counter(),
            "total_token_usage": 0
        }
        if use_judge:
            results["total_summary"]["average_score"] = 0.0
        for i in range(1, iterations+1):
            results["total_summary"]["correct_tool_usage"] += results[f'iteration_{i}']['summary']['correct_tool_usage']
            results["total_summary"]["perfect_tool_usage"] += results[f'iteration_{i}']['summary']['perfect_tool_usage']
            results["total_summary"]["total_time"] += results[f'iteration_{i}']['summary']['total_time']
            results["total_summary"]["total_server_time"] += results[f'iteration_{i}']['summary']['total_server_time']
            results["total_summary"]["agent_time"] += Counter(results[f'iteration_{i}']['summary']['agent_time'])
            results["total_summary"]["total_token_usage"] += results[f'iteration_{i}']['summary']['total_token_usage']
            if use_judge:
                results["total_summary"]["average_score"] += results[f'iteration_{i}']['summary']['average_score']
        if use_judge:
            results["total_summary"]["average_score"] /= iterations

    logging.info(f"Finished benchmark test!\tTotal questions: {len(question_set) * iterations}")

    # Write results into json file
    if not os.path.exists('test_runs'):
        os.makedirs('test_runs')
    with open(f'test_runs/{file_name}', "a") as f:
        json.dump(results, f, indent=2)

<<<<<<< HEAD
    # Print logs with same logger
    #print_backend_logs(verbose=(log_level == logging.DEBUG))

    # Cleanup the test environment
    tearDown(opaca_url, container_ids)
=======
    return
>>>>>>> bd13f184




if __name__ == "__main__":
    asyncio.run(main())<|MERGE_RESOLUTION|>--- conflicted
+++ resolved
@@ -34,13 +34,8 @@
 # Parse command-line arguments
 def parse_arguments():
     parser = argparse.ArgumentParser()
-<<<<<<< HEAD
-    parser.add_argument("-s", "--scenario", required=True, type=str, default="simple", choices=["simple", "complex", "deployment", "simple-complex", "all"], help="The scenario that should be tested. Use 'all' to test everything.")
-    parser.add_argument("-b", "--backend", type=str, default="simple-tools", help="Specify the backend that should be used.")
-=======
     parser.add_argument("-s", "--scenario", required=True, type=str, default="simple", choices=["simple", "complex", "all"], help="The scenario that should be tested. Use 'all' to test everything.")
     parser.add_argument("-b", "--backend", type=str, default="tool-llm", help="Specify the backend that should be used.")
->>>>>>> bd13f184
     parser.add_argument("-m", "--model", type=str, default="gpt-4o-mini", help="Specifies the model that will be used with the backend. If backend is 'multi-agent', defines the model setting that will be used.")
     parser.add_argument("-o", "--opaca-url", type=str, default=None, help="Where the OPACA platform is running.")
     parser.add_argument("-l", "--llm-url", type=str, default=f"http://localhost:3001", help="Where the OPACA-LLM Backend is running.")
@@ -249,12 +244,6 @@
             result = await session.post(f'{llm_url}/{backend}/query', json={'user_query': call["input"], 'api_key': ""}, timeout=None)
             result = result.content
             server_time = time.time() - server_time
-<<<<<<< HEAD
-            #print("RAW RESULT:", result)
-            # Load the results and evaluate them by the JudgeLLM
-            result = json.loads(result)
-            metric = invoke_judge(call["input"], call["output"], result["content"])
-=======
 
             # Load the results
             try:
@@ -266,7 +255,6 @@
             # Accumulate the time of each agent
             for agent_message in result["agent_messages"]:
                 agent_time[f'{agent_message["agent"]}'] += agent_message["execution_time"]
->>>>>>> bd13f184
 
             # Write the results into a file
             results.append({
@@ -364,56 +352,7 @@
     return
 
 
-<<<<<<< HEAD
-def tearDown(opaca_url, container_ids):
-    """
-    Cleans up the testing environment. Deletes the created containers from the specified OPACA platform,
-    """
-    logging.info(f'Tearing down benchmark environment...')
-    for container_id in container_ids:
-        requests.delete(opaca_url + f'/containers/{container_id}', json={})
-        logging.info(f'Removed container {container_id}')
-    subprocess.run(["docker", "compose", "rm", "-s", "-f"])
-    os.remove(".env")
-    logging.info(f'Teardown finished!')
-
-def print_backend_logs(verbose=False):
-    logger = logging.getLogger("backend_logger")
-
-    # Clear previous handlers and reconfigure from scratch
-    logger.handlers.clear()
-
-    handler = logging.StreamHandler()
-    handler.setLevel(logging.INFO)
-    formatter = logging.Formatter('%(levelname)s: %(message)s')
-    handler.setFormatter(formatter)
-
-    logger.addHandler(handler)
-    logger.setLevel(logging.INFO)
-
-    # Prevent logs from propagating to the root logger
-    logger.propagate = False
-
-    container_name = "tests-opaca-llm-backend-1"
-    logger.info(f"📦 Fetching logs from container: {container_name}")
-    
-    try:
-        logs = subprocess.check_output(["docker", "logs", container_name], text=True)
-        logger.info("🪵 Backend logs:\n" + logs)
-    except subprocess.CalledProcessError as e:
-        logger.error(f"❌ Failed to fetch logs from {container_name}: {e}")
-    except Exception as e:
-        logger.error(f"❌ Unexpected error: {type(e)} - {e}")
-
-    logger.debug("✅ Debug: Finished fetching logs.")
-
-
-
-        
-def main():
-=======
 async def main():
->>>>>>> bd13f184
     args = parse_arguments()
 
     # Extract arguments
@@ -563,15 +502,7 @@
     with open(f'test_runs/{file_name}', "a") as f:
         json.dump(results, f, indent=2)
 
-<<<<<<< HEAD
-    # Print logs with same logger
-    #print_backend_logs(verbose=(log_level == logging.DEBUG))
-
-    # Cleanup the test environment
-    tearDown(opaca_url, container_ids)
-=======
     return
->>>>>>> bd13f184
 
 
 
